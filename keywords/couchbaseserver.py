import time
import json
import requests
import re
from requests.exceptions import ConnectionError, HTTPError, ChunkedEncodingError
from requests import Session
from requests.packages.urllib3.exceptions import InsecureRequestWarning
from couchbase.bucket import Bucket
# from couchbase.n1ql import N1QLQuery
from couchbase.exceptions import CouchbaseError, NotFoundError

import keywords.constants
from keywords.remoteexecutor import RemoteExecutor
from keywords.exceptions import CBServerError, ProvisioningError, TimeoutError, RBACUserCreationError
from libraries.provision.ansible_runner import AnsibleRunner
from keywords.utils import log_r, log_info, log_debug, log_error, hostname_for_url
from keywords.utils import version_and_build, random_string
from keywords import types
from utilities.cluster_config_utils import is_x509_auth, get_cbs_version, is_magma_enabled, is_cbs_ce_enabled

requests.packages.urllib3.disable_warnings(InsecureRequestWarning)


def get_server_version(host, cbs_ssl=False):
    """ Gets the server version in the format '4.1.1-5487' for a running Couchbase Server"""

    server_scheme = "http"
    server_port = 8091

    if cbs_ssl:
        server_scheme = "https"
        server_port = 18091

    resp = requests.get("{}://Administrator:password@{}:{}/pools".format(server_scheme, host, server_port), verify=False)
    log_r(resp)
    resp.raise_for_status()
    resp_obj = resp.json()

    # Actual version is the following format 4.1.1-5914-enterprise
    running_server_version = resp_obj["implementationVersion"]
    running_server_version_parts = running_server_version.split("-")

    # Return version in the formatt 4.1.1-5487
    return "{}-{}".format(running_server_version_parts[0], running_server_version_parts[1])


def verify_server_version(host, expected_server_version, cbs_ssl=False):
    """ Verifies that the version of a running Couchbase Server is the 'expected_server_version' """

    running_server_version = get_server_version(host, cbs_ssl=cbs_ssl)
    expected_server_version_parts = expected_server_version.split("-")

    # Check both version parts if expected version contains a build
    if len(expected_server_version_parts) == 2:
        # 4.1.1-5487
        log_info("Expected Server Version: {}".format(expected_server_version.strip()))
        log_info("Running Server Version: {}".format(running_server_version))
        if running_server_version != expected_server_version:
            raise ProvisioningError("Unexpected server version!! Expected: {} Actual: {}".format(expected_server_version, running_server_version))
    elif len(expected_server_version_parts) == 1:
        # 4.1.1
        running_server_version_parts = running_server_version.split("-")
        log_info("Expected Server Version: {}".format(expected_server_version))
        log_info("Running Server Version: {}".format(running_server_version_parts[0]))
        if expected_server_version != running_server_version_parts[0]:
            raise ProvisioningError("Unexpected server version!! Expected: {} Actual: {}".format(expected_server_version, running_server_version_parts[0]))
    else:
        raise ProvisioningError("Unsupported version format")


class CouchbaseServer:
    """ Installs Couchbase Server on machine host"""

    def __init__(self, url):
        self.url = re.sub(r'[\[\]]', '', url)
        self.cbs_ssl = False
        self.max_retries = 5

        # Strip http prefix and port to store host

        if "https" in self.url:
            host = self.url.replace("https://", "")
            host = host.replace(":18091", "")
            self.cbs_ssl = True
        else:
            host = self.url.replace("http://", "")
            host = host.replace(":8091", "")

        self.host = host
        self.remote_executor = RemoteExecutor(self.host)

        self._session = Session()
        self._session.auth = ("Administrator", "password")

        if self.cbs_ssl:
            self._session.verify = False

    def get_bucket_names(self):
        """ Returns list of the bucket names for a given Couchbase Server."""

        bucket_names = []

        error_count = 0
        # Retry to avoid intermittent Connection issues when getting buckets
        while True:
            if error_count == self.max_retries:
                raise CBServerError("Error! Could not get buckets after retries.")
            try:
                resp = self._session.get("{}/pools/default/buckets".format(self.url))
                log_r(resp)
                resp.raise_for_status()
                break
            except ConnectionError:
                log_info("Hit a ConnectionError while trying to get buckets. Retrying ...")
                error_count += 1
                time.sleep(1)

        obj = json.loads(resp.text)

        for entry in obj:
            bucket_names.append(entry["name"])

        log_info("Found buckets: {}".format(bucket_names))
        return bucket_names

    def delete_bucket(self, name):
        """ Delete a Couchbase Server bucket with the given 'name' """
        server_version = get_server_version(self.host, self.cbs_ssl)
        server_major_version = int(server_version.split(".")[0])
<<<<<<< HEAD
        """if self.cbs_ssl and ipv6:
            connection_url = "couchbases://{}/{}?ssl=no_verify&ipv6=allow".format(self.host, name)
        elif self.cbs_ssl and not ipv6:
            connection_url = "couchbases://{}/{}?ssl=no_verify".format(self.host, name)
        elif not self.cbs_ssl and ipv6:
            connection_url = "couchbase://{}/{}?ipv6=allow".format(self.host, name)
        else:
            connection_url = "couchbase://{}/{}".format(self.host, name)"""
=======
>>>>>>> c418f582
        if server_major_version >= 5:
            self._delete_internal_rbac_bucket_user(name)

        count = 0
        max_retries = 5
        while count < max_retries:
            resp = self._session.delete("{0}/pools/default/buckets/{1}".format(self.url, name))
            if resp.status_code == 200:
                log_info("delete bucket request has been successfully processed.")
                break
            count += 1
        log_r(resp)
        resp.raise_for_status()

    def delete_buckets(self):
        """ Deletes all of the buckets on a Couchbase Server.
        If the buckets cannot be deleted after 3 tries, an exception will be raised.
        """

        count = 0
        max_retries = 5
        while True:

            if count == max_retries:
                raise CBServerError("Max retries for bucket creation hit. Could not delete buckets!")

            # Get a list of the bucket names
            bucket_names = self.get_bucket_names()

            if len(bucket_names) == 0:
                # No buckets to delete. Exit loop
                break

            log_info("Existing buckets: {}".format(bucket_names))
            log_info("Deleting buckets: {}".format(bucket_names))

            # HACK around Couchbase Server issue where issuing a bucket delete via REST occasionally returns 500 error
            # Delete existing buckets
            num_failures = 0
            for bucket_name in bucket_names:
                try:
                    self.delete_bucket(bucket_name)

                except HTTPError as e:
                    num_failures += 1
                    log_info("Failed to delete bucket: {}. Retrying ...".format(e))
                except ConnectionError as ce:
                    num_failures += 1
                    log_info("Failed to delete bucket: {} Retrying ...".format(ce))

            # A 500 error may have occured, query for buckets and try to delete them again
            if num_failures > 0:
                time.sleep(5)
                count += 1
            else:
                # All bucket deletions were successful
                break

        # Verify the buckets are gone
        bucket_names = self.get_bucket_names()
        if len(bucket_names) != 0:
            raise CBServerError("Failed to delete all of the server buckets!")

        # verify all indexes are deleted
        count = 0
        error_count = 0
        index_url = self.url.replace("8091", "9102")
<<<<<<< HEAD
        while count < 5 and error_count <= self.max_retries:
            try:
                resp = self._session.get("{}/getIndexStatus".format(index_url))
                resp_obj = resp.json()
                if "status" not in resp_obj:
                    break
                else:
                    count += 1
                time.sleep(60)
            except ConnectionError:
                log_info("Hit a ConnectionError while trying to get buckets. Retrying ...")
                error_count += 1
                time.sleep(1)
=======
        while count < 5:
            resp = self._session.get("{}/getIndexStatus".format(index_url))
            resp_obj = resp.json()
            if "status" not in resp_obj:
                break
            count += 1
            time.sleep(60)
>>>>>>> c418f582

        query_url = self.url.replace("8091", "8093")
        del_pdstmt_query_data = {"statement": "delete from system:prepareds"}
        verify_pdstmt_query_data = {"statement": "select * from system:prepareds"}
        resp = self._session.post("{}/query/service".format(query_url), data=del_pdstmt_query_data)
        resp_obj = resp.json()

        count = 0
        while count < 5:
            resp = self._session.post("{}/query/service".format(query_url), data=verify_pdstmt_query_data)
            resp_obj = resp.json()
            status = resp_obj["status"]
            result_count = resp_obj["metrics"]["resultCount"]
            if status == "success":
                if result_count == 0:
                    break
                count += 1
                print("counting one more time for prepare statement check", count)
                time.sleep(15)

    def wait_for_ready_state(self):
        """
        Verify all server node is in are in a "healthy" state to avoid sync_gateway startup failures
        Work around for this - https://github.com/couchbase/sync_gateway/issues/1745
        """
        start = time.time()
        while True:

            elapsed = time.time()
            if elapsed - start > keywords.constants.CLIENT_REQUEST_TIMEOUT:
                raise Exception("Timeout: Server not in ready state! {}s".format(elapsed))

            # Verfy the server is in a "healthy", not "warmup" state
            try:
                resp = self._session.get("{}/pools/nodes".format(self.url))
                log_r(resp)
            except ConnectionError:
                # If bringing a server online, there may be some connnection issues. Continue and try again.
                time.sleep(1)
                continue

            resp_obj = resp.json()

            all_nodes_healthy = True
            for node in resp_obj["nodes"]:
                if node["status"] != "healthy":
                    all_nodes_healthy = False
                    log_info("Node is still not healthy. Status: {} Retrying ...".format(node["status"]))
                    time.sleep(1)

            if not all_nodes_healthy:
                continue

            log_info("All nodes are healthy")
            log_debug(resp_obj)
            # All nodes are heathy if it made it to here
            break

    def _create_internal_rbac_bucket_user(self, bucketname, cluster_config):
        # Create user with username=bucketname and assign role
        # bucket_admin and cluster_admin
        server_version = get_cbs_version(cluster_config)
        cbs_version, cbs_build = version_and_build(server_version)
        cbs_ce_enabled = is_cbs_ce_enabled(cluster_config)
        if cbs_version >= "6.6.0" and not cbs_ce_enabled:
            roles = "mobile_sync_gateway[{}]".format(bucketname)
        else:
            roles = "ro_admin,bucket_full_access[{}]".format(bucketname)

        if is_x509_auth(cluster_config):
            roles = "admin"
        password = 'password'

        data_user_params = {
            "name": bucketname,
            "roles": roles,
            "password": password
        }

        log_info("Creating RBAC user {} with password {} and roles {}".format(bucketname, password, roles))

        rbac_url = "{}/settings/rbac/users/local/{}".format(self.url, bucketname)

        resp = None
        error_count = 0
        while True:
            if error_count == self.max_retries:
                log_info("Error! Could not create RBAC user after retries. ")
                raise RBACUserCreationError("Error! Could not create RBAC user after retries. ")
            try:
                resp = self._session.put(rbac_url, data=data_user_params, auth=('Administrator', 'password'))
                log_r(resp)
                resp.raise_for_status()
                # If request does not throw, exit retry loop
                break
            except HTTPError as h:
                log_info("Hit a ConnectionError while trying to create RBAC user. Retrying ...")
                log_info("resp code: {}; error: {}".format(resp, h))
                error_count += 1
                time.sleep(1)

    def _delete_internal_rbac_bucket_user(self, bucketname):
        # Delete user with username=bucketname
        data_user_params = {
            "name": bucketname
        }

        log_info("Deleting RBAC user {}".format(bucketname))

        rbac_url = "{}/settings/rbac/users/local/{}".format(self.url, bucketname)

        resp = None
        count = 0
        max_count = 0
        server_version = get_server_version(self.host, self.cbs_ssl)
        if server_version < "7.0.0":
            max_count = 3
        while count < max_count:
            try:
                resp = self._session.delete(rbac_url, data=data_user_params, auth=('Administrator', 'password'))
                log_info("rbac: {}; data user params: {}".format(rbac_url, data_user_params))
                log_r(resp)
                if resp.status_code == 200:
                    log_info("delete internal rbac bucket user request has been successfully processed.")
                    break
                resp.raise_for_status()
            except HTTPError as h:
                log_info("resp code: {}; error: {}".format(resp, h))
                if '404 Client Error: Object Not Found for url' in str(h):
                    log_info("RBAC user does not exist, no need to delete RBAC bucket user {}".format(bucketname))
            except ConnectionError as e:
                log_info(str(e))
                log_info("RBAC user does not exist, Catching connection errors here")
            except ChunkedEncodingError as che:
                log_info(str(che))
            count += 1

    def _get_mem_total_lowest(self, server_info):
        # Workaround for https://github.com/couchbaselabs/mobile-testkit/issues/709
        # Later updated for https://github.com/couchbaselabs/mobile-testkit/issues/1038
        # where some node report mem_total = 0. Loop over all the nodes and find the smallest non-zero val
        mem_total_lowest = None
        for node in server_info["nodes"]:
            mem_total = node["systemStats"]["mem_total"]
            if mem_total == 0:
                # ignore nodes that report mem_total = 0
                continue
            if mem_total_lowest is None:
                # no previous value for mem_total_lowest, use non-zero value we got back from node
                mem_total_lowest = mem_total
            elif mem_total < mem_total_lowest:
                # only use it if it's lower than previous low
                mem_total_lowest = mem_total

        """if mem_total_lowest is None:
            raise ProvisioningError("All nodes reported 0MB of RAM available")"""

        return mem_total_lowest

    def _get_total_ram_mb(self):
        """
        Call the Couchbase REST API to get the total memory available on the machine. RAM returned is in mb
        """
        count = 0
        mem_total_lowest = None
        while count < 5 and mem_total_lowest is None:
            resp = self._session.get("{}/pools/default".format(self.url))
            resp.raise_for_status()
            resp_json = resp.json()
            log_info("resp_json of get_total_ram mb : ", resp_json)
            mem_total_lowest = self._get_mem_total_lowest(resp_json)
            time.sleep(5)
            count += 1
        if mem_total_lowest is None:
            raise ProvisioningError("All nodes reported 0MB of RAM available")

        total_avail_ram_mb = int(mem_total_lowest / (1024 * 1024))
        log_info("total_avail_ram_mb: {}".format(total_avail_ram_mb))
        return total_avail_ram_mb

    def _get_effective_ram_mb(self):
        """ Return the amount of effective RAM ((total RAM * muliplier) - n1ql ram allocation)
        Given a total amount of ram
        """

        # Leave 20% of RAM available for the underlying OS
        ram_multiplier = 0.80

        # Needed for N1QL indexing overhead. This enables us to use N1QL in the Couchbase
        # python SDK for direct validation in Couchbase server in some of the functional tests
        n1ql_indexer_ram_mb = 512

        total_ram_mb = self._get_total_ram_mb()
        effective_avail_ram_mb = int(total_ram_mb * ram_multiplier) - n1ql_indexer_ram_mb

        log_info("effective_avail_ram_mb: {}".format(effective_avail_ram_mb))
        return effective_avail_ram_mb

    def get_ram_per_bucket(self, num_buckets):
        """ Returns the amount of ram allocated to each bucket for a given number of buckets"""

        effective_ram_mb = self._get_effective_ram_mb()
        ram_per_bucket_mb = int(effective_ram_mb / num_buckets)
        return ram_per_bucket_mb

    def create_buckets(self, bucket_names, cluster_config, ipv6=False):
        """
        # Figure out what total ram available is
        # Divide by number of buckets
        """
        types.verify_is_list(bucket_names)

        if len(bucket_names) == 0:
            return
        log_info("Creating buckets: {}".format(bucket_names))

        # Get the amount of RAM to allocate for each server bucket
        per_bucket_ram_mb = self.get_ram_per_bucket(len(bucket_names))

        for bucket_name in bucket_names:
            self.create_bucket(cluster_config, bucket_name, per_bucket_ram_mb, ipv6)

    def create_bucket(self, cluster_config, name, ram_quota_mb=1024, ipv6=False):
        """
        1. Create CBS bucket via REST
        2. Create client connection and poll until bucket is available
           Catch all connection exception and break when KeyNotFound error is thrown
        3. Verify all server nodes are in a 'healthy' state before proceeding

        Followed the docs below that suggested this approach.
        http://docs.couchbase.com/admin/admin/REST/rest-bucket-create.html
        """

        log_info("Creating bucket {} with RAM {}".format(name, ram_quota_mb))

        server_version = get_server_version(self.host, self.cbs_ssl)
        server_major_version = int(server_version.split(".")[0])
        data = {
            "name": name,
            "ramQuotaMB": str(ram_quota_mb),
            "authType": "sasl",
            "bucketType": "couchbase",
            "flushEnabled": "1"
        }
        if is_magma_enabled(cluster_config):
            magma_data = {"storageBackend": "magma"}
            data.update(magma_data)
        if server_major_version <= 4:
            # Create a bucket with password for server_major_version < 5
            # proxyPort should not be passed for 5.0.0 onwards for bucket creation
            data["saslPassword"] = "password"
            data["proxyPort"] = "11211"

        resp = None
        try:
            resp = self._session.post("{}/pools/default/buckets".format(self.url), data=data)
            log_r(resp)
            resp.raise_for_status()
        except HTTPError as h:
            log_info("resp code: {}; resp text: {}; error: {}".format(resp, resp.json(), h))
            raise

        # Create a user with username=bucketname
        if server_major_version >= 5:
            self._create_internal_rbac_bucket_user(name, cluster_config=cluster_config)

        # Create client an retry until KeyNotFound error is thrown
        start = time.time()
        time.sleep(5)
        while True:
            if time.time() - start > keywords.constants.CLIENT_REQUEST_TIMEOUT:
                raise Exception("TIMEOUT while trying to create server buckets.")
            try:
                if self.cbs_ssl and ipv6:
                    connection_url = "couchbases://{}/{}?ssl=no_verify&ipv6=allow".format(self.host, name)
                elif self.cbs_ssl and not ipv6:
                    connection_url = "couchbases://{}/{}?ssl=no_verify".format(self.host, name)
                elif not self.cbs_ssl and ipv6:
                    connection_url = "couchbase://{}/{}?ipv6=allow".format(self.host, name)
                else:
                    connection_url = "couchbase://{}/{}".format(self.host, name)
                bucket = Bucket(connection_url, password='password')
                bucket.get('foo')
            except NotFoundError:
                log_info("Key not found error: Bucket is ready!")
                break
            except CouchbaseError as e:
                log_info("Error from server: {}, Retrying ...". format(e))
                time.sleep(1)
                continue
        self.wait_for_ready_state()
        return name

    def delete_couchbase_server_cached_rev_bodies(self, bucket, ipv6=False):
        """
        Deletes docs that follow the below format
        _sync:rev:att_doc:34:1-e7fa9a5e6bb25f7a40f36297247ca93e
        """
        if self.cbs_ssl and ipv6:
            connection_url = "couchbases://{}/{}?ssl=no_verify&ipv6=allow".format(self.host, bucket)
        elif self.cbs_ssl and not ipv6:
            connection_url = "couchbases://{}/{}?ssl=no_verify".format(self.host, bucket)
        elif not self.cbs_ssl and ipv6:
            connection_url = "couchbase://{}/{}?ipv6=allow".format(self.host, bucket)
        else:
            connection_url = "couchbase://{}/{}".format(self.host, bucket)
        b = Bucket(connection_url, password='password')
        b_manager = b.bucket_manager()
        b_manager.n1ql_index_create_primary(ignore_exists=True)
        cached_rev_doc_ids = []
        for row in b.n1ql_query("SELECT meta(`{}`) FROM `{}`".format(bucket, bucket)):
            if row["$1"]["id"].startswith("_sync:rev"):
                cached_rev_doc_ids.append(row["$1"]["id"])

        log_info("Found temp rev docs: {}".format(cached_rev_doc_ids))
        for doc_id in cached_rev_doc_ids:
            log_debug("Removing: {}".format(doc_id))
            b.remove(doc_id)

    def get_server_docs_with_prefix(self, bucket, prefix, ipv6=False):
        """
        Returns server doc ids matching a prefix (ex. '_sync:rev:')
        """

        if self.cbs_ssl and ipv6:
            connection_url = "couchbases://{}/{}?ssl=no_verify&ipv6=allow".format(self.host, bucket)
        elif self.cbs_ssl and not ipv6:
            connection_url = "couchbases://{}/{}?ssl=no_verify".format(self.host, bucket)
        elif not self.cbs_ssl and ipv6:
            connection_url = "couchbase://{}/{}?ipv6=allow".format(self.host, bucket)
        else:
            connection_url = "couchbase://{}/{}".format(self.host, bucket)
        b = Bucket(connection_url, password='password')
        b_manager = b.bucket_manager()
        b_manager.n1ql_index_create_primary(ignore_exists=True)
        found_ids = []
        for row in b.n1ql_query("SELECT meta(`{}`) FROM `{}`".format(bucket, bucket)):
            log_info(row)
            if row["$1"]["id"].startswith(prefix):
                found_ids.append(row["$1"]["id"])

        return found_ids

    def _get_tasks(self):
        """
        Returns the current tasks from the server
        """
        resp = self._session.get("{}/pools/default/tasks".format(self.url))
        log_r(resp)
        resp.raise_for_status()
        resp_obj = resp.json()

        return resp_obj

    def _wait_for_rebalance_complete(self):
        """
        Polls couchbase server tasks endpoint for any running rebalances.
        Exits when no rebalances are in running state

        /pools/default/tasks format:
        [
            {
                "type": "rebalance",
                "status": "running",
                ...
            }
        ]
        """

        # Check that rebalance is in the tasks before polling for its completion
        start = time.time()
        found_rebalance = False
        while not found_rebalance:

            if time.time() - start > keywords.constants.CLIENT_REQUEST_TIMEOUT:
                raise TimeoutError("Did not find rebalance task!")

            tasks = self._get_tasks()
            for task in tasks:
                if task["type"] == "rebalance":
                    log_info("Rebalance found in tasks!")
                    found_rebalance = True

            if not found_rebalance:
                log_info("Did not find rebalance task. Retrying.")
                time.sleep(1)

        start = time.time()
        while True:

            if time.time() - start > keywords.constants.REBALANCE_TIMEOUT_SECS:
                raise Exception("wait_for_rebalance_complete: TIMEOUT")

            tasks = self._get_tasks()

            done_rebalacing = True
            for task in tasks:
                # loop through each task and see if any rebalance tasks are running
                task_type = task["type"]
                task_status = task["status"]
                log_info("{} is {}".format(task_type, task_status))
                if task_type == "rebalance" and task_status == "running":
                    done_rebalacing = False

            if done_rebalacing:
                break

            time.sleep(5)

    def add_node(self, server_to_add, services="kv"):
        """
        Add the server_to_add to a Couchbase Server cluster
        """

        if not isinstance(server_to_add, CouchbaseServer):
            raise TypeError("'server_to_add' must be a 'CouchbaseServer'")

        log_info("Adding server node {} to cluster ...".format(server_to_add.host))
        data = "hostname={}&user=Administrator&password=password&services={}".format(
            server_to_add.host, services
        )

        # HACK: Retry below addresses the following problem:
        #  1. Rebalance a node out
        #  2. Try to to immediately add node back into the cluster
        #  3. Fails because node is in state where it can't be add in yet
        # To work around this:
        #  1. Retry / wait until add node POST command is successful
        start = time.time()
        while True:

            if time.time() - start > keywords.constants.CLIENT_REQUEST_TIMEOUT:
                raise Exception("wait_for_rebalance_complete: TIMEOUT")

            # Override session headers for this one off request
            resp = self._session.post(
                "{}/controller/addNode".format(self.url),
                headers={"Content-Type": "application/x-www-form-urlencoded"},
                data=data
            )

            log_r(resp)

            # If status of the POST is not 200, retry the request after a second
            if resp.status_code == 200:
                log_info("{} added to cluster successfully".format(server_to_add.host))
                break
            else:
                log_info("{}: {}: Could not add {} to cluster. Retrying ...".format(resp.status_code, resp.json(), server_to_add.host))
                time.sleep(1)

    def rebalance_out(self, cluster_servers, server_to_remove):
        """
        Issues a call to the admin_serve to remove a server from a pool.
        Then wait for rebalance to complete.
        """
        if not isinstance(server_to_remove, CouchbaseServer):
            raise TypeError("'server_to_remove' must be a 'CouchbaseServer'")

        # Add all servers except server_to_add to known nodes
        known_nodes = "knownNodes="
        for server in cluster_servers:
            if "https" in server:
                server = server.replace("https://", "")
                server = server.replace(":18091", "")
            else:
                server = server.replace("http://", "")
                server = server.replace(":8091", "")
            known_nodes += "ns_1@{},".format(server)

        # Add server_to_remove to ejected_node
        ejected_node = "ejectedNodes=ns_1@{}".format(server_to_remove.host)
        data = "{}&{}".format(ejected_node, known_nodes)

        log_info("Starting rebalance out: {} with nodes {}".format(server_to_remove.host, data))
        # Override session headers for this one off request
        resp = self._session.post(
            "{}/controller/rebalance".format(self.url),
            headers={"Content-Type": "application/x-www-form-urlencoded"},
            data=data
        )
        log_r(resp)
        resp.raise_for_status()

        self._wait_for_rebalance_complete()

        return True

    def rebalance_in(self, cluster_servers, server_to_add):
        """
        Adds a server from a pool and waits for rebalance to complete.
        cluster_servers should be a list of endpoints running Couchbase server.
            ex. ["http:192.168.33.10:8091", "http:192.168.33.11:8091", ...]
        """

        if not isinstance(server_to_add, CouchbaseServer):
            raise TypeError("'server_to_add' must be a 'CouchbaseServer'")

        # Add all servers except server_to_add to known nodes
        known_nodes = "knownNodes="
        for server in cluster_servers:
            if "https" in server:
                server = server.replace("https://", "")
                server = server.replace(":18091", "")
            else:
                server = server.replace("http://", "")
                server = server.replace(":8091", "")

            if server_to_add.host != server:
                known_nodes += "ns_1@{},".format(server)

        # Add server_to_add to known nodes
        data = "{}ns_1@{}".format(known_nodes, server_to_add.host)

        # Rebalance nodes
        log_info("Starting rebalance in for {}".format(server_to_add.host))
        log_info("Known nodes: {}".format(data))

        # Override session headers for this one off request
        resp = self._session.post(
            "{}/controller/rebalance".format(self.url),
            headers={"Content-Type": "application/x-www-form-urlencoded"},
            data=data
        )
        log_r(resp)
        resp.raise_for_status()

        self._wait_for_rebalance_complete()

        return True

    def recover(self, server_to_recover):

        if not isinstance(server_to_recover, CouchbaseServer):
            raise TypeError("'server_to_add' must be a 'CouchbaseServer'")

        log_info("Setting recover mode to 'delta' for server {}".format(server_to_recover.host))
        data = "otpNode=ns_1@{}&recoveryType=delta".format(server_to_recover.host)
        # Override session headers for this one off request
        resp = self._session.post(
            "{}/controller/setRecoveryType".format(self.url),
            headers={"Content-Type": "application/x-www-form-urlencoded"},
            data=data
        )

        log_r(resp)
        resp.raise_for_status()

        # TODO reset Quota

    def start(self):
        """Starts a running Couchbase Server via 'service couchbase-server start'"""

        command = "sudo service couchbase-server start"
        self.remote_executor.must_execute(command)
        self.wait_for_ready_state()

    def _verify_stopped(self):
        """Polls until the server url is unreachable"""

        start = time.time()
        while True:
            if time.time() - start > keywords.constants.CLIENT_REQUEST_TIMEOUT:
                raise TimeoutError("Waiting for server to be unreachable but it never was!")
            try:
                resp = self._session.get("{}/pools".format(self.url))
                log_r(resp)
                resp.raise_for_status()
            except ConnectionError:
                # This is expected and used to determine if a server node has gone offline
                break

            except HTTPError as e:
                # 500 errors may happen as a result of the node going down
                log_error(e)
                continue

            time.sleep(1)

    def stop(self):
        """Stops a running Couchbase Server via 'service couchbase-server stop'"""

        command = "sudo service couchbase-server stop"
        self.remote_executor.must_execute(command)
        self._verify_stopped()

    def delete_vbucket(self, vbucket_number, bucket_name):
        """ Deletes a vbucket file for a number and bucket"""

        vbucket_filename = "{}.couch.1".format(vbucket_number)

        # Delete some vBucket file to start a server rollback
        # Example vbucket files - 195.couch.1  310.couch.1  427.couch.1  543.couch.1
        log_info("Deleting vBucket file '66.couch.1'")
        self.remote_executor.must_execute('sudo find /opt/couchbase/var/lib/couchbase/data/data-bucket -name "{}" -delete'.format(vbucket_filename))
        log_info("Listing vBucket files ...")
        out, err = self.remote_executor.must_execute("sudo ls /opt/couchbase/var/lib/couchbase/data/{}/".format(bucket_name))

        # out format: [u'0.couch.1     264.couch.1  44.couch.1\t635.couch.1  820.couch.1\r\n',
        # u'1000.couch.1  265.couch.1 ...]
        vbucket_files = []
        for entry in out:
            vbucket_files.extend(entry.split())

        # Verify that the vBucket files starting with 5 are all gone
        log_info("Verifing vBucket files are deleted ...")

        # Try to catch potential silent failures from the remote executor
        if len(vbucket_files) < 1:
            raise CBServerError("No vbucket files found on server!")

        # Verify vbucket file no longer exists
        if vbucket_filename in vbucket_files:
            raise CBServerError("Found vbucket file: {}! This should have been removed")

    def restart(self):
        """ Restarts a couchbase server """
        self.remote_executor.must_execute("sudo systemctl restart couchbase-server")

    def get_sdk_bucket(self, bucket_name):
        """ Gets an SDK bucket object """
        if self.cbs_ssl:
            connection_str = "couchbases://{}/{}?ssl=no_verify".format(self.host, bucket_name)
        else:
            connection_str = "couchbase://{}/{}".format(self.host, bucket_name)
        return Bucket(connection_str, password='password')

    def get_package_name(self, version, build_number, cbs_platform="centos7", cbs_ce=False):
        """
        Given:
        version - the version without any build number information, eg 4.5.0
        build_number - the build number associated with this major version release, eg, 2601 (or None)
        Return the filename portion of the package download URL
        """
        if cbs_ce:
            edition = "community"
        else:
            edition = "enterprise"

        if "ubuntu" in cbs_platform:
            if version.startswith("3.1.6"):
                return "couchbase-server-{}-{}-{}.x86_64.deb".format(edition, version, cbs_platform)
            elif version.startswith("3.1"):
                return "couchbase-server-{}_{}_x86_64_{}-{}-rel.deb".format(edition, cbs_platform, version, build_number)
            else:
                return "couchbase-server-{}_{}-{}-{}_amd64.deb".format(edition, version, build_number, cbs_platform)
        elif "centos" in cbs_platform:
            if version.startswith("3.1.6"):
                return "couchbase-server-{}-{}-{}.x86_64.rpm".format(edition, version, cbs_platform)
            elif version.startswith("3.1"):
                return "couchbase-server-{}_{}_x86_64_{}-{}-rel.rpm".format(edition, cbs_platform, version, build_number)
            else:
                return "couchbase-server-{}-{}-{}-{}.x86_64.rpm".format(edition, version, build_number, cbs_platform)

    def resolve_cb_nas_url(self, version, build_number, cbs_platform="centos7", cbs_ce=False):
        """
        Resolve a download URL for couchbase server on the internal VPN download site
        Given:
        version - the version without any build number information, eg 4.5.0
        build_number - the build number associated with this major version release, eg, 2601 (or None)
        Return the base_url of the package download URL (everything except the filename)
        """

        cbnas_base_url = "http://latestbuilds.service.couchbase.com/builds/latestbuilds/couchbase-server"

        if version.startswith("3.1"):
            base_url = "http://latestbuilds.service.couchbase.com/"
        elif version.startswith("4.0") or version.startswith("4.1"):
            base_url = "{}/sherlock/{}".format(cbnas_base_url, build_number)
        elif version.startswith("4.5") or version.startswith("4.6"):
            base_url = "{}/watson/{}".format(cbnas_base_url, build_number)
        elif version.startswith("4.7") or version.startswith("5.0") or version.startswith("5.1"):
            base_url = "{}/spock/{}".format(cbnas_base_url, build_number)
        elif version.startswith("5.5"):
            base_url = "{}/vulcan/{}".format(cbnas_base_url, build_number)
        elif version.startswith("6.0"):
            base_url = "{}/alice/{}".format(cbnas_base_url, build_number)
        elif version.startswith("6.5") or version.startswith("6.6"):
            base_url = "{}/mad-hatter/{}".format(cbnas_base_url, build_number)
        elif version.startswith("7.0"):
            base_url = "{}/cheshire-cat/{}".format(cbnas_base_url, build_number)
        else:
            raise Exception(
                "Unexpected couchbase server version: {}".format(version))
        package_name = self.get_package_name(version, build_number, cbs_platform, cbs_ce=cbs_ce)

        return base_url, package_name

    def resolve_cb_mobile_url(self, version, cbs_platform="centos7", cbs_ce=False):
        """
        Resolve a download URL for the corresponding package to given
        version on http://cbmobile-packages.s3.amazonaws.com (an S3 bucket
        for couchbase mobile that mirrors released couchbase server versions)


        Given:
        version - the version without any build number information, eg 4.5.0
        Return the base_url of the package download URL (everything except the filename)
        """
        released_versions = {
            "6.5.0": "4960",
            "6.0.3": "2893",
            "5.5.0": "2958",
            "5.1.0": "5552",
            "5.0.1": "5003",
            "5.0.0": "3519",
            "4.6.3": "4136",
            "4.6.2": "3905",
            "4.6.1": "3652",
            "4.6.0": "3573",
            "4.5.1": "2844",
            "4.5.0": "2601",
            "4.1.2": "6088",
            "4.1.1": "5914",
            "4.1.0": "5005",
            "4.0.0": "4051",
            "3.1.5": "1859",
            "3.1.6": "1904"
        }
        build_number = released_versions[version]
        base_url = "http://cbmobile-packages.s3.amazonaws.com"
        package_name = self.get_package_name(version, build_number, cbs_platform, cbs_ce=cbs_ce)
        return base_url, package_name

    def upgrade_server(self, cluster_config, server_version_build, cbs_platform, target=None, toy_build=None):
        ansible_runner = AnsibleRunner(cluster_config)

        log_info(">>> Upgrading Couchbase Server")
        # Install Server

        if toy_build:
            # http://server.jenkins.couchbase.com/view/All/job/watson-toy/1770/artifact/couchbase-server-enterprise-5.0.0-9900-centos7.x86_64.rpm
            toy_build_url_parts = toy_build.split('/')
            toy_build_url_len = len(toy_build_url_parts)
            server_package_name = toy_build_url_parts[-1]
            server_baseurl = "/".join(toy_build_url_parts[0:(toy_build_url_len - 1)])
        else:
            version_build = server_version_build.split("-")
            server_verion = version_build[0]
            if len(version_build) == 2:
                # Build number is included
                server_build = version_build[1]
            else:
                server_build = None
            if server_build is None:
                server_baseurl, server_package_name = self.resolve_cb_mobile_url(server_verion, cbs_platform)
            else:
                server_baseurl, server_package_name = self.resolve_cb_nas_url(server_verion, server_build, cbs_platform)

        if target is not None:
            target = hostname_for_url(cluster_config, target)
            log_info("Upgrading Couchbase server on {} ...".format(target))
            status = ansible_runner.run_ansible_playbook(
                "upgrade-couchbase-server-package.yml",
                subset=target,
                extra_vars={
                    "couchbase_server_package_base_url": server_baseurl,
                    "couchbase_server_package_name": server_package_name
                }
            )
        else:
            log_info("Upgrading Couchbase server on all nodes")
            status = ansible_runner.run_ansible_playbook(
                "upgrade-couchbase-server-package.yml",
                extra_vars={
                    "couchbase_server_package_base_url": server_baseurl,
                    "couchbase_server_package_name": server_package_name
                }
            )

        if status != 0:
            raise ProvisioningError("Failed to install Couchbase Server")
        self.wait_for_ready_state()

    def load_sample_bucket(self, sample_bucket):
        """ Loads a given sample bucket """
        log_info("Enabling sample bucket {}".format(sample_bucket))
        self.remote_executor.must_execute('sudo /opt/couchbase/bin/cbdocloader -c localhost:8091 -u Administrator -p password -b {} -m 200 -d /opt/couchbase/samples/{}.zip'.format(sample_bucket, sample_bucket))

    def create_scope(self, bucket, scope=None):
        """ Create scope on couchbase server"""

        if scope is None:
            scope = "scope_{}".format(random_string(length=10, digit=True))
        data = {
            "name": scope
        }
        try:
            resp = self._session.post("{}/pools/default/buckets/{}/collections".format(self.url, bucket), data=data)
            log_r(resp)
            resp.raise_for_status()
        except Exception as ex:
            log_info("Got an exception while creating a scope{}".format(ex))
        return scope

    def create_collection(self, bucket, scope, collection=None):
        """ Create scope on couchbase server"""

        if collection is None:
            collection = "collection_{}".format(random_string(length=10, digit=True))
        data = {
            "name": collection
        }
        try:
            resp = self._session.post("{}/pools/default/buckets/{}/collections/{}".format(self.url, bucket, scope), data=data)
            log_r(resp)
            resp.raise_for_status()
        except Exception as ex:
            log_info("Got an exception while creating a collection{}".format(ex))
        return collection

    def get_collection_id(self, bucket, scope, collection):
        """ Get collection id by scope and collection"""
        col_id = None
        resp = self._session.get("{}/pools/default/buckets/{}/collections".format(self.url, bucket))
        log_r(resp)
        resp.raise_for_status()
        resp_obj = resp.json()
        scopes = resp_obj["scopes"]
        for scope_1 in scopes:
            if scope_1["name"] == scope:
                collections = scope_1["collections"]
                for collection_1 in collections:
                    if collection_1["name"] == collection:
                        col_id = collection_1["uid"]
        return col_id<|MERGE_RESOLUTION|>--- conflicted
+++ resolved
@@ -127,17 +127,6 @@
         """ Delete a Couchbase Server bucket with the given 'name' """
         server_version = get_server_version(self.host, self.cbs_ssl)
         server_major_version = int(server_version.split(".")[0])
-<<<<<<< HEAD
-        """if self.cbs_ssl and ipv6:
-            connection_url = "couchbases://{}/{}?ssl=no_verify&ipv6=allow".format(self.host, name)
-        elif self.cbs_ssl and not ipv6:
-            connection_url = "couchbases://{}/{}?ssl=no_verify".format(self.host, name)
-        elif not self.cbs_ssl and ipv6:
-            connection_url = "couchbase://{}/{}?ipv6=allow".format(self.host, name)
-        else:
-            connection_url = "couchbase://{}/{}".format(self.host, name)"""
-=======
->>>>>>> c418f582
         if server_major_version >= 5:
             self._delete_internal_rbac_bucket_user(name)
 
@@ -205,21 +194,6 @@
         count = 0
         error_count = 0
         index_url = self.url.replace("8091", "9102")
-<<<<<<< HEAD
-        while count < 5 and error_count <= self.max_retries:
-            try:
-                resp = self._session.get("{}/getIndexStatus".format(index_url))
-                resp_obj = resp.json()
-                if "status" not in resp_obj:
-                    break
-                else:
-                    count += 1
-                time.sleep(60)
-            except ConnectionError:
-                log_info("Hit a ConnectionError while trying to get buckets. Retrying ...")
-                error_count += 1
-                time.sleep(1)
-=======
         while count < 5:
             resp = self._session.get("{}/getIndexStatus".format(index_url))
             resp_obj = resp.json()
@@ -227,7 +201,6 @@
                 break
             count += 1
             time.sleep(60)
->>>>>>> c418f582
 
         query_url = self.url.replace("8091", "8093")
         del_pdstmt_query_data = {"statement": "delete from system:prepareds"}
