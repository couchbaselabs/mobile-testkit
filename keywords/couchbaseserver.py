import time
import json
import requests
from requests.exceptions import ConnectionError, HTTPError
from requests import Session
from requests.packages.urllib3.exceptions import InsecureRequestWarning
from libraries.provision.ansible_runner import AnsibleRunner

from couchbase.bucket import Bucket
from couchbase.exceptions import CouchbaseError, NotFoundError

import keywords.constants
from keywords.remoteexecutor import RemoteExecutor
from keywords.exceptions import CBServerError, ProvisioningError, TimeoutError, RBACUserCreationError, RBACUserDeletionError
from keywords.utils import log_r, log_info, log_debug, log_error, hostname_for_url
from keywords import types

requests.packages.urllib3.disable_warnings(InsecureRequestWarning)


def get_server_version(host, cbs_ssl=False):
    """ Gets the server version in the format '4.1.1-5487' for a running Couchbase Server"""

    server_scheme = "http"
    server_port = 8091

    if cbs_ssl:
        server_scheme = "https"
        server_port = 18091

    resp = requests.get("{}://Administrator:password@{}:{}/pools".format(server_scheme, host, server_port), verify=False)
    log_r(resp)
    resp.raise_for_status()
    resp_obj = resp.json()

    # Actual version is the following format 4.1.1-5914-enterprise
    running_server_version = resp_obj["implementationVersion"]
    running_server_version_parts = running_server_version.split("-")

    # Return version in the formatt 4.1.1-5487
    return "{}-{}".format(running_server_version_parts[0], running_server_version_parts[1])


def verify_server_version(host, expected_server_version, cbs_ssl=False):
    """ Verifies that the version of a running Couchbase Server is the 'expected_server_version' """

    running_server_version = get_server_version(host, cbs_ssl=cbs_ssl)
    expected_server_version_parts = expected_server_version.split("-")

    # Check both version parts if expected version contains a build
    if len(expected_server_version_parts) == 2:
        # 4.1.1-5487
        log_info("Expected Server Version: {}".format(expected_server_version))
        log_info("Running Server Version: {}".format(running_server_version))
        if running_server_version != expected_server_version:
            raise ProvisioningError("Unexpected server version!! Expected: {} Actual: {}".format(expected_server_version, running_server_version))
    elif len(expected_server_version_parts) == 1:
        # 4.1.1
        running_server_version_parts = running_server_version.split("-")
        log_info("Expected Server Version: {}".format(expected_server_version))
        log_info("Running Server Version: {}".format(running_server_version_parts[0]))
        if expected_server_version != running_server_version_parts[0]:
            raise ProvisioningError("Unexpected server version!! Expected: {} Actual: {}".format(expected_server_version, running_server_version_parts[0]))
    else:
        raise ProvisioningError("Unsupported version format")


class CouchbaseServer:
    """ Installs Couchbase Server on machine host"""

    def __init__(self, url):
        self.url = url
        self.cbs_ssl = False

        # Strip http prefix and port to store host
        if "https" in self.url:
            host = self.url.replace("https://", "")
            host = host.replace(":18091", "")
            self.cbs_ssl = True
        else:
            host = self.url.replace("http://", "")
            host = host.replace(":8091", "")

        self.host = host
        self.remote_executor = RemoteExecutor(self.host)

        self._session = Session()
        self._session.auth = ("Administrator", "password")

        if self.cbs_ssl:
            self._session.verify = False

    def get_bucket_names(self):
        """ Returns list of the bucket names for a given Couchbase Server."""

        bucket_names = []

        error_count = 0
        max_retries = 5

        # Retry to avoid intermittent Connection issues when getting buckets
        while True:
            if error_count == max_retries:
                raise CBServerError("Error! Could not get buckets after retries.")
            try:
                resp = self._session.get("{}/pools/default/buckets".format(self.url))
                log_r(resp)
                resp.raise_for_status()
                break
            except ConnectionError:
                log_info("Hit a ConnectionError while trying to get buckets. Retrying ...")
                error_count += 1
                time.sleep(1)

        obj = json.loads(resp.text)

        for entry in obj:
            bucket_names.append(entry["name"])

        log_info("Found buckets: {}".format(bucket_names))
        return bucket_names

    def delete_bucket(self, name):
        """ Delete a Couchbase Server bucket with the given 'name' """
        server_version = get_server_version(self.host, self.cbs_ssl)
        server_major_version = int(server_version.split(".")[0])

        if server_major_version >= 5:
            self._delete_internal_rbac_bucket_user(name)

        resp = self._session.delete("{0}/pools/default/buckets/{1}".format(self.url, name))
        log_r(resp)
        resp.raise_for_status()

    def delete_buckets(self):
        """ Deletes all of the buckets on a Couchbase Server.
        If the buckets cannot be deleted after 3 tries, an exception will be raised.
        """

        count = 0
        max_retries = 3
        while True:

            if count == max_retries:
                raise CBServerError("Max retries for bucket creation hit. Could not delete buckets!")

            # Get a list of the bucket names
            bucket_names = self.get_bucket_names()

            if len(bucket_names) == 0:
                # No buckets to delete. Exit loop
                break

            log_info("Existing buckets: {}".format(bucket_names))
            log_info("Deleting buckets: {}".format(bucket_names))

            # HACK around Couchbase Server issue where issuing a bucket delete via REST occasionally returns 500 error
            # Delete existing buckets
            num_failures = 0
            for bucket_name in bucket_names:
                try:
                    self.delete_bucket(bucket_name)
                except HTTPError as e:
                    num_failures += 1
                    log_info("Failed to delete bucket: {}. Retrying ...".format(e))
                except ConnectionError as ce:
                    num_failures += 1
                    log_info("Failed to delete bucket: {} Retrying ...".format(ce))

            # A 500 error may have occured, query for buckets and try to delete them again
            if num_failures > 0:
                time.sleep(5)
                count += 1
            else:
                # All bucket deletions were successful
                break

        # Verify the buckets are gone
        bucket_names = self.get_bucket_names()
        if len(bucket_names) != 0:
            raise CBServerError("Failed to delete all of the server buckets!")

    def wait_for_ready_state(self):
        """
        Verify all server node is in are in a "healthy" state to avoid sync_gateway startup failures
        Work around for this - https://github.com/couchbase/sync_gateway/issues/1745
        """
        start = time.time()
        while True:

            elapsed = time.time()
            if elapsed - start > keywords.constants.CLIENT_REQUEST_TIMEOUT:
                raise Exception("Timeout: Server not in ready state! {}s".format(elapsed))

            # Verfy the server is in a "healthy", not "warmup" state
            try:
                resp = self._session.get("{}/pools/nodes".format(self.url))
                log_r(resp)
            except ConnectionError:
                # If bringing a server online, there may be some connnection issues. Continue and try again.
                time.sleep(1)
                continue

            resp_obj = resp.json()

            all_nodes_healthy = True
            for node in resp_obj["nodes"]:
                if node["status"] != "healthy":
                    all_nodes_healthy = False
                    log_info("Node is still not healthy. Status: {} Retrying ...".format(node["status"]))
                    time.sleep(1)

            if not all_nodes_healthy:
                continue

            log_info("All nodes are healthy")
            log_debug(resp_obj)
            # All nodes are heathy if it made it to here
            break

    def _create_internal_rbac_bucket_user(self, bucketname):
        # Create user with username=bucketname and assign role
        # bucket_admin and cluster_admin
        roles = "ro_admin,bucket_full_access[{}]".format(bucketname)
        password = 'password'

        data_user_params = {
            "name": bucketname,
            "roles": roles,
            "password": password
        }

        log_info("Creating RBAC user {} with password {} and roles {}".format(bucketname, password, roles))

        rbac_url = "{}/settings/rbac/users/local/{}".format(self.url, bucketname)

        resp = None
        try:
            resp = self._session.put(rbac_url, data=data_user_params, auth=('Administrator', 'password'))
            log_r(resp)
            resp.raise_for_status()
        except HTTPError as h:
            log_info("resp code: {}; error: {}".format(resp, h))
            raise RBACUserCreationError(h)

    def _delete_internal_rbac_bucket_user(self, bucketname):
        # Delete user with username=bucketname
        data_user_params = {
            "name": bucketname
        }

        log_info("Deleting RBAC user {}".format(bucketname))

        rbac_url = "{}/settings/rbac/users/local/{}".format(self.url, bucketname)

        resp = None
        try:
            resp = self._session.delete(rbac_url, data=data_user_params, auth=('Administrator', 'password'))
            log_r(resp)
            resp.raise_for_status()
        except HTTPError as h:
            log_info("resp code: {}; error: {}".format(resp, h))
            if '404 Client Error: Object Not Found for url' in h.message:
                log_info("RBAC user does not exist, no need to delete RBAC bucket user {}".format(bucketname))
            else:
                raise RBACUserDeletionError(h)

    def _get_mem_total_lowest(self, server_info):
        # Workaround for https://github.com/couchbaselabs/mobile-testkit/issues/709
        # Later updated for https://github.com/couchbaselabs/mobile-testkit/issues/1038
        # where some node report mem_total = 0. Loop over all the nodes and find the smallest non-zero val
        mem_total_lowest = None
        for node in server_info["nodes"]:
            mem_total = node["systemStats"]["mem_total"]
            if mem_total == 0:
                # ignore nodes that report mem_total = 0
                continue
            if mem_total_lowest is None:
                # no previous value for mem_total_lowest, use non-zero value we got back from node
                mem_total_lowest = mem_total
            elif mem_total < mem_total_lowest:
                # only use it if it's lower than previous low
                mem_total_lowest = mem_total

        if mem_total_lowest is None:
            raise ProvisioningError("All nodes reported 0MB of RAM available")

        return mem_total_lowest

    def _get_total_ram_mb(self):
        """
        Call the Couchbase REST API to get the total memory available on the machine. RAM returned is in mb
        """
        resp = self._session.get("{}/pools/default".format(self.url))
        resp.raise_for_status()
        resp_json = resp.json()

        mem_total_lowest = self._get_mem_total_lowest(resp_json)

        total_avail_ram_mb = int(mem_total_lowest / (1024 * 1024))
        log_info("total_avail_ram_mb: {}".format(total_avail_ram_mb))
        return total_avail_ram_mb

    def _get_effective_ram_mb(self):
        """ Return the amount of effective RAM ((total RAM * muliplier) - n1ql ram allocation)
        Given a total amount of ram
        """

        # Leave 20% of RAM available for the underlying OS
        ram_multiplier = 0.80

        # Needed for N1QL indexing overhead. This enables us to use N1QL in the Couchbase
        # python SDK for direct validation in Couchbase server in some of the functional tests
        n1ql_indexer_ram_mb = 512

        total_ram_mb = self._get_total_ram_mb()
        effective_avail_ram_mb = int(total_ram_mb * ram_multiplier) - n1ql_indexer_ram_mb

        log_info("effective_avail_ram_mb: {}".format(effective_avail_ram_mb))
        return effective_avail_ram_mb

    def get_ram_per_bucket(self, num_buckets):
        """ Returns the amount of ram allocated to each bucket for a given number of buckets"""

        effective_ram_mb = self._get_effective_ram_mb()
        ram_per_bucket_mb = int(effective_ram_mb / num_buckets)
        return ram_per_bucket_mb

    def create_buckets(self, bucket_names):
        """
        # Figure out what total ram available is
        # Divide by number of buckets
        """
        types.verify_is_list(bucket_names)

        if len(bucket_names) == 0:
            return
        log_info("Creating buckets: {}".format(bucket_names))

        # Get the amount of RAM to allocate for each server bucket
        per_bucket_ram_mb = self.get_ram_per_bucket(len(bucket_names))

        for bucket_name in bucket_names:
            self.create_bucket(bucket_name, per_bucket_ram_mb)

    def create_bucket(self, name, ram_quota_mb=1024):
        """
        1. Create CBS bucket via REST
        2. Create client connection and poll until bucket is available
           Catch all connection exception and break when KeyNotFound error is thrown
        3. Verify all server nodes are in a 'healthy' state before proceeding

        Followed the docs below that suggested this approach.
        http://docs.couchbase.com/admin/admin/REST/rest-bucket-create.html
        """

        log_info("Creating bucket {} with RAM {}".format(name, ram_quota_mb))

        server_version = get_server_version(self.host, self.cbs_ssl)
        server_major_version = int(server_version.split(".")[0])

        data = {
            "name": name,
            "ramQuotaMB": str(ram_quota_mb),
            "authType": "sasl",
            "bucketType": "couchbase",
            "flushEnabled": "1"
        }

        if server_major_version <= 4:
            # Create a bucket with password for server_major_version < 5
            # proxyPort should not be passed for 5.0.0 onwards for bucket creation
            data["saslPassword"] = "password"
            data["proxyPort"] = "11211"

        resp = None
        try:
            resp = self._session.post("{}/pools/default/buckets".format(self.url), data=data)
            log_r(resp)
            resp.raise_for_status()
        except HTTPError as h:
            log_info("resp code: {}; resp text: {}; error: {}".format(resp, resp.json(), h))
            raise

        # Create a user with username=bucketname
        if server_major_version >= 5:
            self._create_internal_rbac_bucket_user(name)

        # Create client an retry until KeyNotFound error is thrown
        start = time.time()
        while True:

            if time.time() - start > keywords.constants.CLIENT_REQUEST_TIMEOUT:
                raise Exception("TIMEOUT while trying to create server buckets.")
            try:
                bucket = Bucket("couchbase://{}/{}".format(self.host, name), password='password')
                bucket.get('foo')
            except NotFoundError:
                log_info("Key not found error: Bucket is ready!")
                break
            except CouchbaseError as e:
                log_info("Error from server: {}, Retrying ...". format(e))
                time.sleep(1)
                continue

        self.wait_for_ready_state()

        return name

    def delete_couchbase_server_cached_rev_bodies(self, bucket):
        """
        Deletes docs that follow the below format
        _sync:rev:att_doc:34:1-e7fa9a5e6bb25f7a40f36297247ca93e
        """

        b = Bucket("couchbase://{}/{}".format(self.host, bucket), password='password')
        b_manager = b.bucket_manager()
        b_manager.n1ql_index_create_primary(ignore_exists=True)
        cached_rev_doc_ids = []
        for row in b.n1ql_query("SELECT meta(`{}`) FROM `{}`".format(bucket, bucket)):
            if row["$1"]["id"].startswith("_sync:rev"):
                cached_rev_doc_ids.append(row["$1"]["id"])

        log_info("Found temp rev docs: {}".format(cached_rev_doc_ids))
        for doc_id in cached_rev_doc_ids:
            log_debug("Removing: {}".format(doc_id))
            b.remove(doc_id)

    def get_server_docs_with_prefix(self, bucket, prefix):
        """
        Returns server doc ids matching a prefix (ex. '_sync:rev:')
        """

        b = Bucket("couchbase://{}/{}".format(self.host, bucket), password='password')
        b_manager = b.bucket_manager()
        b_manager.n1ql_index_create_primary(ignore_exists=True)
        found_ids = []
        for row in b.n1ql_query("SELECT meta(`{}`) FROM `{}`".format(bucket, bucket)):
            log_info(row)
            if row["$1"]["id"].startswith(prefix):
                found_ids.append(row["$1"]["id"])

        return found_ids

    def _get_tasks(self):
        """
        Returns the current tasks from the server
        """
        resp = self._session.get("{}/pools/default/tasks".format(self.url))
        log_r(resp)
        resp.raise_for_status()
        resp_obj = resp.json()

        return resp_obj

    def _wait_for_rebalance_complete(self):
        """
        Polls couchbase server tasks endpoint for any running rebalances.
        Exits when no rebalances are in running state

        /pools/default/tasks format:
        [
            {
                "type": "rebalance",
                "status": "running",
                ...
            }
        ]
        """

        # Check that rebalance is in the tasks before polling for its completion
        start = time.time()
        found_rebalance = False
        while not found_rebalance:

            if time.time() - start > keywords.constants.CLIENT_REQUEST_TIMEOUT:
                raise TimeoutError("Did not find rebalance task!")

            tasks = self._get_tasks()
            for task in tasks:
                if task["type"] == "rebalance":
                    log_info("Rebalance found in tasks!")
                    found_rebalance = True

            if not found_rebalance:
                log_info("Did not find rebalance task. Retrying.")
                time.sleep(1)

        start = time.time()
        while True:

            if time.time() - start > keywords.constants.REBALANCE_TIMEOUT_SECS:
                raise Exception("wait_for_rebalance_complete: TIMEOUT")

            tasks = self._get_tasks()

            done_rebalacing = True
            for task in tasks:
                # loop through each task and see if any rebalance tasks are running
                task_type = task["type"]
                task_status = task["status"]
                log_info("{} is {}".format(task_type, task_status))
                if task_type == "rebalance" and task_status == "running":
                    done_rebalacing = False

            if done_rebalacing:
                break

            time.sleep(5)

    def add_node(self, server_to_add, services="kv"):
        """
        Add the server_to_add to a Couchbase Server cluster
        """

        if not isinstance(server_to_add, CouchbaseServer):
            raise TypeError("'server_to_add' must be a 'CouchbaseServer'")

        log_info("Adding server node {} to cluster ...".format(server_to_add.host))
        data = "hostname={}&user=Administrator&password=password&services={}".format(
            server_to_add.host, services
        )

        # HACK: Retry below addresses the following problem:
        #  1. Rebalance a node out
        #  2. Try to to immediately add node back into the cluster
        #  3. Fails because node is in state where it can't be add in yet
        # To work around this:
        #  1. Retry / wait until add node POST command is successful
        start = time.time()
        while True:

            if time.time() - start > keywords.constants.CLIENT_REQUEST_TIMEOUT:
                raise Exception("wait_for_rebalance_complete: TIMEOUT")

            # Override session headers for this one off request
            resp = self._session.post(
                "{}/controller/addNode".format(self.url),
                headers={"Content-Type": "application/x-www-form-urlencoded"},
                data=data
            )

            log_r(resp)

            # If status of the POST is not 200, retry the request after a second
            if resp.status_code == 200:
                log_info("{} added to cluster successfully".format(server_to_add.host))
                break
            else:
                log_info("{}: {}: Could not add {} to cluster. Retrying ...".format(resp.status_code, resp.json(), server_to_add.host))
                time.sleep(1)

    def rebalance_out(self, cluster_servers, server_to_remove):
        """
        Issues a call to the admin_serve to remove a server from a pool.
        Then wait for rebalance to complete.
        """
        if not isinstance(server_to_remove, CouchbaseServer):
            raise TypeError("'server_to_remove' must be a 'CouchbaseServer'")

        # Add all servers except server_to_add to known nodes
        known_nodes = "knownNodes="
        for server in cluster_servers:
            if "https" in server:
                server = server.replace("https://", "")
                server = server.replace(":18091", "")
            else:
                server = server.replace("http://", "")
                server = server.replace(":8091", "")
            known_nodes += "ns_1@{},".format(server)

        # Add server_to_remove to ejected_node
        ejected_node = "ejectedNodes=ns_1@{}".format(server_to_remove.host)
        data = "{}&{}".format(ejected_node, known_nodes)

        log_info("Starting rebalance out: {} with nodes {}".format(server_to_remove.host, data))
        # Override session headers for this one off request
        resp = self._session.post(
            "{}/controller/rebalance".format(self.url),
            headers={"Content-Type": "application/x-www-form-urlencoded"},
            data=data
        )
        log_r(resp)
        resp.raise_for_status()

        self._wait_for_rebalance_complete()

        return True

    def rebalance_in(self, cluster_servers, server_to_add):
        """
        Adds a server from a pool and waits for rebalance to complete.
        cluster_servers should be a list of endpoints running Couchbase server.
            ex. ["http:192.168.33.10:8091", "http:192.168.33.11:8091", ...]
        """

        if not isinstance(server_to_add, CouchbaseServer):
            raise TypeError("'server_to_add' must be a 'CouchbaseServer'")

        # Add all servers except server_to_add to known nodes
        known_nodes = "knownNodes="
        for server in cluster_servers:
            if "https" in server:
                server = server.replace("https://", "")
                server = server.replace(":18091", "")
            else:
                server = server.replace("http://", "")
                server = server.replace(":8091", "")

            if server_to_add.host != server:
                known_nodes += "ns_1@{},".format(server)

        # Add server_to_add to known nodes
        data = "{}ns_1@{}".format(known_nodes, server_to_add.host)

        # Rebalance nodes
        log_info("Starting rebalance in for {}".format(server_to_add.host))
        log_info("Known nodes: {}".format(data))

        # Override session headers for this one off request
        resp = self._session.post(
            "{}/controller/rebalance".format(self.url),
            headers={"Content-Type": "application/x-www-form-urlencoded"},
            data=data
        )
        log_r(resp)
        resp.raise_for_status()

        self._wait_for_rebalance_complete()

        return True

    def recover(self, server_to_recover):

        if not isinstance(server_to_recover, CouchbaseServer):
            raise TypeError("'server_to_add' must be a 'CouchbaseServer'")

        log_info("Setting recover mode to 'delta' for server {}".format(server_to_recover.host))
        data = "otpNode=ns_1@{}&recoveryType=delta".format(server_to_recover.host)
        # Override session headers for this one off request
        resp = self._session.post(
            "{}/controller/setRecoveryType".format(self.url),
            headers={"Content-Type": "application/x-www-form-urlencoded"},
            data=data
        )

        log_r(resp)
        resp.raise_for_status()

        # TODO reset Quota

    def start(self):
        """Starts a running Couchbase Server via 'service couchbase-server start'"""

        command = "sudo service couchbase-server start"
        self.remote_executor.must_execute(command)
        self.wait_for_ready_state()

    def _verify_stopped(self):
        """Polls until the server url is unreachable"""

        start = time.time()
        while True:
            if time.time() - start > keywords.constants.CLIENT_REQUEST_TIMEOUT:
                raise TimeoutError("Waiting for server to be unreachable but it never was!")
            try:
                resp = self._session.get("{}/pools".format(self.url))
                log_r(resp)
                resp.raise_for_status()
            except ConnectionError:
                # This is expected and used to determine if a server node has gone offline
                break

            except HTTPError as e:
                # 500 errors may happen as a result of the node going down
                log_error(e)
                continue

            time.sleep(1)

    def stop(self):
        """Stops a running Couchbase Server via 'service couchbase-server stop'"""

        command = "sudo service couchbase-server stop"
        self.remote_executor.must_execute(command)
        self._verify_stopped()

    def delete_vbucket(self, vbucket_number, bucket_name):
        """ Deletes a vbucket file for a number and bucket"""

        vbucket_filename = "{}.couch.1".format(vbucket_number)

        # Delete some vBucket file to start a server rollback
        # Example vbucket files - 195.couch.1  310.couch.1  427.couch.1  543.couch.1
        log_info("Deleting vBucket file '66.couch.1'")
        self.remote_executor.must_execute('sudo find /opt/couchbase/var/lib/couchbase/data/data-bucket -name "{}" -delete'.format(vbucket_filename))
        log_info("Listing vBucket files ...")
        out, err = self.remote_executor.must_execute("sudo ls /opt/couchbase/var/lib/couchbase/data/{}/".format(bucket_name))

        # out format: [u'0.couch.1     264.couch.1  44.couch.1\t635.couch.1  820.couch.1\r\n',
        # u'1000.couch.1  265.couch.1 ...]
        vbucket_files = []
        for entry in out:
            vbucket_files.extend(entry.split())

        # Verify that the vBucket files starting with 5 are all gone
        log_info("Verifing vBucket files are deleted ...")

        # Try to catch potential silent failures from the remote executor
        if len(vbucket_files) < 1:
            raise CBServerError("No vbucket files found on server!")

        # Verify vbucket file no longer exists
        if vbucket_filename in vbucket_files:
            raise CBServerError("Found vbucket file: {}! This should have been removed")

    def restart(self):
        """ Restarts a couchbase server """
        self.remote_executor.must_execute("sudo systemctl restart couchbase-server")

    def get_sdk_bucket(self, bucket_name):
        """ Gets an SDK bucket object """
        connection_str = "couchbase://{}/{}".format(self.host, bucket_name)
        return Bucket(connection_str, password='password')

    def get_package_name(self, version, build_number, cbs_platform="centos7"):
        """
         Given:
         version - the version without any build number information, eg 4.5.0
         build_number - the build number associated with this major version release, eg, 2601 (or None)
         Return the filename portion of the package download URL
         """
        if version.startswith("3.1.6"):
            return "couchbase-server-enterprise-{}-{}.x86_64.rpm".format(version, cbs_platform)
        elif version.startswith("3.1"):
            return "couchbase-server-enterprise_{}_x86_64_{}-{}-rel.rpm".format(cbs_platform, version, build_number)
        else:
            return "couchbase-server-enterprise-{}-{}-{}.x86_64.rpm".format(version, build_number, cbs_platform)

    def resolve_cb_nas_url(self, version, build_number, cbs_platform="centos7"):
        """
        Resolve a download URL for couchbase server on the internal VPN download site
        Given:
        version - the version without any build number information, eg 4.5.0
        build_number - the build number associated with this major version release, eg, 2601 (or None)
        Return the base_url of the package download URL (everything except the filename)
        """

        cbnas_base_url = "http://latestbuilds.service.couchbase.com/builds/latestbuilds/couchbase-server"
        if version.startswith("3.1"):
            base_url = "http://latestbuilds.service.couchbase.com/"
        elif version.startswith("4.0") or version.startswith("4.1"):
            base_url = "{}/sherlock/{}".format(cbnas_base_url, build_number)
        elif version.startswith("4.5") or version.startswith("4.6"):
            base_url = "{}/watson/{}".format(cbnas_base_url, build_number)
<<<<<<< HEAD
        elif version.startswith("4.7") or version.startswith("5.0"):
            base_url = "{}/spock/{}".format(cbnas_base_url, build_number)
        elif version.startswith("5.1"):
=======
        elif version.startswith("4.7") or version.startswith("5.0") or version.startswith("5.1"):
            base_url = "{}/spock/{}".format(cbnas_base_url, build_number)
        elif version.startswith("5.5"):
>>>>>>> 9bbe87e9
            base_url = "{}/vulcan/{}".format(cbnas_base_url, build_number)
        else:
            raise Exception(
                "Unexpected couchbase server version: {}".format(version))

        package_name = self.get_package_name(
            version, build_number, cbs_platform)

        return base_url, package_name

    def resolve_cb_mobile_url(self, version, cbs_platform="centos7"):
<<<<<<< HEAD

=======
>>>>>>> 9bbe87e9
        """
        Resolve a download URL for the corresponding package to given
        version on http://cbmobile-packages.s3.amazonaws.com (an S3 bucket
        for couchbase mobile that mirrors released couchbase server versions)
        Given:
        version - the version without any build number information, eg 4.5.0
        Return the base_url of the package download URL (everything except the filename)
        """
<<<<<<< HEAD
=======

>>>>>>> 9bbe87e9
        released_versions = {
            "5.0.0": "3519",
            "4.6.3": "4136",
            "4.6.2": "3905",
            "4.6.1": "3652",
            "4.6.0": "3573",
            "4.5.1": "2844",
            "4.5.0": "2601",
            "4.1.2": "6088",
            "4.1.1": "5914",
            "4.1.0": "5005",
            "4.0.0": "4051",
            "3.1.5": "1859",
            "3.1.6": "1904"
        }
<<<<<<< HEAD

=======
>>>>>>> 9bbe87e9
        build_number = released_versions[version]
        base_url = "http://cbmobile-packages.s3.amazonaws.com"
        package_name = self.get_package_name(version, build_number, cbs_platform)
        return base_url, package_name

    def upgrade_server(self, cluster_config, server_version_build, cbs_platform, target=None, toy_build=None):
        ansible_runner = AnsibleRunner(cluster_config)
        log_info(">>> Upgrading Couchbase Server")
<<<<<<< HEAD

=======
>>>>>>> 9bbe87e9
        # Install Server
        if toy_build:
            # http://server.jenkins.couchbase.com/view/All/job/watson-toy/1770/artifact/couchbase-server-enterprise-5.0.0-9900-centos7.x86_64.rpm
            toy_build_url_parts = toy_build.split('/')
            toy_build_url_len = len(toy_build_url_parts)
            server_package_name = toy_build_url_parts[-1]
            server_baseurl = "/".join(toy_build_url_parts[0:(toy_build_url_len - 1)])
        else:
            version_build = server_version_build.split("-")
            server_verion = version_build[0]
            if len(version_build) == 2:
                # Build number is included
                server_build = version_build[1]
            else:
                server_build = None
            if server_build is None:
                server_baseurl, server_package_name = self.resolve_cb_mobile_url(server_verion, cbs_platform)
            else:
                server_baseurl, server_package_name = self.resolve_cb_nas_url(server_verion, server_build, cbs_platform)

        if target is not None:
            target = hostname_for_url(cluster_config, target)
            log_info("Upgrading Couchbase server on {} ...".format(target))
            status = ansible_runner.run_ansible_playbook(
                "upgrade-couchbase-server-package.yml",
                subset=target,
                extra_vars={
                    "couchbase_server_package_base_url": server_baseurl,
                    "couchbase_server_package_name": server_package_name
                }
            )
        else:
            log_info("Upgrading Couchbase server on all nodes")
            status = ansible_runner.run_ansible_playbook(
                "upgrade-couchbase-server-package.yml",
                extra_vars={
                    "couchbase_server_package_base_url": server_baseurl,
                    "couchbase_server_package_name": server_package_name
                }
            )

        if status != 0:
            raise ProvisioningError("Failed to install Couchbase Server")
        self.wait_for_ready_state()

    def load_sample_bucket(self, sample_bucket):
        """ Loads a given sample bucket """
        log_info("Enabling sample bucket {}".format(sample_bucket))
        self.remote_executor.must_execute('sudo /opt/couchbase/bin/cbdocloader -c localhost:8091 -u Administrator -p password -b {} -m 100 -d /opt/couchbase/samples/{}.zip'.format(sample_bucket, sample_bucket))<|MERGE_RESOLUTION|>--- conflicted
+++ resolved
@@ -753,15 +753,9 @@
             base_url = "{}/sherlock/{}".format(cbnas_base_url, build_number)
         elif version.startswith("4.5") or version.startswith("4.6"):
             base_url = "{}/watson/{}".format(cbnas_base_url, build_number)
-<<<<<<< HEAD
-        elif version.startswith("4.7") or version.startswith("5.0"):
-            base_url = "{}/spock/{}".format(cbnas_base_url, build_number)
-        elif version.startswith("5.1"):
-=======
         elif version.startswith("4.7") or version.startswith("5.0") or version.startswith("5.1"):
             base_url = "{}/spock/{}".format(cbnas_base_url, build_number)
         elif version.startswith("5.5"):
->>>>>>> 9bbe87e9
             base_url = "{}/vulcan/{}".format(cbnas_base_url, build_number)
         else:
             raise Exception(
@@ -773,10 +767,6 @@
         return base_url, package_name
 
     def resolve_cb_mobile_url(self, version, cbs_platform="centos7"):
-<<<<<<< HEAD
-
-=======
->>>>>>> 9bbe87e9
         """
         Resolve a download URL for the corresponding package to given
         version on http://cbmobile-packages.s3.amazonaws.com (an S3 bucket
@@ -785,10 +775,6 @@
         version - the version without any build number information, eg 4.5.0
         Return the base_url of the package download URL (everything except the filename)
         """
-<<<<<<< HEAD
-=======
-
->>>>>>> 9bbe87e9
         released_versions = {
             "5.0.0": "3519",
             "4.6.3": "4136",
@@ -804,10 +790,6 @@
             "3.1.5": "1859",
             "3.1.6": "1904"
         }
-<<<<<<< HEAD
-
-=======
->>>>>>> 9bbe87e9
         build_number = released_versions[version]
         base_url = "http://cbmobile-packages.s3.amazonaws.com"
         package_name = self.get_package_name(version, build_number, cbs_platform)
@@ -816,10 +798,6 @@
     def upgrade_server(self, cluster_config, server_version_build, cbs_platform, target=None, toy_build=None):
         ansible_runner = AnsibleRunner(cluster_config)
         log_info(">>> Upgrading Couchbase Server")
-<<<<<<< HEAD
-
-=======
->>>>>>> 9bbe87e9
         # Install Server
         if toy_build:
             # http://server.jenkins.couchbase.com/view/All/job/watson-toy/1770/artifact/couchbase-server-enterprise-5.0.0-9900-centos7.x86_64.rpm
