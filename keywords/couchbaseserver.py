--- conflicted
+++ resolved
@@ -749,6 +749,7 @@
         """
 
         cbnas_base_url = "http://latestbuilds.service.couchbase.com/builds/latestbuilds/couchbase-server"
+
         if version.startswith("3.1"):
             base_url = "http://latestbuilds.service.couchbase.com/"
         elif version.startswith("4.0") or version.startswith("4.1"):
@@ -768,16 +769,12 @@
         return base_url, package_name
 
     def resolve_cb_mobile_url(self, version, cbs_platform="centos7"):
-
         """
         Resolve a download URL for the corresponding package to given
         version on http://cbmobile-packages.s3.amazonaws.com (an S3 bucket
         for couchbase mobile that mirrors released couchbase server versions)
-<<<<<<< HEAD
-
-
-=======
->>>>>>> 9a875e4d
+
+
         Given:
         version - the version without any build number information, eg 4.5.0
         Return the base_url of the package download URL (everything except the filename)
@@ -804,8 +801,10 @@
 
     def upgrade_server(self, cluster_config, server_version_build, cbs_platform, target=None, toy_build=None):
         ansible_runner = AnsibleRunner(cluster_config)
+
         log_info(">>> Upgrading Couchbase Server")
         # Install Server
+
         if toy_build:
             # http://server.jenkins.couchbase.com/view/All/job/watson-toy/1770/artifact/couchbase-server-enterprise-5.0.0-9900-centos7.x86_64.rpm
             toy_build_url_parts = toy_build.split('/')
