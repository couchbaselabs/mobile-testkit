--- conflicted
+++ resolved
@@ -28,11 +28,7 @@
 
 
 def get_server_version(host, cbs_ssl=False):
-<<<<<<< HEAD
-    """ Get the version of a running Couchbase server on host 'host' """
-=======
     """ Gets the server version in the format '4.1.1-5487' for a running Couchbase Server"""
->>>>>>> 20088632
 
     server_scheme = "http"
     server_port = 8091
