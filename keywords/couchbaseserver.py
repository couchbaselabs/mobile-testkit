import time
import json
import requests
from requests.exceptions import ConnectionError, HTTPError
from requests import Session
from requests.packages.urllib3.exceptions import InsecureRequestWarning
from libraries.provision.ansible_runner import AnsibleRunner

from couchbase.bucket import Bucket
from couchbase.exceptions import CouchbaseError, NotFoundError

import keywords.constants
from keywords.remoteexecutor import RemoteExecutor
from keywords.exceptions import CBServerError, ProvisioningError, TimeoutError, RBACUserCreationError, RBACUserDeletionError
from keywords.utils import log_r, log_info, log_debug, log_error, hostname_for_url
from keywords import types

requests.packages.urllib3.disable_warnings(InsecureRequestWarning)


def get_server_version(host, cbs_ssl=False):
    """ Gets the server version in the format '4.1.1-5487' for a running Couchbase Server"""

    server_scheme = "http"
    server_port = 8091

    if cbs_ssl:
        server_scheme = "https"
        server_port = 18091

    resp = requests.get("{}://Administrator:password@{}:{}/pools".format(server_scheme, host, server_port), verify=False)
    log_r(resp)
    resp.raise_for_status()
    resp_obj = resp.json()

    # Actual version is the following format 4.1.1-5914-enterprise
    running_server_version = resp_obj["implementationVersion"]
    running_server_version_parts = running_server_version.split("-")

    # Return version in the formatt 4.1.1-5487
    return "{}-{}".format(running_server_version_parts[0], running_server_version_parts[1])


def verify_server_version(host, expected_server_version, cbs_ssl=False):
    """ Verifies that the version of a running Couchbase Server is the 'expected_server_version' """

    running_server_version = get_server_version(host, cbs_ssl=cbs_ssl)
    expected_server_version_parts = expected_server_version.split("-")

    # Check both version parts if expected version contains a build
    if len(expected_server_version_parts) == 2:
        # 4.1.1-5487
        log_info("Expected Server Version: {}".format(expected_server_version))
        log_info("Running Server Version: {}".format(running_server_version))
        if running_server_version != expected_server_version:
            raise ProvisioningError("Unexpected server version!! Expected: {} Actual: {}".format(expected_server_version, running_server_version))
    elif len(expected_server_version_parts) == 1:
        # 4.1.1
        running_server_version_parts = running_server_version.split("-")
        log_info("Expected Server Version: {}".format(expected_server_version))
        log_info("Running Server Version: {}".format(running_server_version_parts[0]))
        if expected_server_version != running_server_version_parts[0]:
            raise ProvisioningError("Unexpected server version!! Expected: {} Actual: {}".format(expected_server_version, running_server_version_parts[0]))
    else:
        raise ProvisioningError("Unsupported version format")


class CouchbaseServer:
    """ Installs Couchbase Server on machine host"""

    def __init__(self, url):
        self.url = url
        self.cbs_ssl = False

        # Strip http prefix and port to store host
        if "https" in self.url:
            host = self.url.replace("https://", "")
            host = host.replace(":18091", "")
            self.cbs_ssl = True
        else:
            host = self.url.replace("http://", "")
            host = host.replace(":8091", "")

        self.host = host
        self.remote_executor = RemoteExecutor(self.host)

        self._session = Session()
        self._session.auth = ("Administrator", "password")

        if self.cbs_ssl:
            self._session.verify = False

    def get_bucket_names(self):
        """ Returns list of the bucket names for a given Couchbase Server."""

        bucket_names = []

        error_count = 0
        max_retries = 5

        # Retry to avoid intermittent Connection issues when getting buckets
        while True:
            if error_count == max_retries:
                raise CBServerError("Error! Could not get buckets after retries.")
            try:
                resp = self._session.get("{}/pools/default/buckets".format(self.url))
                log_r(resp)
                resp.raise_for_status()
                break
            except ConnectionError:
                log_info("Hit a ConnectionError while trying to get buckets. Retrying ...")
                error_count += 1
                time.sleep(1)

        obj = json.loads(resp.text)

        for entry in obj:
            bucket_names.append(entry["name"])

        log_info("Found buckets: {}".format(bucket_names))
        return bucket_names

    def delete_bucket(self, name):
        """ Delete a Couchbase Server bucket with the given 'name' """
        server_version = get_server_version(self.host, self.cbs_ssl)
        server_major_version = int(server_version.split(".")[0])

        if server_major_version >= 5:
            self._delete_internal_rbac_bucket_user(name)

        resp = self._session.delete("{0}/pools/default/buckets/{1}".format(self.url, name))
        log_r(resp)
        resp.raise_for_status()

    def delete_buckets(self):
        """ Deletes all of the buckets on a Couchbase Server.
        If the buckets cannot be deleted after 3 tries, an exception will be raised.
        """

        count = 0
        max_retries = 3
        while True:

            if count == max_retries:
                raise CBServerError("Max retries for bucket creation hit. Could not delete buckets!")

            # Get a list of the bucket names
            bucket_names = self.get_bucket_names()

            if len(bucket_names) == 0:
                # No buckets to delete. Exit loop
                break

            log_info("Existing buckets: {}".format(bucket_names))
            log_info("Deleting buckets: {}".format(bucket_names))

            # HACK around Couchbase Server issue where issuing a bucket delete via REST occasionally returns 500 error
            # Delete existing buckets
            num_failures = 0
            for bucket_name in bucket_names:
                try:
                    self.delete_bucket(bucket_name)
                except HTTPError as e:
                    num_failures += 1
                    log_info("Failed to delete bucket: {}. Retrying ...".format(e))
                except ConnectionError as ce:
                    num_failures += 1
                    log_info("Failed to delete bucket: {} Retrying ...".format(ce))

            # A 500 error may have occured, query for buckets and try to delete them again
            if num_failures > 0:
                time.sleep(5)
                count += 1
            else:
                # All bucket deletions were successful
                break

        # Verify the buckets are gone
        bucket_names = self.get_bucket_names()
        if len(bucket_names) != 0:
            raise CBServerError("Failed to delete all of the server buckets!")

    def wait_for_ready_state(self):
        """
        Verify all server node is in are in a "healthy" state to avoid sync_gateway startup failures
        Work around for this - https://github.com/couchbase/sync_gateway/issues/1745
        """
        start = time.time()
        while True:

            elapsed = time.time()
            if elapsed - start > keywords.constants.CLIENT_REQUEST_TIMEOUT:
                raise Exception("Timeout: Server not in ready state! {}s".format(elapsed))

            # Verfy the server is in a "healthy", not "warmup" state
            try:
                resp = self._session.get("{}/pools/nodes".format(self.url))
                log_r(resp)
            except ConnectionError:
                # If bringing a server online, there may be some connnection issues. Continue and try again.
                time.sleep(1)
                continue

            resp_obj = resp.json()

            all_nodes_healthy = True
            for node in resp_obj["nodes"]:
                if node["status"] != "healthy":
                    all_nodes_healthy = False
                    log_info("Node is still not healthy. Status: {} Retrying ...".format(node["status"]))
                    time.sleep(1)

            if not all_nodes_healthy:
                continue

            log_info("All nodes are healthy")
            log_debug(resp_obj)
            # All nodes are heathy if it made it to here
            break

    def _create_internal_rbac_bucket_user(self, bucketname):
        # Create user with username=bucketname and assign role
        # bucket_admin and cluster_admin
        roles = "ro_admin,bucket_full_access[{}]".format(bucketname)
        password = 'password'

        data_user_params = {
            "name": bucketname,
            "roles": roles,
            "password": password
        }

        log_info("Creating RBAC user {} with password {} and roles {}".format(bucketname, password, roles))

        rbac_url = "{}/settings/rbac/users/local/{}".format(self.url, bucketname)

        resp = None
        try:
            resp = self._session.put(rbac_url, data=data_user_params, auth=('Administrator', 'password'))
            log_r(resp)
            resp.raise_for_status()
        except HTTPError as h:
            log_info("resp code: {}; error: {}".format(resp, h))
            raise RBACUserCreationError(h)

    def _delete_internal_rbac_bucket_user(self, bucketname):
        # Delete user with username=bucketname
        data_user_params = {
            "name": bucketname
        }

        log_info("Deleting RBAC user {}".format(bucketname))

        rbac_url = "{}/settings/rbac/users/local/{}".format(self.url, bucketname)

        resp = None
        try:
            resp = self._session.delete(rbac_url, data=data_user_params, auth=('Administrator', 'password'))
            log_r(resp)
            resp.raise_for_status()
        except HTTPError as h:
            log_info("resp code: {}; error: {}".format(resp, h))
            if '404 Client Error: Object Not Found for url' in h.message:
                log_info("RBAC user does not exist, no need to delete RBAC bucket user {}".format(bucketname))
            else:
                raise RBACUserDeletionError(h)

    def _get_mem_total_lowest(self, server_info):
        # Workaround for https://github.com/couchbaselabs/mobile-testkit/issues/709
        # Later updated for https://github.com/couchbaselabs/mobile-testkit/issues/1038
        # where some node report mem_total = 0. Loop over all the nodes and find the smallest non-zero val
        mem_total_lowest = None
        for node in server_info["nodes"]:
            mem_total = node["systemStats"]["mem_total"]
            if mem_total == 0:
                # ignore nodes that report mem_total = 0
                continue
            if mem_total_lowest is None:
                # no previous value for mem_total_lowest, use non-zero value we got back from node
                mem_total_lowest = mem_total
            elif mem_total < mem_total_lowest:
                # only use it if it's lower than previous low
                mem_total_lowest = mem_total

        if mem_total_lowest is None:
            raise ProvisioningError("All nodes reported 0MB of RAM available")

        return mem_total_lowest

    def _get_total_ram_mb(self):
        """
        Call the Couchbase REST API to get the total memory available on the machine. RAM returned is in mb
        """
        resp = self._session.get("{}/pools/default".format(self.url))
        resp.raise_for_status()
        resp_json = resp.json()

        mem_total_lowest = self._get_mem_total_lowest(resp_json)

        total_avail_ram_mb = int(mem_total_lowest / (1024 * 1024))
        log_info("total_avail_ram_mb: {}".format(total_avail_ram_mb))
        return total_avail_ram_mb

    def _get_effective_ram_mb(self):
        """ Return the amount of effective RAM ((total RAM * muliplier) - n1ql ram allocation)
        Given a total amount of ram
        """

        # Leave 20% of RAM available for the underlying OS
        ram_multiplier = 0.80

        # Needed for N1QL indexing overhead. This enables us to use N1QL in the Couchbase
        # python SDK for direct validation in Couchbase server in some of the functional tests
        n1ql_indexer_ram_mb = 512

        total_ram_mb = self._get_total_ram_mb()
        effective_avail_ram_mb = int(total_ram_mb * ram_multiplier) - n1ql_indexer_ram_mb

        log_info("effective_avail_ram_mb: {}".format(effective_avail_ram_mb))
        return effective_avail_ram_mb

    def get_ram_per_bucket(self, num_buckets):
        """ Returns the amount of ram allocated to each bucket for a given number of buckets"""

        effective_ram_mb = self._get_effective_ram_mb()
        ram_per_bucket_mb = int(effective_ram_mb / num_buckets)
        return ram_per_bucket_mb

    def create_buckets(self, bucket_names):
        """
        # Figure out what total ram available is
        # Divide by number of buckets
        """
        types.verify_is_list(bucket_names)

        if len(bucket_names) == 0:
            return
        log_info("Creating buckets: {}".format(bucket_names))

        # Get the amount of RAM to allocate for each server bucket
        per_bucket_ram_mb = self.get_ram_per_bucket(len(bucket_names))

        for bucket_name in bucket_names:
            self.create_bucket(bucket_name, per_bucket_ram_mb)

    def create_bucket(self, name, ram_quota_mb=1024):
        """
        1. Create CBS bucket via REST
        2. Create client connection and poll until bucket is available
           Catch all connection exception and break when KeyNotFound error is thrown
        3. Verify all server nodes are in a 'healthy' state before proceeding

        Followed the docs below that suggested this approach.
        http://docs.couchbase.com/admin/admin/REST/rest-bucket-create.html
        """

        log_info("Creating bucket {} with RAM {}".format(name, ram_quota_mb))

        server_version = get_server_version(self.host, self.cbs_ssl)
        server_major_version = int(server_version.split(".")[0])

        data = {
            "name": name,
            "ramQuotaMB": str(ram_quota_mb),
            "authType": "sasl",
            "bucketType": "couchbase",
            "flushEnabled": "1",
            "replicaNumber": 0
        }

        if server_major_version <= 4:
            # Create a bucket with password for server_major_version < 5
            # proxyPort should not be passed for 5.0.0 onwards for bucket creation
            data["saslPassword"] = "password"
            data["proxyPort"] = "11211"

        resp = None
        try:
            resp = self._session.post("{}/pools/default/buckets".format(self.url), data=data)
            log_r(resp)
            resp.raise_for_status()
        except HTTPError as h:
            log_info("resp code: {}; resp text: {}; error: {}".format(resp, resp.json(), h))
            raise

        # Create a user with username=bucketname
        if server_major_version >= 5:
            self._create_internal_rbac_bucket_user(name)

        # Create client an retry until KeyNotFound error is thrown
        start = time.time()
        while True:

            if time.time() - start > keywords.constants.CLIENT_REQUEST_TIMEOUT:
                raise Exception("TIMEOUT while trying to create server buckets.")
            try:
                if self.cbs_ssl:
                    bucket = Bucket("couchbases://{}/{}?ssl=no_verify".format(self.host, name), password='password')
                else:
                    bucket = Bucket("couchbase://{}/{}".format(self.host, name), password='password')
                bucket.get('foo')
            except NotFoundError:
                log_info("Key not found error: Bucket is ready!")
                break
            except CouchbaseError as e:
                log_info("Error from server: {}, Retrying ...". format(e))
                time.sleep(1)
                continue

        self.wait_for_ready_state()

        return name

    def delete_couchbase_server_cached_rev_bodies(self, bucket):
        """
        Deletes docs that follow the below format
        _sync:rev:att_doc:34:1-e7fa9a5e6bb25f7a40f36297247ca93e
        """
        if self.cbs_ssl:
            b = Bucket("couchbases://{}/{}?ssl=no_verify".format(self.host, bucket), password='password')
        else:
            b = Bucket("couchbase://{}/{}".format(self.host, bucket), password='password')
        b_manager = b.bucket_manager()
        b_manager.n1ql_index_create_primary(ignore_exists=True)
        cached_rev_doc_ids = []
        for row in b.n1ql_query("SELECT meta(`{}`) FROM `{}`".format(bucket, bucket)):
            if row["$1"]["id"].startswith("_sync:rev"):
                cached_rev_doc_ids.append(row["$1"]["id"])

        log_info("Found temp rev docs: {}".format(cached_rev_doc_ids))
        for doc_id in cached_rev_doc_ids:
            log_debug("Removing: {}".format(doc_id))
            b.remove(doc_id)

    def get_server_docs_with_prefix(self, bucket, prefix):
        """
        Returns server doc ids matching a prefix (ex. '_sync:rev:')
        """

        if self.cbs_ssl:
            b = Bucket("couchbases://{}/{}?ssl=no_verify".format(self.host, bucket), password='password')
        else:
            b = Bucket("couchbase://{}/{}".format(self.host, bucket), password='password')
        b_manager = b.bucket_manager()
        b_manager.n1ql_index_create_primary(ignore_exists=True)
        found_ids = []
        for row in b.n1ql_query("SELECT meta(`{}`) FROM `{}`".format(bucket, bucket)):
            log_info(row)
            if row["$1"]["id"].startswith(prefix):
                found_ids.append(row["$1"]["id"])

        return found_ids

    def _get_tasks(self):
        """
        Returns the current tasks from the server
        """
        resp = self._session.get("{}/pools/default/tasks".format(self.url))
        log_r(resp)
        resp.raise_for_status()
        resp_obj = resp.json()

        return resp_obj

    def _wait_for_rebalance_complete(self):
        """
        Polls couchbase server tasks endpoint for any running rebalances.
        Exits when no rebalances are in running state

        /pools/default/tasks format:
        [
            {
                "type": "rebalance",
                "status": "running",
                ...
            }
        ]
        """

        # Check that rebalance is in the tasks before polling for its completion
        start = time.time()
        found_rebalance = False
        while not found_rebalance:

            if time.time() - start > keywords.constants.CLIENT_REQUEST_TIMEOUT:
                raise TimeoutError("Did not find rebalance task!")

            tasks = self._get_tasks()
            for task in tasks:
                if task["type"] == "rebalance":
                    log_info("Rebalance found in tasks!")
                    found_rebalance = True

            if not found_rebalance:
                log_info("Did not find rebalance task. Retrying.")
                time.sleep(1)

        start = time.time()
        while True:

            if time.time() - start > keywords.constants.REBALANCE_TIMEOUT_SECS:
                raise Exception("wait_for_rebalance_complete: TIMEOUT")

            tasks = self._get_tasks()

            done_rebalacing = True
            for task in tasks:
                # loop through each task and see if any rebalance tasks are running
                task_type = task["type"]
                task_status = task["status"]
                log_info("{} is {}".format(task_type, task_status))
                if task_type == "rebalance" and task_status == "running":
                    done_rebalacing = False

            if done_rebalacing:
                break

            time.sleep(5)

    def add_node(self, server_to_add, services="kv"):
        """
        Add the server_to_add to a Couchbase Server cluster
        """

        if not isinstance(server_to_add, CouchbaseServer):
            raise TypeError("'server_to_add' must be a 'CouchbaseServer'")

        log_info("Adding server node {} to cluster ...".format(server_to_add.host))
        data = "hostname={}&user=Administrator&password=password&services={}".format(
            server_to_add.host, services
        )

        # HACK: Retry below addresses the following problem:
        #  1. Rebalance a node out
        #  2. Try to to immediately add node back into the cluster
        #  3. Fails because node is in state where it can't be add in yet
        # To work around this:
        #  1. Retry / wait until add node POST command is successful
        start = time.time()
        while True:

            if time.time() - start > keywords.constants.CLIENT_REQUEST_TIMEOUT:
                raise Exception("wait_for_rebalance_complete: TIMEOUT")

            # Override session headers for this one off request
            resp = self._session.post(
                "{}/controller/addNode".format(self.url),
                headers={"Content-Type": "application/x-www-form-urlencoded"},
                data=data
            )

            log_r(resp)

            # If status of the POST is not 200, retry the request after a second
            if resp.status_code == 200:
                log_info("{} added to cluster successfully".format(server_to_add.host))
                break
            else:
                log_info("{}: {}: Could not add {} to cluster. Retrying ...".format(resp.status_code, resp.json(), server_to_add.host))
                time.sleep(1)

    def rebalance_out(self, cluster_servers, server_to_remove):
        """
        Issues a call to the admin_serve to remove a server from a pool.
        Then wait for rebalance to complete.
        """
        if not isinstance(server_to_remove, CouchbaseServer):
            raise TypeError("'server_to_remove' must be a 'CouchbaseServer'")

        # Add all servers except server_to_add to known nodes
        known_nodes = "knownNodes="
        for server in cluster_servers:
            if "https" in server:
                server = server.replace("https://", "")
                server = server.replace(":18091", "")
            else:
                server = server.replace("http://", "")
                server = server.replace(":8091", "")
            known_nodes += "ns_1@{},".format(server)

        # Add server_to_remove to ejected_node
        ejected_node = "ejectedNodes=ns_1@{}".format(server_to_remove.host)
        data = "{}&{}".format(ejected_node, known_nodes)

        log_info("Starting rebalance out: {} with nodes {}".format(server_to_remove.host, data))
        # Override session headers for this one off request
        resp = self._session.post(
            "{}/controller/rebalance".format(self.url),
            headers={"Content-Type": "application/x-www-form-urlencoded"},
            data=data
        )
        log_r(resp)
        resp.raise_for_status()

        self._wait_for_rebalance_complete()

        return True

    def rebalance_in(self, cluster_servers, server_to_add):
        """
        Adds a server from a pool and waits for rebalance to complete.
        cluster_servers should be a list of endpoints running Couchbase server.
            ex. ["http:192.168.33.10:8091", "http:192.168.33.11:8091", ...]
        """

        if not isinstance(server_to_add, CouchbaseServer):
            raise TypeError("'server_to_add' must be a 'CouchbaseServer'")

        # Add all servers except server_to_add to known nodes
        known_nodes = "knownNodes="
        for server in cluster_servers:
            if "https" in server:
                server = server.replace("https://", "")
                server = server.replace(":18091", "")
            else:
                server = server.replace("http://", "")
                server = server.replace(":8091", "")

            if server_to_add.host != server:
                known_nodes += "ns_1@{},".format(server)

        # Add server_to_add to known nodes
        data = "{}ns_1@{}".format(known_nodes, server_to_add.host)

        # Rebalance nodes
        log_info("Starting rebalance in for {}".format(server_to_add.host))
        log_info("Known nodes: {}".format(data))

        # Override session headers for this one off request
        resp = self._session.post(
            "{}/controller/rebalance".format(self.url),
            headers={"Content-Type": "application/x-www-form-urlencoded"},
            data=data
        )
        log_r(resp)
        resp.raise_for_status()

        self._wait_for_rebalance_complete()

        return True

    def recover(self, server_to_recover):

        if not isinstance(server_to_recover, CouchbaseServer):
            raise TypeError("'server_to_add' must be a 'CouchbaseServer'")

        log_info("Setting recover mode to 'delta' for server {}".format(server_to_recover.host))
        data = "otpNode=ns_1@{}&recoveryType=delta".format(server_to_recover.host)
        # Override session headers for this one off request
        resp = self._session.post(
            "{}/controller/setRecoveryType".format(self.url),
            headers={"Content-Type": "application/x-www-form-urlencoded"},
            data=data
        )

        log_r(resp)
        resp.raise_for_status()

        # TODO reset Quota

    def start(self):
        """Starts a running Couchbase Server via 'service couchbase-server start'"""

        command = "sudo service couchbase-server start"
        self.remote_executor.must_execute(command)
        self.wait_for_ready_state()

    def _verify_stopped(self):
        """Polls until the server url is unreachable"""

        start = time.time()
        while True:
            if time.time() - start > keywords.constants.CLIENT_REQUEST_TIMEOUT:
                raise TimeoutError("Waiting for server to be unreachable but it never was!")
            try:
                resp = self._session.get("{}/pools".format(self.url))
                log_r(resp)
                resp.raise_for_status()
            except ConnectionError:
                # This is expected and used to determine if a server node has gone offline
                break

            except HTTPError as e:
                # 500 errors may happen as a result of the node going down
                log_error(e)
                continue

            time.sleep(1)

    def stop(self):
        """Stops a running Couchbase Server via 'service couchbase-server stop'"""

        command = "sudo service couchbase-server stop"
        self.remote_executor.must_execute(command)
        self._verify_stopped()

    def delete_vbucket(self, vbucket_number, bucket_name):
        """ Deletes a vbucket file for a number and bucket"""

        vbucket_filename = "{}.couch.1".format(vbucket_number)

        # Delete some vBucket file to start a server rollback
        # Example vbucket files - 195.couch.1  310.couch.1  427.couch.1  543.couch.1
        log_info("Deleting vBucket file '66.couch.1'")
        self.remote_executor.must_execute('sudo find /opt/couchbase/var/lib/couchbase/data/data-bucket -name "{}" -delete'.format(vbucket_filename))
        log_info("Listing vBucket files ...")
        out, err = self.remote_executor.must_execute("sudo ls /opt/couchbase/var/lib/couchbase/data/{}/".format(bucket_name))

        # out format: [u'0.couch.1     264.couch.1  44.couch.1\t635.couch.1  820.couch.1\r\n',
        # u'1000.couch.1  265.couch.1 ...]
        vbucket_files = []
        for entry in out:
            vbucket_files.extend(entry.split())

        # Verify that the vBucket files starting with 5 are all gone
        log_info("Verifing vBucket files are deleted ...")

        # Try to catch potential silent failures from the remote executor
        if len(vbucket_files) < 1:
            raise CBServerError("No vbucket files found on server!")

        # Verify vbucket file no longer exists
        if vbucket_filename in vbucket_files:
            raise CBServerError("Found vbucket file: {}! This should have been removed")

    def restart(self):
        """ Restarts a couchbase server """
        self.remote_executor.must_execute("sudo systemctl restart couchbase-server")

    def get_sdk_bucket(self, bucket_name):
        """ Gets an SDK bucket object """
<<<<<<< HEAD
        if self.cbs_ssl:
            connection_str = "couchbases://{}/{}?ssl=no_verify".format(self.host, bucket_name)
        else:
            connection_str = "couchbase://{}/{}".format(self.host, bucket_name)
        return Bucket(connection_str, password='password')
=======
        connection_str = "couchbase://{}/{}".format(self.host, bucket_name)
        return Bucket(connection_str, password='password')

    def get_package_name(self, version, build_number, cbs_platform="centos7"):
        """
        Given:

        version - the version without any build number information, eg 4.5.0
        build_number - the build number associated with this major version release, eg, 2601 (or None)

        Return the filename portion of the package download URL

        """

        if version.startswith("3.1.6"):
            return "couchbase-server-enterprise-{}-{}.x86_64.rpm".format(version, cbs_platform)
        elif version.startswith("3.1"):
            return "couchbase-server-enterprise_{}_x86_64_{}-{}-rel.rpm".format(cbs_platform, version, build_number)
        else:
            return "couchbase-server-enterprise-{}-{}-{}.x86_64.rpm".format(version, build_number, cbs_platform)

    def resolve_cb_nas_url(self, version, build_number, cbs_platform="centos7"):
        """
        Resolve a download URL for couchbase server on the internal VPN download site

        Given:

        version - the version without any build number information, eg 4.5.0
        build_number - the build number associated with this major version release, eg, 2601 (or None)

        Return the base_url of the package download URL (everything except the filename)

        """

        cbnas_base_url = "http://latestbuilds.service.couchbase.com/builds/latestbuilds/couchbase-server"

        if version.startswith("3.1"):
            base_url = "http://latestbuilds.service.couchbase.com/"
        elif version.startswith("4.0") or version.startswith("4.1"):
            base_url = "{}/sherlock/{}".format(cbnas_base_url, build_number)
        elif version.startswith("4.5") or version.startswith("4.6"):
            base_url = "{}/watson/{}".format(cbnas_base_url, build_number)
        elif version.startswith("4.7") or version.startswith("5.0"):
            base_url = "{}/spock/{}".format(cbnas_base_url, build_number)
        elif version.startswith("5.1"):
            base_url = "{}/vulcan/{}".format(cbnas_base_url, build_number)
        else:
            raise Exception("Unexpected couchbase server version: {}".format(version))

        package_name = self.get_package_name(version, build_number, cbs_platform)
        return base_url, package_name

    def resolve_cb_mobile_url(self, version, cbs_platform="centos7"):
        """
        Resolve a download URL for the corresponding package to given
        version on http://cbmobile-packages.s3.amazonaws.com (an S3 bucket
        for couchbase mobile that mirrors released couchbase server versions)

        Given:

        version - the version without any build number information, eg 4.5.0

        Return the base_url of the package download URL (everything except the filename)

        """
        released_versions = {
            "4.6.3": "4136",
            "4.6.2": "3905",
            "4.6.1": "3652",
            "4.6.0": "3573",
            "4.5.1": "2844",
            "4.5.0": "2601",
            "4.1.2": "6088",
            "4.1.1": "5914",
            "4.1.0": "5005",
            "4.0.0": "4051",
            "3.1.5": "1859",
            "3.1.6": "1904"
        }
        build_number = released_versions[version]
        base_url = "http://cbmobile-packages.s3.amazonaws.com"
        package_name = self.get_package_name(version, build_number, cbs_platform)
        return base_url, package_name

    def upgrade_server(self, cluster_config, server_version_build, cbs_platform, target=None, toy_build=None):
        ansible_runner = AnsibleRunner(cluster_config)

        log_info(">>> Upgrading Couchbase Server")
        # Install Server
        if toy_build:
            # http://server.jenkins.couchbase.com/view/All/job/watson-toy/1770/artifact/couchbase-server-enterprise-5.0.0-9900-centos7.x86_64.rpm
            toy_build_url_parts = toy_build.split('/')
            toy_build_url_len = len(toy_build_url_parts)
            server_package_name = toy_build_url_parts[-1]
            server_baseurl = "/".join(toy_build_url_parts[0:(toy_build_url_len - 1)])
        else:
            version_build = server_version_build.split("-")
            server_verion = version_build[0]
            if len(version_build) == 2:
                # Build number is included
                server_build = version_build[1]
            else:
                server_build = None

            if server_build is None:
                server_baseurl, server_package_name = self.resolve_cb_mobile_url(server_verion, cbs_platform)
            else:
                server_baseurl, server_package_name = self.resolve_cb_nas_url(server_verion, server_build, cbs_platform)

        if target is not None:
            target = hostname_for_url(cluster_config, target)
            log_info("Upgrading Couchbase server on {} ...".format(target))
            status = ansible_runner.run_ansible_playbook(
                "upgrade-couchbase-server-package.yml",
                subset=target,
                extra_vars={
                    "couchbase_server_package_base_url": server_baseurl,
                    "couchbase_server_package_name": server_package_name
                }
            )
        else:
            log_info("Upgrading Couchbase server on all nodes")
            status = ansible_runner.run_ansible_playbook(
                "upgrade-couchbase-server-package.yml",
                extra_vars={
                    "couchbase_server_package_base_url": server_baseurl,
                    "couchbase_server_package_name": server_package_name
                }
            )

        if status != 0:
            raise ProvisioningError("Failed to install Couchbase Server")

        self.wait_for_ready_state()
>>>>>>> b5906c91
<|MERGE_RESOLUTION|>--- conflicted
+++ resolved
@@ -729,14 +729,10 @@
 
     def get_sdk_bucket(self, bucket_name):
         """ Gets an SDK bucket object """
-<<<<<<< HEAD
         if self.cbs_ssl:
             connection_str = "couchbases://{}/{}?ssl=no_verify".format(self.host, bucket_name)
         else:
             connection_str = "couchbase://{}/{}".format(self.host, bucket_name)
-        return Bucket(connection_str, password='password')
-=======
-        connection_str = "couchbase://{}/{}".format(self.host, bucket_name)
         return Bucket(connection_str, password='password')
 
     def get_package_name(self, version, build_number, cbs_platform="centos7"):
@@ -869,5 +865,4 @@
         if status != 0:
             raise ProvisioningError("Failed to install Couchbase Server")
 
-        self.wait_for_ready_state()
->>>>>>> b5906c91
+        self.wait_for_ready_state()