import time
import json
import requests
from requests.exceptions import ConnectionError, HTTPError
from requests import Session
from requests.packages.urllib3.exceptions import InsecureRequestWarning
from libraries.provision.ansible_runner import AnsibleRunner

from couchbase.bucket import Bucket
from couchbase.exceptions import CouchbaseError, NotFoundError

import keywords.constants
from keywords.remoteexecutor import RemoteExecutor
from keywords.exceptions import CBServerError, ProvisioningError, TimeoutError, RBACUserCreationError, RBACUserDeletionError
from keywords.utils import log_r, log_info, log_debug, log_error, hostname_for_url
from keywords import types

requests.packages.urllib3.disable_warnings(InsecureRequestWarning)


def get_server_version(host, cbs_ssl=False):
    """ Gets the server version in the format '4.1.1-5487' for a running Couchbase Server"""

    server_scheme = "http"
    server_port = 8091

    if cbs_ssl:
        server_scheme = "https"
        server_port = 18091

    resp = requests.get("{}://Administrator:password@{}:{}/pools".format(server_scheme, host, server_port), verify=False)
    log_r(resp)
    resp.raise_for_status()
    resp_obj = resp.json()

    # Actual version is the following format 4.1.1-5914-enterprise
    running_server_version = resp_obj["implementationVersion"]
    running_server_version_parts = running_server_version.split("-")

    # Return version in the formatt 4.1.1-5487
    return "{}-{}".format(running_server_version_parts[0], running_server_version_parts[1])


def verify_server_version(host, expected_server_version, cbs_ssl=False):
    """ Verifies that the version of a running Couchbase Server is the 'expected_server_version' """

    running_server_version = get_server_version(host, cbs_ssl=cbs_ssl)
    expected_server_version_parts = expected_server_version.split("-")

    # Check both version parts if expected version contains a build
    if len(expected_server_version_parts) == 2:
        # 4.1.1-5487
        log_info("Expected Server Version: {}".format(expected_server_version))
        log_info("Running Server Version: {}".format(running_server_version))
        if running_server_version != expected_server_version:
            raise ProvisioningError("Unexpected server version!! Expected: {} Actual: {}".format(expected_server_version, running_server_version))
    elif len(expected_server_version_parts) == 1:
        # 4.1.1
        running_server_version_parts = running_server_version.split("-")
        log_info("Expected Server Version: {}".format(expected_server_version))
        log_info("Running Server Version: {}".format(running_server_version_parts[0]))
        if expected_server_version != running_server_version_parts[0]:
            raise ProvisioningError("Unexpected server version!! Expected: {} Actual: {}".format(expected_server_version, running_server_version_parts[0]))
    else:
        raise ProvisioningError("Unsupported version format")


class CouchbaseServer:
    """ Installs Couchbase Server on machine host"""

    def __init__(self, url):
        self.url = url
        self.cbs_ssl = False

        # Strip http prefix and port to store host
        if "https" in self.url:
            host = self.url.replace("https://", "")
            host = host.replace(":18091", "")
            self.cbs_ssl = True
        else:
            host = self.url.replace("http://", "")
            host = host.replace(":8091", "")

        self.host = host
        self.remote_executor = RemoteExecutor(self.host)

        self._session = Session()
        self._session.auth = ("Administrator", "password")

        if self.cbs_ssl:
            self._session.verify = False

    def get_bucket_names(self):
        """ Returns list of the bucket names for a given Couchbase Server."""

        bucket_names = []

        error_count = 0
        max_retries = 5

        # Retry to avoid intermittent Connection issues when getting buckets
        while True:
            if error_count == max_retries:
                raise CBServerError("Error! Could not get buckets after retries.")
            try:
                resp = self._session.get("{}/pools/default/buckets".format(self.url))
                log_r(resp)
                resp.raise_for_status()
                break
            except ConnectionError:
                log_info("Hit a ConnectionError while trying to get buckets. Retrying ...")
                error_count += 1
                time.sleep(1)

        obj = json.loads(resp.text)

        for entry in obj:
            bucket_names.append(entry["name"])

        log_info("Found buckets: {}".format(bucket_names))
        return bucket_names

    def delete_bucket(self, name):
        """ Delete a Couchbase Server bucket with the given 'name' """
        server_version = get_server_version(self.host, self.cbs_ssl)
        server_major_version = int(server_version.split(".")[0])

        if server_major_version >= 5:
            self._delete_internal_rbac_bucket_user(name)

        resp = self._session.delete("{0}/pools/default/buckets/{1}".format(self.url, name))
        log_r(resp)
        resp.raise_for_status()

    def delete_buckets(self):
        """ Deletes all of the buckets on a Couchbase Server.
        If the buckets cannot be deleted after 3 tries, an exception will be raised.
        """

        count = 0
        max_retries = 3
        while True:

            if count == max_retries:
                raise CBServerError("Max retries for bucket creation hit. Could not delete buckets!")

            # Get a list of the bucket names
            bucket_names = self.get_bucket_names()

            if len(bucket_names) == 0:
                # No buckets to delete. Exit loop
                break

            log_info("Existing buckets: {}".format(bucket_names))
            log_info("Deleting buckets: {}".format(bucket_names))

            # HACK around Couchbase Server issue where issuing a bucket delete via REST occasionally returns 500 error
            # Delete existing buckets
            num_failures = 0
            for bucket_name in bucket_names:
                try:
                    self.delete_bucket(bucket_name)
                except HTTPError as e:
                    num_failures += 1
                    log_info("Failed to delete bucket: {}. Retrying ...".format(e))
                except ConnectionError as ce:
                    num_failures += 1
                    log_info("Failed to delete bucket: {} Retrying ...".format(ce))

            # A 500 error may have occured, query for buckets and try to delete them again
            if num_failures > 0:
                time.sleep(5)
                count += 1
            else:
                # All bucket deletions were successful
                break

        # Verify the buckets are gone
        bucket_names = self.get_bucket_names()
        if len(bucket_names) != 0:
            raise CBServerError("Failed to delete all of the server buckets!")

    def wait_for_ready_state(self):
        """
        Verify all server node is in are in a "healthy" state to avoid sync_gateway startup failures
        Work around for this - https://github.com/couchbase/sync_gateway/issues/1745
        """
        start = time.time()
        while True:

            elapsed = time.time()
            if elapsed - start > keywords.constants.CLIENT_REQUEST_TIMEOUT:
                raise Exception("Timeout: Server not in ready state! {}s".format(elapsed))

            # Verfy the server is in a "healthy", not "warmup" state
            try:
                resp = self._session.get("{}/pools/nodes".format(self.url))
                log_r(resp)
            except ConnectionError:
                # If bringing a server online, there may be some connnection issues. Continue and try again.
                time.sleep(1)
                continue

            resp_obj = resp.json()

            all_nodes_healthy = True
            for node in resp_obj["nodes"]:
                if node["status"] != "healthy":
                    all_nodes_healthy = False
                    log_info("Node is still not healthy. Status: {} Retrying ...".format(node["status"]))
                    time.sleep(1)

            if not all_nodes_healthy:
                continue

            log_info("All nodes are healthy")
            log_debug(resp_obj)
            # All nodes are heathy if it made it to here
            break

    def _create_internal_rbac_bucket_user(self, bucketname):
        # Create user with username=bucketname and assign role
        # bucket_admin and cluster_admin
        roles = "ro_admin,bucket_full_access[{}]".format(bucketname)
        password = 'password'

        data_user_params = {
            "name": bucketname,
            "roles": roles,
            "password": password
        }

        log_info("Creating RBAC user {} with password {} and roles {}".format(bucketname, password, roles))

        rbac_url = "{}/settings/rbac/users/local/{}".format(self.url, bucketname)

        resp = None
        try:
            resp = self._session.put(rbac_url, data=data_user_params, auth=('Administrator', 'password'))
            log_r(resp)
            resp.raise_for_status()
        except HTTPError as h:
            log_info("resp code: {}; error: {}".format(resp, h))
            raise RBACUserCreationError(h)

    def _delete_internal_rbac_bucket_user(self, bucketname):
        # Delete user with username=bucketname
        data_user_params = {
            "name": bucketname
        }

        log_info("Deleting RBAC user {}".format(bucketname))

        rbac_url = "{}/settings/rbac/users/local/{}".format(self.url, bucketname)

        resp = None
        try:
            resp = self._session.delete(rbac_url, data=data_user_params, auth=('Administrator', 'password'))
            log_r(resp)
            resp.raise_for_status()
        except HTTPError as h:
            log_info("resp code: {}; error: {}".format(resp, h))
            if '404 Client Error: Object Not Found for url' in h.message:
                log_info("RBAC user does not exist, no need to delete RBAC bucket user {}".format(bucketname))
            else:
                raise RBACUserDeletionError(h)

    def _get_mem_total_lowest(self, server_info):
        # Workaround for https://github.com/couchbaselabs/mobile-testkit/issues/709
        # Later updated for https://github.com/couchbaselabs/mobile-testkit/issues/1038
        # where some node report mem_total = 0. Loop over all the nodes and find the smallest non-zero val
        mem_total_lowest = None
        for node in server_info["nodes"]:
            mem_total = node["systemStats"]["mem_total"]
            if mem_total == 0:
                # ignore nodes that report mem_total = 0
                continue
            if mem_total_lowest is None:
                # no previous value for mem_total_lowest, use non-zero value we got back from node
                mem_total_lowest = mem_total
            elif mem_total < mem_total_lowest:
                # only use it if it's lower than previous low
                mem_total_lowest = mem_total

        if mem_total_lowest is None:
            raise ProvisioningError("All nodes reported 0MB of RAM available")

        return mem_total_lowest

    def _get_total_ram_mb(self):
        """
        Call the Couchbase REST API to get the total memory available on the machine. RAM returned is in mb
        """
        resp = self._session.get("{}/pools/default".format(self.url))
        resp.raise_for_status()
        resp_json = resp.json()

        mem_total_lowest = self._get_mem_total_lowest(resp_json)

        total_avail_ram_mb = int(mem_total_lowest / (1024 * 1024))
        log_info("total_avail_ram_mb: {}".format(total_avail_ram_mb))
        return total_avail_ram_mb

    def _get_effective_ram_mb(self):
        """ Return the amount of effective RAM ((total RAM * muliplier) - n1ql ram allocation)
        Given a total amount of ram
        """

        # Leave 20% of RAM available for the underlying OS
        ram_multiplier = 0.80

        # Needed for N1QL indexing overhead. This enables us to use N1QL in the Couchbase
        # python SDK for direct validation in Couchbase server in some of the functional tests
        n1ql_indexer_ram_mb = 512

        total_ram_mb = self._get_total_ram_mb()
        effective_avail_ram_mb = int(total_ram_mb * ram_multiplier) - n1ql_indexer_ram_mb

        log_info("effective_avail_ram_mb: {}".format(effective_avail_ram_mb))
        return effective_avail_ram_mb

    def get_ram_per_bucket(self, num_buckets):
        """ Returns the amount of ram allocated to each bucket for a given number of buckets"""

        effective_ram_mb = self._get_effective_ram_mb()
        ram_per_bucket_mb = int(effective_ram_mb / num_buckets)
        return ram_per_bucket_mb

    def create_buckets(self, bucket_names):
        """
        # Figure out what total ram available is
        # Divide by number of buckets
        """
        types.verify_is_list(bucket_names)

        if len(bucket_names) == 0:
            return
        log_info("Creating buckets: {}".format(bucket_names))

        # Get the amount of RAM to allocate for each server bucket
        per_bucket_ram_mb = self.get_ram_per_bucket(len(bucket_names))

        for bucket_name in bucket_names:
            self.create_bucket(bucket_name, per_bucket_ram_mb)

    def create_bucket(self, name, ram_quota_mb=1024):
        """
        1. Create CBS bucket via REST
        2. Create client connection and poll until bucket is available
           Catch all connection exception and break when KeyNotFound error is thrown
        3. Verify all server nodes are in a 'healthy' state before proceeding

        Followed the docs below that suggested this approach.
        http://docs.couchbase.com/admin/admin/REST/rest-bucket-create.html
        """

        log_info("Creating bucket {} with RAM {}".format(name, ram_quota_mb))

        server_version = get_server_version(self.host, self.cbs_ssl)
        server_major_version = int(server_version.split(".")[0])

        data = {
            "name": name,
            "ramQuotaMB": str(ram_quota_mb),
            "authType": "sasl",
            "bucketType": "couchbase",
            "flushEnabled": "1"
        }

        if server_major_version <= 4:
            # Create a bucket with password for server_major_version < 5
            # proxyPort should not be passed for 5.0.0 onwards for bucket creation
            data["saslPassword"] = "password"
            data["proxyPort"] = "11211"

        resp = None
        try:
            resp = self._session.post("{}/pools/default/buckets".format(self.url), data=data)
            log_r(resp)
            resp.raise_for_status()
        except HTTPError as h:
            log_info("resp code: {}; resp text: {}; error: {}".format(resp, resp.json(), h))
            raise

        # Create a user with username=bucketname
        if server_major_version >= 5:
            self._create_internal_rbac_bucket_user(name)

        # Create client an retry until KeyNotFound error is thrown
        start = time.time()
        while True:

            if time.time() - start > keywords.constants.CLIENT_REQUEST_TIMEOUT:
                raise Exception("TIMEOUT while trying to create server buckets.")
            try:
                bucket = Bucket("couchbase://{}/{}".format(self.host, name), password='password')
                bucket.get('foo')
            except NotFoundError:
                log_info("Key not found error: Bucket is ready!")
                break
            except CouchbaseError as e:
                log_info("Error from server: {}, Retrying ...". format(e))
                time.sleep(1)
                continue

        self.wait_for_ready_state()

        return name

    def delete_couchbase_server_cached_rev_bodies(self, bucket):
        """
        Deletes docs that follow the below format
        _sync:rev:att_doc:34:1-e7fa9a5e6bb25f7a40f36297247ca93e
        """

        b = Bucket("couchbase://{}/{}".format(self.host, bucket), password='password')
        b_manager = b.bucket_manager()
        b_manager.n1ql_index_create_primary(ignore_exists=True)
        cached_rev_doc_ids = []
        for row in b.n1ql_query("SELECT meta(`{}`) FROM `{}`".format(bucket, bucket)):
            if row["$1"]["id"].startswith("_sync:rev"):
                cached_rev_doc_ids.append(row["$1"]["id"])

        log_info("Found temp rev docs: {}".format(cached_rev_doc_ids))
        for doc_id in cached_rev_doc_ids:
            log_debug("Removing: {}".format(doc_id))
            b.remove(doc_id)

    def get_server_docs_with_prefix(self, bucket, prefix):
        """
        Returns server doc ids matching a prefix (ex. '_sync:rev:')
        """

        b = Bucket("couchbase://{}/{}".format(self.host, bucket), password='password')
        b_manager = b.bucket_manager()
        b_manager.n1ql_index_create_primary(ignore_exists=True)
        found_ids = []
        for row in b.n1ql_query("SELECT meta(`{}`) FROM `{}`".format(bucket, bucket)):
            log_info(row)
            if row["$1"]["id"].startswith(prefix):
                found_ids.append(row["$1"]["id"])

        return found_ids

    def _get_tasks(self):
        """
        Returns the current tasks from the server
        """
        resp = self._session.get("{}/pools/default/tasks".format(self.url))
        log_r(resp)
        resp.raise_for_status()
        resp_obj = resp.json()

        return resp_obj

    def _wait_for_rebalance_complete(self):
        """
        Polls couchbase server tasks endpoint for any running rebalances.
        Exits when no rebalances are in running state

        /pools/default/tasks format:
        [
            {
                "type": "rebalance",
                "status": "running",
                ...
            }
        ]
        """

        # Check that rebalance is in the tasks before polling for its completion
        start = time.time()
        found_rebalance = False
        while not found_rebalance:

            if time.time() - start > keywords.constants.CLIENT_REQUEST_TIMEOUT:
                raise TimeoutError("Did not find rebalance task!")

            tasks = self._get_tasks()
            for task in tasks:
                if task["type"] == "rebalance":
                    log_info("Rebalance found in tasks!")
                    found_rebalance = True

            if not found_rebalance:
                log_info("Did not find rebalance task. Retrying.")
                time.sleep(1)

        start = time.time()
        while True:

            if time.time() - start > keywords.constants.REBALANCE_TIMEOUT_SECS:
                raise Exception("wait_for_rebalance_complete: TIMEOUT")

            tasks = self._get_tasks()

            done_rebalacing = True
            for task in tasks:
                # loop through each task and see if any rebalance tasks are running
                task_type = task["type"]
                task_status = task["status"]
                log_info("{} is {}".format(task_type, task_status))
                if task_type == "rebalance" and task_status == "running":
                    done_rebalacing = False

            if done_rebalacing:
                break

            time.sleep(5)

    def add_node(self, server_to_add, services="kv"):
        """
        Add the server_to_add to a Couchbase Server cluster
        """

        if not isinstance(server_to_add, CouchbaseServer):
            raise TypeError("'server_to_add' must be a 'CouchbaseServer'")

        log_info("Adding server node {} to cluster ...".format(server_to_add.host))
        data = "hostname={}&user=Administrator&password=password&services={}".format(
            server_to_add.host, services
        )

        # HACK: Retry below addresses the following problem:
        #  1. Rebalance a node out
        #  2. Try to to immediately add node back into the cluster
        #  3. Fails because node is in state where it can't be add in yet
        # To work around this:
        #  1. Retry / wait until add node POST command is successful
        start = time.time()
        while True:

            if time.time() - start > keywords.constants.CLIENT_REQUEST_TIMEOUT:
                raise Exception("wait_for_rebalance_complete: TIMEOUT")

            # Override session headers for this one off request
            resp = self._session.post(
                "{}/controller/addNode".format(self.url),
                headers={"Content-Type": "application/x-www-form-urlencoded"},
                data=data
            )

            log_r(resp)

            # If status of the POST is not 200, retry the request after a second
            if resp.status_code == 200:
                log_info("{} added to cluster successfully".format(server_to_add.host))
                break
            else:
                log_info("{}: {}: Could not add {} to cluster. Retrying ...".format(resp.status_code, resp.json(), server_to_add.host))
                time.sleep(1)

    def rebalance_out(self, cluster_servers, server_to_remove):
        """
        Issues a call to the admin_serve to remove a server from a pool.
        Then wait for rebalance to complete.
        """
        if not isinstance(server_to_remove, CouchbaseServer):
            raise TypeError("'server_to_remove' must be a 'CouchbaseServer'")

        # Add all servers except server_to_add to known nodes
        known_nodes = "knownNodes="
        for server in cluster_servers:
            if "https" in server:
                server = server.replace("https://", "")
                server = server.replace(":18091", "")
            else:
                server = server.replace("http://", "")
                server = server.replace(":8091", "")
            known_nodes += "ns_1@{},".format(server)

        # Add server_to_remove to ejected_node
        ejected_node = "ejectedNodes=ns_1@{}".format(server_to_remove.host)
        data = "{}&{}".format(ejected_node, known_nodes)

        log_info("Starting rebalance out: {} with nodes {}".format(server_to_remove.host, data))
        # Override session headers for this one off request
        resp = self._session.post(
            "{}/controller/rebalance".format(self.url),
            headers={"Content-Type": "application/x-www-form-urlencoded"},
            data=data
        )
        log_r(resp)
        resp.raise_for_status()

        self._wait_for_rebalance_complete()

        return True

    def rebalance_in(self, cluster_servers, server_to_add):
        """
        Adds a server from a pool and waits for rebalance to complete.
        cluster_servers should be a list of endpoints running Couchbase server.
            ex. ["http:192.168.33.10:8091", "http:192.168.33.11:8091", ...]
        """

        if not isinstance(server_to_add, CouchbaseServer):
            raise TypeError("'server_to_add' must be a 'CouchbaseServer'")

        # Add all servers except server_to_add to known nodes
        known_nodes = "knownNodes="
        for server in cluster_servers:
            if "https" in server:
                server = server.replace("https://", "")
                server = server.replace(":18091", "")
            else:
                server = server.replace("http://", "")
                server = server.replace(":8091", "")

            if server_to_add.host != server:
                known_nodes += "ns_1@{},".format(server)

        # Add server_to_add to known nodes
        data = "{}ns_1@{}".format(known_nodes, server_to_add.host)

        # Rebalance nodes
        log_info("Starting rebalance in for {}".format(server_to_add.host))
        log_info("Known nodes: {}".format(data))

        # Override session headers for this one off request
        resp = self._session.post(
            "{}/controller/rebalance".format(self.url),
            headers={"Content-Type": "application/x-www-form-urlencoded"},
            data=data
        )
        log_r(resp)
        resp.raise_for_status()

        self._wait_for_rebalance_complete()

        return True

    def recover(self, server_to_recover):

        if not isinstance(server_to_recover, CouchbaseServer):
            raise TypeError("'server_to_add' must be a 'CouchbaseServer'")

        log_info("Setting recover mode to 'delta' for server {}".format(server_to_recover.host))
        data = "otpNode=ns_1@{}&recoveryType=delta".format(server_to_recover.host)
        # Override session headers for this one off request
        resp = self._session.post(
            "{}/controller/setRecoveryType".format(self.url),
            headers={"Content-Type": "application/x-www-form-urlencoded"},
            data=data
        )

        log_r(resp)
        resp.raise_for_status()

        # TODO reset Quota

    def start(self):
        """Starts a running Couchbase Server via 'service couchbase-server start'"""

        command = "sudo service couchbase-server start"
        self.remote_executor.must_execute(command)
        self.wait_for_ready_state()

    def _verify_stopped(self):
        """Polls until the server url is unreachable"""

        start = time.time()
        while True:
            if time.time() - start > keywords.constants.CLIENT_REQUEST_TIMEOUT:
                raise TimeoutError("Waiting for server to be unreachable but it never was!")
            try:
                resp = self._session.get("{}/pools".format(self.url))
                log_r(resp)
                resp.raise_for_status()
            except ConnectionError:
                # This is expected and used to determine if a server node has gone offline
                break

            except HTTPError as e:
                # 500 errors may happen as a result of the node going down
                log_error(e)
                continue

            time.sleep(1)

    def stop(self):
        """Stops a running Couchbase Server via 'service couchbase-server stop'"""

        command = "sudo service couchbase-server stop"
        self.remote_executor.must_execute(command)
        self._verify_stopped()

    def delete_vbucket(self, vbucket_number, bucket_name):
        """ Deletes a vbucket file for a number and bucket"""

        vbucket_filename = "{}.couch.1".format(vbucket_number)

        # Delete some vBucket file to start a server rollback
        # Example vbucket files - 195.couch.1  310.couch.1  427.couch.1  543.couch.1
        log_info("Deleting vBucket file '66.couch.1'")
        self.remote_executor.must_execute('sudo find /opt/couchbase/var/lib/couchbase/data/data-bucket -name "{}" -delete'.format(vbucket_filename))
        log_info("Listing vBucket files ...")
        out, err = self.remote_executor.must_execute("sudo ls /opt/couchbase/var/lib/couchbase/data/{}/".format(bucket_name))

        # out format: [u'0.couch.1     264.couch.1  44.couch.1\t635.couch.1  820.couch.1\r\n',
        # u'1000.couch.1  265.couch.1 ...]
        vbucket_files = []
        for entry in out:
            vbucket_files.extend(entry.split())

        # Verify that the vBucket files starting with 5 are all gone
        log_info("Verifing vBucket files are deleted ...")

        # Try to catch potential silent failures from the remote executor
        if len(vbucket_files) < 1:
            raise CBServerError("No vbucket files found on server!")

        # Verify vbucket file no longer exists
        if vbucket_filename in vbucket_files:
            raise CBServerError("Found vbucket file: {}! This should have been removed")

    def restart(self):
        """ Restarts a couchbase server """
        self.remote_executor.must_execute("sudo systemctl restart couchbase-server")

    def get_sdk_bucket(self, bucket_name):
        """ Gets an SDK bucket object """
        connection_str = "couchbase://{}/{}".format(self.host, bucket_name)
        return Bucket(connection_str, password='password')

    def get_package_name(self, version, build_number, cbs_platform="centos7"):
        """
         Given:
         version - the version without any build number information, eg 4.5.0
         build_number - the build number associated with this major version release, eg, 2601 (or None)
         Return the filename portion of the package download URL
         """

        if version.startswith("3.1.6"):
            return "couchbase-server-enterprise-{}-{}.x86_64.rpm".format(version, cbs_platform)
        elif version.startswith("3.1"):
            return "couchbase-server-enterprise_{}_x86_64_{}-{}-rel.rpm".format(cbs_platform, version, build_number)
        else:
            return "couchbase-server-enterprise-{}-{}-{}.x86_64.rpm".format(version, build_number, cbs_platform)

    def resolve_cb_nas_url(self, version, build_number, cbs_platform="centos7"):
        """
        Resolve a download URL for couchbase server on the internal VPN download site
        Given:
        version - the version without any build number information, eg 4.5.0
        build_number - the build number associated with this major version release, eg, 2601 (or None)
        Return the base_url of the package download URL (everything except the filename)
        """

        cbnas_base_url = "http://latestbuilds.service.couchbase.com/builds/latestbuilds/couchbase-server"
        if version.startswith("3.1"):
            base_url = "http://latestbuilds.service.couchbase.com/"
        elif version.startswith("4.0") or version.startswith("4.1"):
            base_url = "{}/sherlock/{}".format(cbnas_base_url, build_number)
        elif version.startswith("4.5") or version.startswith("4.6"):
            base_url = "{}/watson/{}".format(cbnas_base_url, build_number)
        elif version.startswith("4.7") or version.startswith("5.0"):
            base_url = "{}/spock/{}".format(cbnas_base_url, build_number)
        elif version.startswith("5.1"):
            base_url = "{}/vulcan/{}".format(cbnas_base_url, build_number)
        else:
            raise Exception(
                "Unexpected couchbase server version: {}".format(version))
        package_name = self.get_package_name(
            version, build_number, cbs_platform)

        return base_url, package_name

    def resolve_cb_mobile_url(self, version, cbs_platform="centos7"):
<<<<<<< HEAD

=======
>>>>>>> 916ff36b
        """
        Resolve a download URL for the corresponding package to given
        version on http://cbmobile-packages.s3.amazonaws.com (an S3 bucket
        for couchbase mobile that mirrors released couchbase server versions)
<<<<<<< HEAD
=======

>>>>>>> 916ff36b
        Given:
        version - the version without any build number information, eg 4.5.0
        Return the base_url of the package download URL (everything except the filename)
        """
<<<<<<< HEAD
=======

>>>>>>> 916ff36b
        released_versions = {
            "5.0.0": "3519",
            "4.6.3": "4136",
            "4.6.2": "3905",
            "4.6.1": "3652",
            "4.6.0": "3573",
            "4.5.1": "2844",
            "4.5.0": "2601",
            "4.1.2": "6088",
            "4.1.1": "5914",
            "4.1.0": "5005",
            "4.0.0": "4051",
            "3.1.5": "1859",
            "3.1.6": "1904"
        }

        build_number = released_versions[version]
        base_url = "http://cbmobile-packages.s3.amazonaws.com"
        package_name = self.get_package_name(version, build_number, cbs_platform)
        return base_url, package_name

    def upgrade_server(self, cluster_config, server_version_build, cbs_platform, target=None, toy_build=None):
        ansible_runner = AnsibleRunner(cluster_config)
        log_info(">>> Upgrading Couchbase Server")
<<<<<<< HEAD

        # Install Server
=======
        # Install Server

>>>>>>> 916ff36b
        if toy_build:
            # http://server.jenkins.couchbase.com/view/All/job/watson-toy/1770/artifact/couchbase-server-enterprise-5.0.0-9900-centos7.x86_64.rpm
            toy_build_url_parts = toy_build.split('/')
            toy_build_url_len = len(toy_build_url_parts)
            server_package_name = toy_build_url_parts[-1]
            server_baseurl = "/".join(toy_build_url_parts[0:(toy_build_url_len - 1)])
        else:
            version_build = server_version_build.split("-")
            server_verion = version_build[0]
<<<<<<< HEAD
=======

>>>>>>> 916ff36b
            if len(version_build) == 2:
                # Build number is included
                server_build = version_build[1]
            else:
                server_build = None

            if server_build is None:
                server_baseurl, server_package_name = self.resolve_cb_mobile_url(server_verion, cbs_platform)
            else:
                server_baseurl, server_package_name = self.resolve_cb_nas_url(server_verion, server_build, cbs_platform)

        if target is not None:
            target = hostname_for_url(cluster_config, target)
            log_info("Upgrading Couchbase server on {} ...".format(target))
            status = ansible_runner.run_ansible_playbook(
                "upgrade-couchbase-server-package.yml",
                subset=target,
<<<<<<< HEAD
=======

>>>>>>> 916ff36b
                extra_vars={
                    "couchbase_server_package_base_url": server_baseurl,
                    "couchbase_server_package_name": server_package_name
                }
            )
        else:
            log_info("Upgrading Couchbase server on all nodes")
            status = ansible_runner.run_ansible_playbook(
                "upgrade-couchbase-server-package.yml",
                extra_vars={
                    "couchbase_server_package_base_url": server_baseurl,
                    "couchbase_server_package_name": server_package_name
                }
            )

        if status != 0:
            raise ProvisioningError("Failed to install Couchbase Server")
        self.wait_for_ready_state()

    def load_sample_bucket(self, sample_bucket):
        """ Loads a given sample bucket """
        log_info("Enabling sample bucket {}".format(sample_bucket))
        self.remote_executor.must_execute('sudo /opt/couchbase/bin/cbdocloader -c localhost:8091 -u Administrator -p password -b {} -m 100 -d /opt/couchbase/samples/{}.zip'.format(sample_bucket, sample_bucket))<|MERGE_RESOLUTION|>--- conflicted
+++ resolved
@@ -738,6 +738,8 @@
         else:
             return "couchbase-server-enterprise-{}-{}-{}.x86_64.rpm".format(version, build_number, cbs_platform)
 
+            return "couchbase-server-enterprise-{}-{}-{}.x86_64.rpm".format(version, build_number, cbs_platform)
+
     def resolve_cb_nas_url(self, version, build_number, cbs_platform="centos7"):
         """
         Resolve a download URL for couchbase server on the internal VPN download site
@@ -748,6 +750,7 @@
         """
 
         cbnas_base_url = "http://latestbuilds.service.couchbase.com/builds/latestbuilds/couchbase-server"
+
         if version.startswith("3.1"):
             base_url = "http://latestbuilds.service.couchbase.com/"
         elif version.startswith("4.0") or version.startswith("4.1"):
@@ -767,26 +770,18 @@
         return base_url, package_name
 
     def resolve_cb_mobile_url(self, version, cbs_platform="centos7"):
-<<<<<<< HEAD
-
-=======
->>>>>>> 916ff36b
+
         """
         Resolve a download URL for the corresponding package to given
         version on http://cbmobile-packages.s3.amazonaws.com (an S3 bucket
         for couchbase mobile that mirrors released couchbase server versions)
-<<<<<<< HEAD
-=======
-
->>>>>>> 916ff36b
+
+
         Given:
         version - the version without any build number information, eg 4.5.0
         Return the base_url of the package download URL (everything except the filename)
         """
-<<<<<<< HEAD
-=======
-
->>>>>>> 916ff36b
+
         released_versions = {
             "5.0.0": "3519",
             "4.6.3": "4136",
@@ -810,14 +805,10 @@
 
     def upgrade_server(self, cluster_config, server_version_build, cbs_platform, target=None, toy_build=None):
         ansible_runner = AnsibleRunner(cluster_config)
+
         log_info(">>> Upgrading Couchbase Server")
-<<<<<<< HEAD
-
         # Install Server
-=======
-        # Install Server
-
->>>>>>> 916ff36b
+
         if toy_build:
             # http://server.jenkins.couchbase.com/view/All/job/watson-toy/1770/artifact/couchbase-server-enterprise-5.0.0-9900-centos7.x86_64.rpm
             toy_build_url_parts = toy_build.split('/')
@@ -827,10 +818,7 @@
         else:
             version_build = server_version_build.split("-")
             server_verion = version_build[0]
-<<<<<<< HEAD
-=======
-
->>>>>>> 916ff36b
+
             if len(version_build) == 2:
                 # Build number is included
                 server_build = version_build[1]
@@ -848,10 +836,6 @@
             status = ansible_runner.run_ansible_playbook(
                 "upgrade-couchbase-server-package.yml",
                 subset=target,
-<<<<<<< HEAD
-=======
-
->>>>>>> 916ff36b
                 extra_vars={
                     "couchbase_server_package_base_url": server_baseurl,
                     "couchbase_server_package_name": server_package_name
