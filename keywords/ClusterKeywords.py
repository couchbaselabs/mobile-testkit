import json
import os

import requests
from requests.exceptions import ConnectionError

from keywords import couchbaseserver
from keywords.constants import CLUSTER_CONFIGS_DIR
from keywords.exceptions import ProvisioningError
from keywords.SyncGateway import (verify_sg_accel_version,
                                  verify_sync_gateway_version,
                                  verify_sg_accel_product_info,
                                  verify_sync_gateway_product_info)
from keywords.utils import (log_info, log_r, version_and_build,
                            version_is_binary, compare_versions)
from libraries.testkit.cluster import Cluster


class ClusterKeywords:

    def set_cluster_config(self, name):
        """Sets CLUSTER_CONFIG environment variable for provisioning

        Checks if CLUSTER_CONFIG is set, will fail if it is.
        Checks if cluster configuration file exists, will fail if it does not
        """

        if "CLUSTER_CONFIG" in os.environ:
            raise ProvisioningError("CLUSTER_CONFIG will be set by suite setup. Make sure it is unset.")

        path = "{}/{}".format(CLUSTER_CONFIGS_DIR, name)
        if not os.path.isfile(path):
            raise ProvisioningError("{} not found. Make sure you have generated your cluster configurations.")

        log_info("Setting CLUSTER_CONFIG: {}".format(path))
        os.environ["CLUSTER_CONFIG"] = path

    def unset_cluster_config(self):
        """Will unset the CLUSTER_CONFIG environment variable if it is set.

        Will fail if CLUSTER_CONFIG is not set
        """

        if "CLUSTER_CONFIG" not in os.environ:
            raise ProvisioningError("Trying to unset CLUSTER_CONFIG but it is not defined")

        log_info("Unsetting CLUSTER_CONFIG")
        del os.environ["CLUSTER_CONFIG"]

    def get_cluster_topology(self, cluster_config):
        """
        Returns a dictionary of cluster endpoints that will be consumable
          ${sg1} = cluster["sync_gateways"][0]["public"]
          ${sg1_admin} = cluster["sync_gateways"][0]["admin"]
          ${ac1} = cluster["sg_accels"][0]
          ${cbs} = cluster["couchbase_servers"][0]
        """

        with open("{}.json".format(cluster_config)) as f:
            cluster = json.loads(f.read())

        sg_urls = []

        for sg in cluster["sync_gateways"]:
            public = "http://{}:4984".format(sg["ip"])
            admin = "http://{}:4985".format(sg["ip"])
            sg_urls.append({"public": public, "admin": admin})

        ac_urls = ["http://{}:4985".format(sga["ip"]) for sga in cluster["sg_accels"]]
        lbs_urls = ["http://{}".format(lb["ip"]) for lb in cluster["load_balancers"]]

        server_port = 8091
        server_scheme = "http"

        if cluster["environment"]["cbs_ssl_enabled"]:
            server_port = 18091
            server_scheme = "https"

        cbs_urls = ["{}://{}:{}".format(server_scheme, cb["ip"], server_port) for cb in cluster["couchbase_servers"]]

        # Format into urls that robot keywords can consume easily
        formatted_cluster = {
            "sync_gateways": sg_urls,
            "sg_accels": ac_urls,
            "couchbase_servers": cbs_urls,
            "load_balancers": lbs_urls
        }

        log_info(cluster)

        return formatted_cluster

    def verfiy_no_running_services(self, cluster_config):

        with open("{}.json".format(cluster_config)) as f:
            cluster_obj = json.loads(f.read())

        server_port = 8091
        server_scheme = "http"

        if cluster_obj["cbs_ssl_enabled"]:
            server_port = 18091
            server_scheme = "https"

        running_services = []
        for host in cluster_obj["hosts"]:

            # Couchbase Server
            try:
                resp = requests.get("{}://Administrator:password@{}:{}/pools".format(server_scheme, host["ip"], server_port))
                log_r(resp)
                running_services.append(resp.url)
            except ConnectionError as he:
                log_info(he)

            # Sync Gateway
            try:
                resp = requests.get("http://{}:4984".format(host["ip"]))
                log_r(resp)
                running_services.append(resp.url)
            except ConnectionError as he:
                log_info(he)

            # Sg Accel
            try:
                resp = requests.get("http://{}:4985".format(host["ip"]))
                log_r(resp)
                running_services.append(resp.url)
            except ConnectionError as he:
                log_info(he)

        assert len(running_services) == 0, "Running Services Found: {}".format(running_services)

    def verify_cluster_versions(self, cluster_config, expected_server_version, expected_sync_gateway_version):

        log_info("Verfying versions for cluster: {}".format(cluster_config))

        with open("{}.json".format(cluster_config)) as f:
            cluster_obj = json.loads(f.read())

        cbs_ssl = False
        if cluster_obj["environment"]["cbs_ssl_enabled"]:
            cbs_ssl = True

        # Verify Server version
        for server in cluster_obj["couchbase_servers"]:
            couchbaseserver.verify_server_version(server["ip"], expected_server_version, cbs_ssl=cbs_ssl)

        # Verify sync_gateway versions
        for sg in cluster_obj["sync_gateways"]:
            verify_sync_gateway_product_info(sg["ip"])
            verify_sync_gateway_version(sg["ip"], expected_sync_gateway_version)

        # Verify sg_accel versions, use the same expected version for sync_gateway for now
        for ac in cluster_obj["sg_accels"]:
            if compare_versions(expected_sync_gateway_version, "1.5.0") >= 0:
                # Only verify the correct product naming after 1.5 since it was fixed in 1.5
                verify_sg_accel_product_info(ac["ip"])
            verify_sg_accel_version(ac["ip"], expected_sync_gateway_version)

    def reset_cluster(self, cluster_config, sync_gateway_config):
        """
        1. Stop sync_gateways
        2. Stop sg_accels
        3. Delete sync_gateway artifacts (logs, conf)
        4. Delete sg_accel artifacts (logs, conf)
        5. Delete all server buckets
        6. Create buckets from 'sync_gateway_config'
        7. Wait for server to be in 'healthy' state
        8. Deploy sync_gateway config and start
        9. Deploy sg_accel config and start (distributed index mode only)
        """

        cluster = Cluster(config=cluster_config)
        cluster.reset(sync_gateway_config)

<<<<<<< HEAD
    def provision_cluster(self, cluster_config, server_version, sync_gateway_version, sync_gateway_config, race_enabled=False, sg_platform="centos", sa_platform="centos"):
=======
    def provision_cluster(self, cluster_config, server_version, sync_gateway_version, sync_gateway_config, race_enabled=False, sg_ce=False):
>>>>>>> f818e8b7

        if server_version is None or sync_gateway_version is None or sync_gateway_version is None:
            raise ProvisioningError("Please make sure you have server_version, sync_gateway_version, and sync_gateway_config are set")

        # Dirty hack -- these have to be put here in order to avoid circular imports
        from libraries.provision.install_couchbase_server import CouchbaseServerConfig
        from libraries.provision.provision_cluster import provision_cluster
        from libraries.provision.install_sync_gateway import SyncGatewayConfig

        cbs_config = CouchbaseServerConfig(server_version)

        if version_is_binary(sync_gateway_version):

            if race_enabled:
                raise ProvisioningError("Race should only be enabled for source builds")

            version, build = version_and_build(sync_gateway_version)
            sg_config = SyncGatewayConfig(
                commit=None,
                version_number=version,
                build_number=build,
                config_path=sync_gateway_config,
                build_flags="",
                skip_bucketcreation=False
            )
        else:

            build_flags = ""
            if race_enabled:
                build_flags = "-race"

            sg_config = SyncGatewayConfig(
                commit=sync_gateway_version,
                version_number=None,
                build_number=None,
                config_path=sync_gateway_config,
                build_flags=build_flags,
                skip_bucketcreation=False
            )

<<<<<<< HEAD
        provision_cluster(cluster_config, cbs_config, sg_config, sg_platform, sa_platform)
=======
        provision_cluster(cluster_config, cbs_config, sg_config, sg_ce)
>>>>>>> f818e8b7

        # verify running services are the expected versions
        self.verify_cluster_versions(cluster_config, server_version, sync_gateway_version)<|MERGE_RESOLUTION|>--- conflicted
+++ resolved
@@ -174,11 +174,7 @@
         cluster = Cluster(config=cluster_config)
         cluster.reset(sync_gateway_config)
 
-<<<<<<< HEAD
-    def provision_cluster(self, cluster_config, server_version, sync_gateway_version, sync_gateway_config, race_enabled=False, sg_platform="centos", sa_platform="centos"):
-=======
-    def provision_cluster(self, cluster_config, server_version, sync_gateway_version, sync_gateway_config, race_enabled=False, sg_ce=False):
->>>>>>> f818e8b7
+    def provision_cluster(self, cluster_config, server_version, sync_gateway_version, sync_gateway_config, race_enabled=False, sg_ce=False, sg_platform="centos", sa_platform="centos"):
 
         if server_version is None or sync_gateway_version is None or sync_gateway_version is None:
             raise ProvisioningError("Please make sure you have server_version, sync_gateway_version, and sync_gateway_config are set")
@@ -219,11 +215,7 @@
                 skip_bucketcreation=False
             )
 
-<<<<<<< HEAD
-        provision_cluster(cluster_config, cbs_config, sg_config, sg_platform, sa_platform)
-=======
-        provision_cluster(cluster_config, cbs_config, sg_config, sg_ce)
->>>>>>> f818e8b7
+        provision_cluster(cluster_config, cbs_config, sg_config, sg_ce=sg_ce, sg_platform=sg_platform, sa_platform=sa_platform)
 
         # verify running services are the expected versions
         self.verify_cluster_versions(cluster_config, server_version, sync_gateway_version)