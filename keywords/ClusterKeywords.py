--- conflicted
+++ resolved
@@ -209,13 +209,9 @@
             "2.1.0": "121",
             "2.1.1": "17",
             "2.1.2": "86",
-<<<<<<< HEAD
             "2.1.3.1": "2",
             "2.5.0": "271",
-=======
-            "2.5.0": "271",
             "2.6.0": "127"
->>>>>>> df1320e1
         }
         if sg_build is None:
             expected_sync_gateway_version = "{}-{}".format(expected_sync_gateway_version,
