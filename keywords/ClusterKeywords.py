import json
import os

import requests
from requests.exceptions import ConnectionError

from keywords import couchbaseserver
from keywords.constants import CLUSTER_CONFIGS_DIR
from keywords.exceptions import ProvisioningError
from keywords.SyncGateway import (verify_sg_accel_version,
                                  verify_sync_gateway_version,
                                  verify_sg_accel_product_info,
                                  verify_sync_gateway_product_info)
from keywords.utils import (log_info, log_r, version_and_build,
                            version_is_binary, compare_versions)
from libraries.testkit.cluster import Cluster
from utilities.cluster_config_utils import is_load_balancer_enabled, get_load_balancer_ip


class ClusterKeywords:

    def set_cluster_config(self, name):
        """Sets CLUSTER_CONFIG environment variable for provisioning

        Checks if CLUSTER_CONFIG is set, will fail if it is.
        Checks if cluster configuration file exists, will fail if it does not
        """

        if "CLUSTER_CONFIG" in os.environ:
            raise ProvisioningError("CLUSTER_CONFIG will be set by suite setup. Make sure it is unset.")

        path = "{}/{}".format(CLUSTER_CONFIGS_DIR, name)
        if not os.path.isfile(path):
            raise ProvisioningError("{} not found. Make sure you have generated your cluster configurations.")

        log_info("Setting CLUSTER_CONFIG: {}".format(path))
        os.environ["CLUSTER_CONFIG"] = path

    def unset_cluster_config(self):
        """Will unset the CLUSTER_CONFIG environment variable if it is set.

        Will fail if CLUSTER_CONFIG is not set
        """

        if "CLUSTER_CONFIG" not in os.environ:
            raise ProvisioningError("Trying to unset CLUSTER_CONFIG but it is not defined")

        log_info("Unsetting CLUSTER_CONFIG")
        del os.environ["CLUSTER_CONFIG"]

    def get_cluster_topology(self, cluster_config, lb_enable=True):
        """
        Returns a dictionary of cluster endpoints that will be consumable
          ${sg1} = cluster["sync_gateways"][0]["public"]
          ${sg1_admin} = cluster["sync_gateways"][0]["admin"]
          ${ac1} = cluster["sg_accels"][0]
          ${cbs} = cluster["couchbase_servers"][0]

          Setting lb_enable to True will return SG IPs instead of lb IPs
          install_nginx sets it to False to get the SG_IPs for the nginx.conf
        """

        with open("{}.json".format(cluster_config)) as f:
            cluster = json.loads(f.read())

        sg_urls = []

        # Get load balancer IP
        lb_ip = None
        if is_load_balancer_enabled(cluster_config) and lb_enable:
            # If load balancer is defined,
            # Switch all SG URLs to that of load balancer
            # lb_enable can be used to override the behavior of adding lb IPs
            # even if load balancer is enabled
            # install_nginx sets it to False to get the SG_IPs for the nginx.conf
            lb_ip = get_load_balancer_ip(cluster_config)

            for sg in cluster["sync_gateways"]:
                public = "http://{}:4984".format(lb_ip)
                admin = "http://{}:4985".format(lb_ip)
                sg_urls.append({"public": public, "admin": admin})

            log_info("Using load balancer IP as the SG IP: {}".format(sg_urls))
        else:
            for sg in cluster["sync_gateways"]:
                public = "http://{}:4984".format(sg["ip"])
                admin = "http://{}:4985".format(sg["ip"])
                sg_urls.append({"public": public, "admin": admin})

        ac_urls = ["http://{}:4985".format(sga["ip"]) for sga in cluster["sg_accels"]]
        lbs_urls = ["http://{}".format(lb["ip"]) for lb in cluster["load_balancers"]]

        server_port = 8091
        server_scheme = "http"

        if cluster["environment"]["cbs_ssl_enabled"]:
            server_port = 18091
            server_scheme = "https"

        cbs_urls = ["{}://{}:{}".format(server_scheme, cb["ip"], server_port) for cb in cluster["couchbase_servers"]]

        # Format into urls that robot keywords can consume easily
        formatted_cluster = {
            "sync_gateways": sg_urls,
            "sg_accels": ac_urls,
            "couchbase_servers": cbs_urls,
            "load_balancers": lbs_urls
        }

        log_info(cluster)

        return formatted_cluster

    def verfiy_no_running_services(self, cluster_config):

        with open("{}.json".format(cluster_config)) as f:
            cluster_obj = json.loads(f.read())

        server_port = 8091
        server_scheme = "http"

        if cluster_obj["cbs_ssl_enabled"]:
            server_port = 18091
            server_scheme = "https"

        running_services = []
        for host in cluster_obj["hosts"]:

            # Couchbase Server
            try:
                resp = requests.get("{}://Administrator:password@{}:{}/pools".format(server_scheme, host["ip"], server_port))
                log_r(resp)
                running_services.append(resp.url)
            except ConnectionError as he:
                log_info(he)

            # Sync Gateway
            try:
                resp = requests.get("http://{}:4984".format(host["ip"]))
                log_r(resp)
                running_services.append(resp.url)
            except ConnectionError as he:
                log_info(he)

            # Sg Accel
            try:
                resp = requests.get("http://{}:4985".format(host["ip"]))
                log_r(resp)
                running_services.append(resp.url)
            except ConnectionError as he:
                log_info(he)

        assert len(running_services) == 0, "Running Services Found: {}".format(running_services)

    def verify_cluster_versions(self, cluster_config, expected_server_version, expected_sync_gateway_version):

        log_info("Verfying versions for cluster: {}".format(cluster_config))

        with open("{}.json".format(cluster_config)) as f:
            cluster_obj = json.loads(f.read())

        cbs_ssl = False
        if cluster_obj["environment"]["cbs_ssl_enabled"]:
            cbs_ssl = True

        # Verify Server version
        for server in cluster_obj["couchbase_servers"]:
            couchbaseserver.verify_server_version(server["ip"], expected_server_version, cbs_ssl=cbs_ssl)

        # Verify sync_gateway versions
        for sg in cluster_obj["sync_gateways"]:
            verify_sync_gateway_product_info(sg["ip"])
            verify_sync_gateway_version(sg["ip"], expected_sync_gateway_version)

        # Verify sg_accel versions, use the same expected version for sync_gateway for now
        for ac in cluster_obj["sg_accels"]:
            if compare_versions(expected_sync_gateway_version, "1.5.0") >= 0:
                # Only verify the correct product naming after 1.5 since it was fixed in 1.5
                verify_sg_accel_product_info(ac["ip"])
            verify_sg_accel_version(ac["ip"], expected_sync_gateway_version)

    def reset_cluster(self, cluster_config, sync_gateway_config):
        """
        1. Stop sync_gateways
        2. Stop sg_accels
        3. Delete sync_gateway artifacts (logs, conf)
        4. Delete sg_accel artifacts (logs, conf)
        5. Delete all server buckets
        6. Create buckets from 'sync_gateway_config'
        7. Wait for server to be in 'healthy' state
        8. Deploy sync_gateway config and start
        9. Deploy sg_accel config and start (distributed index mode only)
        """

        cluster = Cluster(config=cluster_config)
        cluster.reset(sync_gateway_config)

    def provision_cluster(self, cluster_config, server_version, sync_gateway_version, sync_gateway_config, race_enabled=False, sg_ce=False, sg_platform="centos", sa_platform="centos"):

        if server_version is None or sync_gateway_version is None or sync_gateway_version is None:
            raise ProvisioningError("Please make sure you have server_version, sync_gateway_version, and sync_gateway_config are set")

        # Dirty hack -- these have to be put here in order to avoid circular imports
        from libraries.provision.install_couchbase_server import CouchbaseServerConfig
        from libraries.provision.provision_cluster import provision_cluster
        from libraries.provision.install_sync_gateway import SyncGatewayConfig

        cbs_config = CouchbaseServerConfig(server_version)

        if version_is_binary(sync_gateway_version):

            if race_enabled:
                raise ProvisioningError("Race should only be enabled for source builds")

            version, build = version_and_build(sync_gateway_version)
            sg_config = SyncGatewayConfig(
                commit=None,
                version_number=version,
                build_number=build,
                config_path=sync_gateway_config,
                build_flags="",
                skip_bucketcreation=False
            )
        else:

            build_flags = ""
            if race_enabled:
                build_flags = "-race"

            sg_config = SyncGatewayConfig(
                commit=sync_gateway_version,
                version_number=None,
                build_number=None,
                config_path=sync_gateway_config,
                build_flags=build_flags,
                skip_bucketcreation=False
            )

<<<<<<< HEAD
        provision_cluster(cluster_config, cbs_config, sg_config, sg_ce=sg_ce, sg_platform=sg_platform, sa_platform=sa_platform)

        # verify running services are the expected versions
        self.verify_cluster_versions(cluster_config, server_version, sync_gateway_version)
=======
        provision_cluster(cluster_config, cbs_config, sg_config, sg_ce)
>>>>>>> 360a5f11
<|MERGE_RESOLUTION|>--- conflicted
+++ resolved
@@ -236,11 +236,7 @@
                 skip_bucketcreation=False
             )
 
-<<<<<<< HEAD
         provision_cluster(cluster_config, cbs_config, sg_config, sg_ce=sg_ce, sg_platform=sg_platform, sa_platform=sa_platform)
 
         # verify running services are the expected versions
-        self.verify_cluster_versions(cluster_config, server_version, sync_gateway_version)
-=======
-        provision_cluster(cluster_config, cbs_config, sg_config, sg_ce)
->>>>>>> 360a5f11
+        self.verify_cluster_versions(cluster_config, server_version, sync_gateway_version)