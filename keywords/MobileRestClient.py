import logging
import json
import time
import uuid
import re

from requests import Session
from requests.exceptions import HTTPError

import concurrent.futures
from concurrent.futures import ThreadPoolExecutor

from keywords import attachment
from libraries.data import doc_generators
from libraries.provision.ansible_runner import AnsibleRunner

from keywords.constants import AuthType
from keywords.constants import ServerType
from keywords.constants import Platform
from keywords.constants import CLIENT_REQUEST_TIMEOUT
from keywords.constants import REGISTERED_CLIENT_DBS
from keywords.utils import log_r
from keywords.utils import log_info
from keywords.utils import log_debug
from keywords.SyncGateway import validate_sync_gateway_mode
from keywords.constants import RBAC_FULL_ADMIN

from keywords.exceptions import RestError, TimeoutException, LiteServError, ChangesError
from keywords import types

from requests.auth import HTTPBasicAuth


def parse_multipart_response(response):
    """
    Parses a multipart response where each section looks like below:
    --------------------------------------------------------------------
    --5570ab847be212079e2b05bbbfa023da25b07712bda36aec6481bca024f3
        Content-Type: application/json

        {"_id":"test_ls_db2_0","_rev":"1-9a525c69cafb3d1cdf69545fa5ccfecc","date_time_added":"2016-04-29 13:34:26.346148"}

    Returns a a list of docs {"rows": [ {"_id":"test_ls_db2_0","_rev":"1-9a525c69cafb3d1cdf69545fa5ccfecc" ... } ] }
    """
    rows = []

    for part in response.split("--"):

        part_lines = part.splitlines()
        # part_lines follow the format
        # [
        #   '5570ab847be212079e2b05bbbfa023da25b07712bda36aec6481bca024f3',
        #   Content-Type: application/json,
        #   { doc }
        # ]
        # Only include part that has doc property
        if part_lines and len(part_lines) > 2:
            doc = part_lines[-1]
            try:
                doc_obj = json.loads(doc)
                rows.append(doc_obj)
            except Exception as e:
                # A few lines from the response can't be parsed as docs
                logging.error("Could not parse docs as JSON: {} error: {}".format(doc, e))

    return {"rows": rows}


def get_auth_type(auth):

    if auth is None:
        return AuthType.none, auth

    if isinstance(auth, tuple) and auth[0] == "SyncGatewaySession":
        auth_type = AuthType.session
    else:
        auth_type = AuthType.http_basic
        if isinstance(auth, tuple) and auth[0] == RBAC_FULL_ADMIN['user']:
            auth = HTTPBasicAuth(auth[0], auth[1])

<<<<<<< HEAD
    logging.info("Using auth type: {}".format(auth_type))
    return auth_type
=======
    logging.debug("Using auth type: {}".format(auth_type))
    return auth_type, auth
>>>>>>> 979cf451


class MyEncoder(json.JSONEncoder):
    def default(self, obj):
        if isinstance(obj, (bytes, bytearray)):
            return obj.decode("ASCII")
        # Let the base class default method raise the TypeError
        return json.JSONEncoder.default(self, obj)


class MobileRestClient:
    """
    A set of robot keyworks that can be executed against
        - LiteServ (Mac OSX, Android, .NET)
        - sync_gateway
    via REST
    """

    def __init__(self):
        headers = {"Content-Type": "application/json"}
        self._session = Session()
        self._session.headers = headers
        self._session.verify = False

    def merge(self, *doc_lists):
        """
        Keyword to merge multiple lists of document dictionarys into one list
        eg. [{u'id': u'ls_db1_0'}, ...] + [{u'id': u'ls_db2_0'}, ...] => [{u'id': u'ls_db1_0'}, {u'id': u'ls_db2_0'} ...]
        :param doc_lists: lists of document dictionaries to merge into one list
        :return: single list of documents
        """
        merged_list = []
        for doc_list in doc_lists:
            merged_list.extend(doc_list)
        return merged_list

    def get_server_type(self, url, auth=None):
        """
        Issues a get to the service running at the specified url.
        It will return a server type of 'listener' or 'syncgateway'
        """

        if auth:
            resp = self._session.get(url, auth=HTTPBasicAuth(auth[0], auth[1]))
        else:
            resp = self._session.get(url)
        log_r(resp)
        resp.raise_for_status()
        resp_obj = resp.json()

        try:
            if resp_obj["vendor"]["name"] == "Couchbase Sync Gateway":
                logging.info("ServerType={}".format(ServerType.syncgateway))
                return ServerType.syncgateway
            elif resp_obj["vendor"]["name"] == "Couchbase Lite (Objective-C)":
                logging.info("ServerType={}".format(ServerType.listener))
                return ServerType.listener
            elif resp_obj["vendor"]["name"] == "Couchbase Lite (C#)":
                logging.info("ServerType={}".format(ServerType.listener))
                return ServerType.listener
        except KeyError:
            # Android LiteServ
            if resp_obj["CBLite"] == "Welcome":
                return ServerType.listener

        raise ValueError("Unsupported couchbase lite server type")

    def get_server_platform(self, url):
        """
        Issues a get to the service running at the specified url.
        It will return a server type of 'macosx', 'android', or 'net' for listener
        of centos for sync_gateway
        """

        resp = self._session.get(url)
        log_r(resp)
        resp.raise_for_status()
        resp_obj = resp.json()

        try:
            if resp_obj["vendor"]["name"] == "Couchbase Sync Gateway":
                logging.info("Platform={}".format(Platform.centos))
                return Platform.centos
            elif resp_obj["vendor"]["name"] == "Couchbase Lite (Objective-C)":
                logging.info("Platform={}".format(Platform.macosx))
                return Platform.macosx
            elif resp_obj["vendor"]["name"] == "Couchbase Lite (C#)":
                logging.info("Platform={}".format(Platform.net))
                return Platform.net
        except KeyError:
            # Android LiteServ
            if resp_obj["CBLite"] == "Welcome":
                logging.info("Platform={}".format(Platform.android))
                return Platform.android

        raise ValueError("Unsupported platform type")

    def get_session(self, url, db=None, session_id=None):
        """
        :param url: url to get session from
        :param session_id: the session id to get information from
        :param db: database where session lives
        """

        if self.get_server_type(url) == ServerType.listener:
            # Listener should support the endpoint
            resp = self._session.get("{}/_session".format(url))
            log_r(resp)
            resp.raise_for_status()

            expected_response = {
                "userCtx": {
                    "name": None,
                    "roles": ["_admin"]
                },
                "ok": True
            }

            resp_obj = resp.json()
            assert resp_obj == expected_response, "Unexpected _session response from Listener"

        else:
            # Sync Gateway
            # Make sure session exists
            resp = self._session.get("{}/{}/_session/{}".format(url, db, session_id))
            log_r(resp)
            resp.raise_for_status()

            resp_obj = resp.json()
            assert resp_obj["ok"], "Make sure response includes 'ok'"

        return resp_obj

    def request_session(self, url, db, name, password=None, ttl=86400, auth=None):
        data = {
            "name": name,
            "ttl": ttl
        }
        if password:
            data["password"] = password

        if auth:
            resp = self._session.post("{}/{}/_session".format(url, db), data=json.dumps(data), auth=HTTPBasicAuth(auth[0], auth[1]))
        else:
            resp = self._session.post("{}/{}/_session".format(url, db), data=json.dumps(data))

        log_r(resp)
        resp.raise_for_status()
        return resp

    def create_session(self, url, db, name, password=None, ttl=86400, auth=None):
        resp = self.request_session(url, db, name, password, ttl, auth)
        resp_obj = resp.json()

        if "cookie_name" in resp_obj:
            # _session called via admin port
            # Cookie name / session is returned in response
            cookie_name = resp_obj["cookie_name"]
            session_id = resp_obj["session_id"]
        else:
            # _session called via public port.
            # get session info from 'Set-Cookie' header
            set_cookie_header = resp.headers["Set-Cookie"]

            # Split header on '=' and ';' characters
            cookie_parts = re.split("=|;", set_cookie_header)

            cookie_name = cookie_parts[0]
            session_id = cookie_parts[1]

        log_info("cookie name {}, session id {}".format(cookie_name, session_id))
        return cookie_name, session_id

    def create_session_header(self, url, db, name, password=None, ttl=86400):
        """
        Issues a POST to the public _session enpoint on sync_gateway for a user.
        Return the entire 'Set-Cookie' header. This is useful for creating authenticated
        push and pull replication via the Listener and REST
        """
        resp = self.request_session(url, db, name, password, ttl)
        return resp.headers["Set-Cookie"]

    def delete_session(self, url, db, user_name=None, session_id=None):
        """
        Sync Gateway only.

        :param url: sync_gateway endpoint (either public or admin port)
        :param db: database to delete the cookie from
        :param user_name: user_name associated with the cookie
        :param session_id: cookie session id to delete
        """

        if user_name is not None:
            # Delete session via /{db}/_user/{user-name}/_session/{session-id}
            resp = self._session.delete("{}/{}/_user/{}/_session/{}".format(url, db, user_name, session_id))
            log_r(resp)
            resp.raise_for_status()
        else:
            # Delete session via /{db}/_session/{session-id}
            resp = self._session.delete("{}/{}/_session/{}".format(url, db, session_id))
            log_r(resp)
            resp.raise_for_status()

    def db_resync(self, url, db, auth=None):
        """Get SG db to resync"""
        headers = {"Accept": "application/json"}
        if auth:
            resp = self._session.post("{}/{}/_resync".format(url, db), headers=headers, auth=HTTPBasicAuth(auth[0], auth[1]))
        else:
            resp = self._session.post("{}/{}/_resync".format(url, db), headers=headers)
        log_r(resp)
        return resp.status_code

    def get_role(self, url, db, name, auth=None):
        """ Gets a roles for a db """
        if auth:
            resp = self._session.get("{}/{}/_role/{}".format(url, db, name), auth=HTTPBasicAuth(auth[0], auth[1]))
        else:
            resp = self._session.get("{}/{}/_role/{}".format(url, db, name))
        log_r(resp)
        resp.raise_for_status()

        return resp.json()

    def get_roles(self, url, db, auth=None):
        """ Gets a list of roles for a db """
        if auth:
            resp = self._session.get("{}/{}/_role/".format(url, db), auth=HTTPBasicAuth(auth[0], auth[1]))
        else:
            resp = self._session.get("{}/{}/_role/".format(url, db))
        log_r(resp)
        resp.raise_for_status()

        return resp.json()

    def create_role(self, url, db, name, channels=None, auth=None):
        """ Creates a role with name and channels for the specified 'db' """

        if channels is None:
            channels = []

        types.verify_is_list(channels)

        data = {
            "name": name,
            "admin_channels": channels
        }

        if auth:
            resp = self._session.post("{}/{}/_role/".format(url, db), data=json.dumps(data), auth=HTTPBasicAuth(auth[0], auth[1]))
        else:
            resp = self._session.post("{}/{}/_role/".format(url, db), data=json.dumps(data))
        log_r(resp)
        resp.raise_for_status()

    def update_role(self, url, db, name, channels=None, auth=None):
        """ Updates a role with name and channels for the specified 'db' """

        if channels is None:
            channels = []

        types.verify_is_list(channels)

        data = {
            "name": name,
            "admin_channels": channels
        }

        if auth:
            resp = self._session.put("{}/{}/_role/{}".format(url, db, name), data=json.dumps(data), auth=HTTPBasicAuth(auth[0], auth[1]))
        else:
            resp = self._session.put("{}/{}/_role/{}".format(url, db, name), data=json.dumps(data))
        log_r(resp)
        resp.raise_for_status()

    def get_user(self, url, db, name, auth=None):
        """ Gets a user for a db """
        if auth:
            resp = self._session.get("{}/{}/_user/{}".format(url, db, name), auth=HTTPBasicAuth(auth[0], auth[1]))
        else:
            resp = self._session.get("{}/{}/_user/{}".format(url, db, name))
        log_r(resp)
        resp.raise_for_status()

        return resp.json()

    def get_users(self, url, db, auth=None):
        """ Gets a list of users for a db """
        if auth:
            resp = self._session.get("{}/{}/_user/".format(url, db), auth=HTTPBasicAuth(auth[0], auth[1]))
        else:
            resp = self._session.get("{}/{}/_user/".format(url, db))
        log_r(resp)
        resp.raise_for_status()

        return resp.json()

    def create_user(self, url, db, name, password, channels=None, roles=None, auth=None):
        """ Creates a user with channels on the sync_gateway Admin REST API.
        Returns a name password tuple that can be used for session creation or basic authentication
        """

        if channels is None:
            channels = []

        if roles is None:
            roles = []

        types.verify_is_list(channels)
        types.verify_is_list(roles)

        data = {
            "name": name,
            "password": password,
            "admin_channels": channels,
            "admin_roles": roles
        }
        if auth:
            resp = self._session.post("{}/{}/_user/".format(url, db), data=json.dumps(data), auth=HTTPBasicAuth(auth[0], auth[1]))
        else:
            resp = self._session.post("{}/{}/_user/".format(url, db), data=json.dumps(data))

        log_r(resp)
        resp.raise_for_status()
        return name, password

    def update_user(self, url, db, name, password=None, channels=None, roles=None, disabled=False, auth=None):
        """ Updates a user via the admin REST api
        Returns a name password tuple that can be used for session creation or basic authentication.

        Important!! If you provide a password, any sessions associated with the user will be destroyed
        """

        if channels is None:
            channels = []

        if roles is None:
            roles = []

        types.verify_is_list(channels)
        types.verify_is_list(roles)

        data = {
            "name": name,
            "admin_channels": channels,
            "admin_roles": roles
        }

        if password is not None:
            data["password"] = password

        if disabled:
            data["disabled"] = True

        if auth:
            resp = self._session.put("{}/{}/_user/{}".format(url, db, name), data=json.dumps(data), auth=HTTPBasicAuth(auth[0], auth[1]))
        else:
            resp = self._session.put("{}/{}/_user/{}".format(url, db, name), data=json.dumps(data))

        log_r(resp)
        resp.raise_for_status()
        return name, password

    def create_database(self, url, name, sync_gateway_mode=None, server_url=None, bucket_name=None, index_bucket_name=None, is_index_writer=None):
        """
        Create a Listener or Sync Gateway database via REST.

        IMPORTANT: If you want your database to run in encrypted mode on Mac, you must add the
        database name=password to the 'Start MacOSX LiteServ' keyword (resources/common.robot)

        To create a database on sync_gateway, you need to provide
        - sync_gateway_mode
        - server_url
        - bucket_name

        This assumes the buckets already exist on Couchbase Server.

        If you are running in distributed index mode (di, SG Accel), you need to provide
        - index_bucket_name
        - is_index_writer

        NOTE: In order for distributed index to work, you must create a db on the sg nodes (is_index_writer=False) as
        well as on the accel nodes (is_index_writer=False)
        """

        server_type = self.get_server_type(url)

        if server_type == ServerType.listener:

            if name not in REGISTERED_CLIENT_DBS:
                # If the db name is not in registered dbs and you are running
                # in excrypted mode (SQLCipher or ForestDB+Encryption), the db will be created
                # with no encryption silently. Adding the db to REGISTERED_CLIENT_DBS makes sure that
                # the db has a password and will be encrypted upon creation.
                raise ValueError("Make sure you have registered you db name in keywords/constants: {}".format(name))

            resp = self._session.put("{}/{}/".format(url, name))

        elif server_type == ServerType.syncgateway:

            validate_sync_gateway_mode(sync_gateway_mode)

            data = {}
            if server_url is None:
                raise RestError("Creating database error. You must provide a couchbase server url")
            data["server"] = server_url

            if bucket_name is None:
                raise RestError("Creating database error. You must provide a couchbase server bucket name")
            data["bucket"] = bucket_name

            if sync_gateway_mode is None:
                raise RestError("You must specify either 'cc' or 'di' for sync_gateway_mode")

            if sync_gateway_mode == "di" and index_bucket_name is None:
                raise RestError("You must provide an 'index_bucket_name' if you are running in distributed index mode")

            if sync_gateway_mode == "di" and is_index_writer is None:
                raise RestError("Please make sure you set 'is_index_writer' since you are running in 'di' mode")

            # Add additional information if running in distributed index mode
            if sync_gateway_mode == "di":
                data["channel_index"] = {
                    "server": server_url,
                    "bucket": index_bucket_name,
                    "writer": is_index_writer
                }

            resp = self._session.put("{}/{}/".format(url, name), data=json.dumps(data))

        log_r(resp)
        resp.raise_for_status()

        resp = self._session.get("{}/{}/".format(url, name))
        log_r(resp)
        resp.raise_for_status()

        resp_obj = resp.json()
        return resp_obj["db_name"]

    def get_databases(self, url):
        """
        Gets the databases for LiteServ or sync_gateway
        :param url: url of running service
        :return: array of database names
        """

        resp = self._session.get("{}/_all_dbs".format(url))
        log_r(resp)
        resp.raise_for_status()

        return resp.json()

    def get_database(self, url, db_name):
        """
        Gets the databases for LiteServ or sync_gateway
        :param url: url of running service
        :return: array of database names
        """

        resp = self._session.get("{}/{}".format(url, db_name))
        log_r(resp)
        resp.raise_for_status()

        return resp.json()

    def get_attachment_by_document(self, url, db, doc, attachment=None, auth=None):
        """
        GET /{db}/{doc}/{attachment}?meta=true
        Get the attachment meta data for tracking
        """
        auth_type, auth = get_auth_type(auth)

        if attachment:
            if auth_type == AuthType.session:
                resp = self._session.get("{}/{}/{}/{}?meta=true".format(url, db, doc, attachment), cookies=dict(SyncGatewaySession=auth[1]))
            elif auth_type == AuthType.http_basic:
                resp = self._session.get("{}/{}/{}/{}?meta=true".format(url, db, doc, attachment), auth=auth)
            else:
                resp = self._session.get("{}/{}/{}/{}?meta=true".format(url, db, doc, attachment))
        else:
            if auth_type == AuthType.session:
                resp = self._session.get("{}/{}/{}?meta=true".format(url, db, doc), cookies=dict(SyncGatewaySession=auth[1]))
            elif auth_type == AuthType.http_basic:
                resp = self._session.get("{}/{}/{}?meta=true".format(url, db, doc), auth=auth)
            else:
                resp = self._session.get("{}/{}/{}?meta=true".format(url, db, doc))
        log_r(resp)
        resp.raise_for_status()
        return resp.json()

    def compact_database(self, url, db, auth=None):
        """
        POST /{db}/_compact and will verify compaction by
        iterating though each document and inspecting the revs_info to make sure all revs are 'missing'
        except for the leaf revision
        """

        if auth:
            resp = self._session.post("{}/{}/_compact".format(url, db), auth=HTTPBasicAuth(auth[0], auth[1]))
        else:
            resp = self._session.post("{}/{}/_compact".format(url, db))
        log_r(resp)
        resp.raise_for_status()

        start = time.time()
        while True:

            if time.time() - start > CLIENT_REQUEST_TIMEOUT:
                raise TimeoutException("Verify Docs Present: TIMEOUT")

            if auth:
                resp = self._session.get("{}/{}/_all_docs".format(url, db), auth=HTTPBasicAuth(auth[0], auth[1]))
            else:
                resp = self._session.get("{}/{}/_all_docs".format(url, db))
            log_r(resp)
            resp.raise_for_status()
            resp_obj = resp.json()

            all_revs_compacted = True

            for row in resp_obj["rows"]:
                doc_id = row["id"]
                doc = self.get_doc(url, db, doc_id, revs_info=True)

                revs_info = doc["_revs_info"]
                # _compact should reduce the revs to 20 on client
                if len(revs_info) > 20:
                    all_revs_compacted = False
                    break

                available_count = 0
                for rev_info in revs_info:
                    if rev_info["status"] == "available":
                        available_count += 1

                # After compaction, the number of a available revs should be 1 (the leaf revision)
                assert available_count == 1, "Revisions remain after compaction"

            if all_revs_compacted:
                logging.info("All docs compacted!")
                break
            else:
                logging.info("Found uncompacted revisions. Retrying ...")
                time.sleep(1)

    def delete_database(self, url, name):
        """ Delete a database with 'name' """

        resp = self._session.delete("{}/{}".format(url, name))
        log_r(resp)
        resp.raise_for_status()

    def delete_databases(self, url):
        """ Delete all the databases for a given url """

        db_names = self.get_databases(url)
        for db_name in db_names:
            self.delete_database(url, db_name)

        # verify dbs are deleted
        db_names = self.get_databases(url)
        if len(db_names) != 0:
            raise LiteServError("Failed to delete dbs!")

    def get_rev_generation_digest(self, rev):
        """
        helper function that returns a tuple of generation and digest for a revision
        """
        rev_parts = rev.split("-")
        assert len(rev_parts) == 2, "Revision should have a generation and a digest"

        return rev_parts[0], rev_parts[1]

    def verify_revs_num_for_docs(self, url, db, docs, expected_revs_per_doc, auth=None):
        for doc in docs:
            self.verify_revs_num(url, db, doc["id"], expected_revs_per_doc, auth)

    def verify_revs_num(self, url, db, doc_id, expected_revs_per_docs, auth=None):
        """
        Verify that the number of revisions for a document is equal to the max expected number of revisions
        Validate with ?revs=true. Check that the doc's length of _revisions["ids"] == expected_number_revs
        """
        doc = self.get_doc(url, db, doc_id, auth)
        logging.debug(doc)

        doc_rev_ids_number = len(doc["_revisions"]["ids"])

        log_info("{} num revs: {} expected_revs_per_doc: {}".format(doc_id, doc_rev_ids_number, expected_revs_per_docs))

        if doc_rev_ids_number != expected_revs_per_docs:
            raise AssertionError("Expected num revs: {}, Actual num revs: {}".format(
                expected_revs_per_docs,
                doc_rev_ids_number
            ))

    def verify_max_revs_num_for_docs(self, url, db, docs, expected_max_number_revs_per_doc, auth=None):
        for doc in docs:
            self.verify_max_revs_num(url, db, doc["id"], expected_max_number_revs_per_doc, auth)

    def verify_max_revs_num(self, url, db, doc_id, expected_max_number_revs, auth=None):
        """
        Verify that the number of revisions for a document is less than or equal to the max expected number of revisions
        Validate with ?revs=true. Check that the doc's length of _revisions["ids"] <= expected_number_revs
        """

        doc = self.get_doc(url, db, doc_id, auth)
        logging.debug(doc)

        doc_rev_ids_number = len(doc["_revisions"]["ids"])

        log_info("{} num revs: {} expected_max_number_revs: {}".format(doc_id, doc_rev_ids_number, expected_max_number_revs))

        if doc_rev_ids_number > expected_max_number_revs:
            raise AssertionError("Expected num revs: {}, Actual num revs: {}".format(
                expected_max_number_revs,
                doc_rev_ids_number)
            )

    def verify_docs_rev_generations(self, url, db, docs, expected_generation, auth=None):
        """
        Verify that the rev generation (rev = {generation}-{hash}) is the expected generation
        for a set of docs
        """
        for doc in docs:
            self.verify_doc_rev_generation(url, db, doc["id"], expected_generation, auth)

    def verify_doc_rev_generation(self, url, db, doc_id, expected_generation, auth=None):
        """
        Verify that the rev generation (rev = {generation}-{hash}) is the expected generation for a doc
        """
        doc = self.get_doc(url, db, doc_id, auth)
        rev = doc["_rev"]
        generation = int(rev.split("-")[0])
        log_info("doc {} has generation: {}, expected_generation: {}".format(doc_id, generation, expected_generation), is_verify=True)

        if generation != expected_generation:
            raise AssertionError("Expected generation: {} not found, found: {}".format(expected_generation, generation))

    def verify_open_revs(self, url, db, doc_id, expected_open_revs, auth=None):
        """
        1. Gets a current doc for doc_id
        2. Verifies that the /{db}/{doc_id}?open_revs=all matches that expected revisions
        """

        open_rev_resp = self.get_open_revs(url, db, doc_id, auth)

        open_revs = []
        for row in open_rev_resp:
            logging.debug(row)
            open_revs.append(row["ok"]["_rev"])

        if len(open_revs) != len(expected_open_revs):
            raise AssertionError("Unexpected open_revisions length! Expected: {}, Actual: {}".format(len(expected_open_revs), len(open_revs)))

        if set(open_revs) != set(expected_open_revs):
            raise AssertionError("Unexpected open_revisions found! Expected: {}, Actual: {}".format(expected_open_revs, open_revs))

        log_info("open revs: \n    found: {}\n    expected: {}".format(open_revs, expected_open_revs), is_verify=True)

    def get_open_revs(self, url, db, doc_id, auth=None):
        """
        Gets the open_revs=all for a specified doc_id.
        Returns a parsed multipart reponse in the below format
        {"rows" : docs}
        """
        # Returns multipart by default, specify json for cleaner code
        headers = {"Accept": "application/json"}

        auth_type, auth = get_auth_type(auth)

        params = {"open_revs": "all"}

        if auth_type == AuthType.session:
            resp = self._session.get("{}/{}/{}".format(url, db, doc_id), headers=headers, params=params, cookies=dict(SyncGatewaySession=auth[1]))
        elif auth_type == AuthType.http_basic:
            resp = self._session.get("{}/{}/{}".format(url, db, doc_id), headers=headers, params=params, auth=auth)
        else:
            resp = self._session.get("{}/{}/{}".format(url, db, doc_id), headers=headers, params=params)

        log_r(resp)
        resp.raise_for_status()
        resp_obj = resp.json()

        return resp_obj

    def get_open_revs_ids(self, url, db, doc_id, auth=None):
        """
        Gets the open_revs=all for a specified doc_id.
        Returns a parsed multipart reponse in the below format
        {"rows" : docs}
        """
        # Returns multipart by default, specify json for cleaner code
        headers = {"Accept": "application/json"}

        auth_type, auth = get_auth_type(auth)

        params = {"open_revs": "all"}

        if auth_type == AuthType.session:
            resp = self._session.get("{}/{}/{}".format(url, db, doc_id), headers=headers, params=params, cookies=dict(SyncGatewaySession=auth[1]))
        elif auth_type == AuthType.http_basic:
            resp = self._session.get("{}/{}/{}".format(url, db, doc_id), headers=headers, params=params, auth=auth)
        else:
            resp = self._session.get("{}/{}/{}".format(url, db, doc_id), headers=headers, params=params)

        log_r(resp)
        resp.raise_for_status()
        resp_obj = resp.json()
        rev_ids = []
        for obj in resp_obj:
            rev_ids.append(obj['ok']['_rev'])
        return rev_ids

    def get_deleted_open_rev_ids(self, url, db, doc_id, auth=None):
        """
        Gets the open_revs=all for a specified doc_id.
        Returns deleted rev ids which are in open rev ids in a
        a parsed multipart reponse in the below format
        {"rows" : docs}
        """
        # Returns multipart by default, specify json for cleaner code
        headers = {"Accept": "application/json"}

        auth_type, auth = get_auth_type(auth)

        params = {"open_revs": "all"}

        if auth_type == AuthType.session:
            resp = self._session.get("{}/{}/{}".format(url, db, doc_id), headers=headers, params=params, cookies=dict(SyncGatewaySession=auth[1]))
        elif auth_type == AuthType.http_basic:
            resp = self._session.get("{}/{}/{}".format(url, db, doc_id), headers=headers, params=params, auth=auth)
        else:
            resp = self._session.get("{}/{}/{}".format(url, db, doc_id), headers=headers, params=params)

        log_r(resp)
        resp.raise_for_status()
        resp_obj = resp.json()
        rev_ids = []
        for obj in resp_obj:
            try:
                obj['ok']['_deleted']
                rev_ids.append(obj['ok']['_rev'])
            except KeyError:
                log_info("ignoring rev as it is not deleted one")
        return rev_ids

    def get_doc(self, url, db, doc_id, auth=None, rev=None, revs_info=False):
        """
        returns a dictionary with the following format:
        {
            "_attachments":{
                "sample_text.txt":{
                    "digest":"sha1-x6zPGLnfGXxKdGqxUN2YzvFGdho=",
                    "length":445,
                    "revpos":1,
                    "stub":true}
                },
            "_id":"att_doc",
            "_rev":"1-59bd81bc19049947b4728f8c769a44bd",
            "_revisions":{
                "ids":[
                    "875459bdcc4b76eb786cf8b956a7bb17",
                    ],
                "start":5
            },
            "content":"{ \"sample_key\": \"sample_value\" }"
            ,"updates":0
        }

        If revs_info is True, also include the following property:

         "_revs_info": [
            {
                "rev": "5-875459bdcc4b76eb786cf8b956a7bb17",
                "status": "available"
        },
        """

        auth_type, auth = get_auth_type(auth)

        params = {
            "conflicts": "true",
            "revs": "true"
        }

        if revs_info:
            params["revs_info"] = "true"

        if rev:
            params["rev"] = rev

        params["show_exp"] = "true"

        if auth_type == AuthType.session:
            resp = self._session.get("{}/{}/{}".format(url, db, doc_id), params=params, cookies=dict(SyncGatewaySession=auth[1]))
        elif auth_type == AuthType.http_basic:
            resp = self._session.get("{}/{}/{}".format(url, db, doc_id), params=params, auth=auth)
        else:
            resp = self._session.get("{}/{}/{}".format(url, db, doc_id), params=params)

        log_r(resp)
        resp.raise_for_status()
        resp_obj = resp.json()

        if "_attachments" in resp_obj:
            for k in list(resp_obj["_attachments"].keys()):
                del resp_obj["_attachments"][k]["digest"]
                del resp_obj["_attachments"][k]["length"]

        return resp_obj

    def get_raw_doc(self, url, db, doc_id, auth=None):
        """ Get a document via _raw Sync Gateway endpoint """
        params = {
            "include_doc": "true",
            "redact": "false"
        }
        if auth:
            resp = self._session.get("{}/{}/_raw/{}".format(url, db, doc_id), params=params, auth=HTTPBasicAuth(auth[0], auth[1]))
        else:
            resp = self._session.get("{}/{}/_raw/{}".format(url, db, doc_id), params=params)
        log_r(resp)
        resp.raise_for_status()
        return resp.json()

    def add_doc(self, url, db, doc, auth=None, use_post=True):
        """
        Add a doc to a database. Either LiteServ or Sync Gateway

        Returns doc dictionary:
        {u'ok': True, u'rev': u'1-ccd39f3091bb9bb51524b97e69571f80', u'id': u'test_ls_db1_0'}
        """

        logging.info(auth)
        auth_type, auth = get_auth_type(auth)

        doc["updates"] = 0

        if auth_type == AuthType.session:
            if use_post:
                resp = self._session.post("{}/{}/".format(url, db), data=json.dumps(doc, cls=MyEncoder), cookies=dict(SyncGatewaySession=auth[1]))
            else:
                resp = self._session.put("{}/{}/{}".format(url, db, doc["_id"]), data=json.dumps(doc, cls=MyEncoder), cookies=dict(SyncGatewaySession=auth[1]))
        elif auth_type == AuthType.http_basic:
            if use_post:
                resp = self._session.post("{}/{}/".format(url, db), data=json.dumps(doc, cls=MyEncoder), auth=auth)
            else:
                resp = self._session.put("{}/{}/{}".format(url, db, doc["_id"]), data=json.dumps(doc, cls=MyEncoder), auth=auth)
        else:
            if use_post:
                resp = self._session.post("{}/{}/".format(url, db), data=json.dumps(doc, cls=MyEncoder))
            else:
                try:
                    resp = self._session.put("{}/{}/{}".format(url, db, doc["_id"]), data=json.dumps(doc, cls=MyEncoder))
                except Exception as err:
                    print(err)
                    raise

        log_r(resp)
        resp.raise_for_status()
        resp_obj = resp.json()

        return resp_obj

    def get_attachment(self, url, db, doc_id, attachment_name, auth=None):
        """
        Keyword to get a raw attachment with name 'attachment_name' for the specified 'doc_id'.
        ex. GET http://localhost:59840/ls_db/att_doc/sample_text.txt
        Returns the raw response.
        """

        headers = {"Accept": "*/*"}

        auth_type, auth = get_auth_type(auth)

        if auth_type == AuthType.session:
            resp = self._session.get("{}/{}/{}/{}".format(url, db, doc_id, attachment_name), headers=headers, cookies=dict(SyncGatewaySession=auth[1]))
        elif auth_type == AuthType.http_basic:
            resp = self._session.get("{}/{}/{}/{}".format(url, db, doc_id, attachment_name), headers=headers, auth=auth)
        else:
            resp = self._session.get("{}/{}/{}/{}".format(url, db, doc_id, attachment_name), headers=headers)

        log_r(resp)
        resp.raise_for_status()

        return resp.text

    def add_conflict(self, url, db, doc_id, parent_revisions, new_revision, attachment_name=None, auth=None):
        """
            1. GETs the doc with id == doc_id
            2. adds a _revisions property with
                ids[0] == new_revision's digest

            Sample doc JSON:
            {
                "_rev":"2-foo",
                "_attachments":{"hello.txt":{"stub":true,"revpos":1}},
                "_revisions":{
                    "ids":[
                        "${new_revision's digest}",
                        "${parent_revision's digest}"
                    ],
                    "start":${new_revision's generation number}
                }
            }

            IMPORTANT: If you specify a list of parent revisions, you need to make sure that they
            are ordered from latest to oldest to ensure the document is built correctly
        """

        if isinstance(parent_revisions, str):
            # if only one rev is specified, wrap it in a list
            parent_revs = [parent_revisions]
        elif isinstance(parent_revisions, list):
            parent_revs = parent_revisions
        else:
            raise TypeError("Add Conflict expects a list or str for parent_revisions")

        auth_type, auth = get_auth_type(auth)

        logging.info("PARENT: {}".format(parent_revs))
        logging.info("NEW: {}".format(new_revision))

        doc = self.get_doc(url, db, doc_id, auth)

        # Delete rev property and add our own "_revisions"

        new_revision_parts = new_revision.split("-")
        new_revision_generation = int(new_revision_parts[0])
        new_revision_digest = new_revision_parts[1]

        logging.debug("New Generation: {}".format(new_revision_generation))
        logging.debug("New Digest: {}".format(new_revision_digest))

        doc["_rev"] = new_revision
        doc["_revisions"] = {
            "ids": [
                new_revision_digest
            ],
            "start": new_revision_generation
        }

        if attachment_name is not None:
            atts = attachment.load_from_data_dir([attachment_name])
            doc["_attachments"] = {
                atts[0].name: {"data": atts[0].data}
            }
            if type(doc["_attachments"][attachment_name]["data"]) == bytes:
                doc["_attachments"][attachment_name]["data"] = doc["_attachments"][attachment_name]["data"].decode()

        parent_revision_digests = []
        for parent_rev in parent_revs:
            generation, digest = self.get_rev_generation_digest(parent_rev)
            parent_revision_digests.append(digest)

        logging.debug("parent_revision_digests: {}".format(parent_revision_digests))

        doc["_revisions"]["ids"].extend(parent_revision_digests)

        params = {"new_edits": "false"}
        if auth_type == AuthType.session:
            resp = self._session.put("{}/{}/{}".format(url, db, doc_id), params=params, data=json.dumps(doc), cookies=dict(SyncGatewaySession=auth[1]))
        elif auth_type == AuthType.http_basic:
            resp = self._session.put("{}/{}/{}".format(url, db, doc_id), params=params, data=json.dumps(doc), auth=auth)
        else:
            resp = self._session.put("{}/{}/{}".format(url, db, doc_id), params=params, data=json.dumps(doc))

        log_r(resp)
        resp.raise_for_status()

        return {"id": doc_id, "rev": new_revision}

    def get_conflict_revs(self, url, db, doc, auth=None):
        """
        Keyword that return the _conflicts revs array for a doc. It expects conflicts to exist.
        """
        doc_resp = self.get_doc(url, db, doc["id"], auth)
        conflict_revs = doc_resp["_conflicts"]
        log_info("Conflict revs: {}".format(conflict_revs))
        return conflict_revs

    def delete_conflicts(self, url, db, docs, auth=None):
        """
        Deletes all the conflicts for a dictionary of docs.
        1. Issue a GET with conflicts=true
        2. Issue a DELETE to {db}/{doc_id}?rev={rev_from_conflicts}
        3. Loop over all the docs and assert that no more conflicts exist
        """

        for doc in docs:
            doc_resp = self.get_doc(url, db, doc["id"], auth)
            if "_conflicts" in doc_resp:
                for rev in doc_resp["_conflicts"]:
                    self.delete_doc(url, db, doc["id"], rev)

        logging.info("Checkking that no _conflicts property is returned")

        for doc in docs:
            doc_resp = self.get_doc(url, db, doc["id"], auth)
            if "_conflicts" in doc:
                assert len(doc_resp["_conflicts"]) == 0, "Some conflicts still present after deletion: doc={}".format(doc)

    def delete_docs(self, url, db, docs, auth=None):
        """
        Deletes a set of docs with the latest revision
        """
        for doc in docs:
            doc_resp = self.get_doc(url, db, doc["id"], auth=auth)
            latest_rev = doc_resp["_rev"]
            self.delete_doc(url, db, doc["id"], latest_rev, auth=auth)

    def get_latest_rev(self, url, db, doc_id, auth=None):
        doc_resp = self.get_doc(url, db, doc_id, auth=auth)
        latest_rev = doc_resp["_rev"]
        return latest_rev

    def delete_doc(self, url, db, doc_id, rev=None, auth=None, timeout=None):
        """
        Removes a document with the specfied revision
        """

        auth_type, auth = get_auth_type(auth)

        params = {}
        if rev is not None:
            params["rev"] = rev
        if timeout is not None:
            params["timeout"] = timeout

        if auth_type == AuthType.session:
            resp = self._session.delete("{}/{}/{}".format(url, db, doc_id), params=params, cookies=dict(SyncGatewaySession=auth[1]))
        elif auth_type == AuthType.http_basic:
            resp = self._session.delete("{}/{}/{}".format(url, db, doc_id), params=params, auth=auth, timeout=timeout)
        else:
            resp = self._session.delete("{}/{}/{}".format(url, db, doc_id), params=params)

        log_r(resp)
        resp.raise_for_status()
        resp_obj = resp.json()

        return resp_obj

    def verify_docs_deleted(self, url, db, docs, auth=None, reason="deleted"):

        auth_type, auth = get_auth_type(auth)
        server_type = self.get_server_type(url)
        server_platform = self.get_server_platform(url)

        start = time.time()
        while True:

            not_deleted = []

            if time.time() - start > CLIENT_REQUEST_TIMEOUT:
                raise TimeoutException("Verify Docs Deleted: TIMEOUT")

            for doc in docs:
                if auth_type == AuthType.session:
                    resp = self._session.get("{}/{}/{}".format(url, db, doc["id"]), cookies=dict(SyncGatewaySession=auth[1]))
                elif auth_type == AuthType.http_basic:
                    resp = self._session.get("{}/{}/{}".format(url, db, doc["id"]), auth=auth)
                else:
                    resp = self._session.get("{}/{}/{}".format(url, db, doc["id"]))
                log_r(resp)
                resp_obj = resp.json()

                if resp.status_code == 200:
                    not_deleted.append(resp_obj)
                elif resp.status_code == 404:
                    if server_type == ServerType.syncgateway:
                        assert "error" in resp_obj and "reason" in resp_obj, "Response should have an error and reason"
                        assert resp_obj["error"] == "not_found", "error should be 'not_found'"
                        assert resp_obj["reason"] == reason, "reason should be '{}'".format(reason)
                    elif server_type == ServerType.listener and server_platform == Platform.android:
                        assert "error" in resp_obj and "status" in resp_obj, "Response should have an error and status"
                        assert resp_obj["error"] == "not_found", "error should be 'not_found'"
                        assert resp_obj["status"] == 404, "status should be '404'"
                    elif server_type == ServerType.listener and (server_platform == Platform.macosx or server_platform == Platform.net):
                        assert "error" in resp_obj and "status" in resp_obj and "reason" in resp_obj, "Response should have an error, status, and reason"
                        assert resp_obj["error"] == "not_found", "error should be 'not_found'"
                        assert resp_obj["status"] == 404, "status should be '404'"
                        assert resp_obj["reason"] == reason, "reason should be '{}'".format(reason)
                    else:
                        raise ValueError("Unsupported server type and platform")
                else:
                    raise HTTPError("Unexpected error for: {}".format(resp.status_code))

            if len(not_deleted) == 0:
                logging.info("All Docs Deleted")
                break
            else:
                logging.info("{} docs still not deleted. Retrying...".format(not_deleted))
                time.sleep(1)
                continue

    def purge_doc(self, url, db, doc, auth=None):
        """
        Purges the each doc by doc id

        docs format (lite): [{u'ok': True, u'rev': u'3-56e50918afe3e9b3c29e94ad55cc6b15', u'id': u'large_attach_0'}, ...]
        docs format (Sync Gateway): [{u'ok': True, u'_rev': u'3-56e50918afe3e9b3c29e94ad55cc6b15', u_id: u'large_attach_0'}, ...]
        """

        server_type = self.get_server_type(url=url, auth=auth)

        if server_type == ServerType.syncgateway:
            log_info("Purging doc: {}".format(doc["_id"]))
            data = {
                doc["_id"]: ['*']
            }
        else:
            log_info("Purging doc: {}".format(doc["id"]))
            data = {
                doc["id"]: [doc["rev"]]
            }
        if auth:
            resp = self._session.post("{}/{}/_purge".format(url, db), json.dumps(data), auth=HTTPBasicAuth(auth[0], auth[1]))
        else:
            resp = self._session.post("{}/{}/_purge".format(url, db), json.dumps(data))
        log_r(resp)
        resp.raise_for_status()
        resp_obj = resp.json()

        return resp_obj

    def purge_docs(self, url, db, docs, auth=None):
        """
        Purges the each doc in the provided 'docs' given the 'id' and 'rev'

        docs format (lite): [{u'ok': True, u'rev': u'3-56e50918afe3e9b3c29e94ad55cc6b15', u'id': u'large_attach_0'}, ...]
        docs format (Sync Gateway): [{u'ok': True, u'_rev': u'3-56e50918afe3e9b3c29e94ad55cc6b15', u_id: u'large_attach_0'}, ...]
        """

        server_type = self.get_server_type(url=url, auth=auth)

        purged_docs = []
        for doc in docs:

            if server_type == ServerType.syncgateway:
                if "_id" in doc:
                    log_info("Purging doc: {}".format(doc["_id"]))
                    data = {
                        doc["_id"]: ['*']
                    }
                else:
                    log_info("Purging doc: {}".format(doc["id"]))
                    data = {
                        doc["id"]: ['*']
                    }
            else:
                log_info("Purging doc: {}".format(doc["id"]))
                data = {
                    doc["id"]: [doc["rev"]]
                }

            if auth:
                resp = self._session.post("{}/{}/_purge".format(url, db), json.dumps(data), auth=HTTPBasicAuth(auth[0], auth[1]))
            else:
                resp = self._session.post("{}/{}/_purge".format(url, db), json.dumps(data))
            log_r(resp)
            resp.raise_for_status()
            resp_obj = resp.json()
            purged_docs.append(resp_obj)

        return purged_docs

    def update_docs(self, url, db, docs, number_updates, delay=None, auth=None, channels=None, property_updater=None):
        """ Updates docs (using doc["id"]) a number of times. It will wait a number of seconds (delay)
        between each update. The 'property_updater' can specify a custom property to update on each
        iteration.
        """

        updated_docs = []

        with ThreadPoolExecutor(max_workers=2) as executor:

            future_to_url = [
                executor.submit(
                    self.update_doc,
                    url,
                    db,
                    doc["id"],
                    number_updates=number_updates,
                    delay=delay,
                    auth=auth,
                    channels=channels,
                    property_updater=property_updater
                ) for doc in docs
            ]

            for future in concurrent.futures.as_completed(future_to_url):
                update_doc_result = future.result()
                updated_docs.append(update_doc_result)

        logging.debug("url: {} db: {} updated: {}".format(url, db, updated_docs))
        return updated_docs

    def put_doc(self, url, db, doc_id, doc_body, rev, auth=None):
        """
        Updates a doc with doc id, a given revision, and doc body
        """

        auth_type, auth = get_auth_type(auth)

        params = {
            "rev": rev
        }

        if auth_type == AuthType.session:
            resp = self._session.put("{}/{}/{}".format(url, db, doc_id), params=params, data=json.dumps(doc_body), cookies=dict(SyncGatewaySession=auth[1]))
        elif auth_type == AuthType.http_basic:
            resp = self._session.put("{}/{}/{}".format(url, db, doc_id), params=params, data=json.dumps(doc_body), auth=auth)
        else:
            resp = self._session.put("{}/{}/{}".format(url, db, doc_id), params=params, data=json.dumps(doc_body))

        log_r(resp)
        resp.raise_for_status()

        return resp.json()

    def update_doc(self, url, db, doc_id, number_updates=1, attachment_name=None, expiry=None, delay=None, auth=None, channels=None, property_updater=None, remove_expiry=False, rev=None, doc=None, update_attachment=None):
        """
        Updates a doc on a db a number of times.
            1. GETs the doc
            2. It increments the "updates" property
            3. PUTS the doc
        """

        auth_type, auth = get_auth_type(auth)
        if doc is None:
            doc = self.get_doc(url, db, doc_id, auth)

        if rev is None:
            current_rev = doc["_rev"]
        else:
            current_rev = rev
        try:
            doc["updates"]
        except Exception:
            doc["updates"] = 0
        if doc["updates"] is None:
            doc["updates"] = 0
        current_update_number = doc["updates"] + 1
        log_info("Updating {}/{}/{}: {} times".format(url, db, doc_id, number_updates))
        if remove_expiry:
            del doc["_exp"]
        for i in range(number_updates):

            # Add "random" this to make each update unique. This will
            # cause document to conflict rather than optimize out
            # this behavior due to the same rev hash for doc content
            doc["random"] = str(uuid.uuid4())

            doc["updates"] = current_update_number
            doc["_rev"] = current_rev

            if attachment_name is not None and not update_attachment:
                atts = attachment.load_from_data_dir([attachment_name])
                doc["_attachments"] = {
                    atts[0].name: {"data": atts[0].data}
                }
            if update_attachment:
                doc["_attachments"] = update_attachment

            if expiry is not None:
                doc["_exp"] = expiry

            if channels is not None:
                types.verify_is_list(channels)
                doc["channels"] = channels

            if property_updater is not None:
                types.verify_is_callable(property_updater)
                doc = property_updater(doc)
            if auth_type == AuthType.session:
                resp = self._session.put("{}/{}/{}".format(url, db, doc_id), data=json.dumps(doc, cls=MyEncoder), cookies=dict(SyncGatewaySession=auth[1]))
            elif auth_type == AuthType.http_basic:
                resp = self._session.put("{}/{}/{}".format(url, db, doc_id), data=json.dumps(doc, cls=MyEncoder), auth=auth)
            else:
                resp = self._session.put("{}/{}/{}".format(url, db, doc_id), data=json.dumps(doc, cls=MyEncoder))

            log_r(resp, info=False)
            resp.raise_for_status()
            resp_obj = resp.json()

            logging.debug(resp)

            current_update_number += 1
            current_rev = resp_obj["rev"]

            if delay is not None:
                logging.debug("Sleeping: {}s ...".format(delay))
                time.sleep(delay)

        return resp_obj

    def update_doc_with_content(self, url, db, doc_id, key, value=0, auth=None, channels=None, property_updater=None, rev=None, doc=None):
        """
        Updates a doc on a db a number of times.
            1. GETs the doc
            2. It creates/updates the key in the doc
            3. PUTS the doc
        """

        auth_type, auth = get_auth_type(auth)
        if doc is None:
            doc = self.get_doc(url, db, doc_id, auth)

        if channels is not None:
            types.verify_is_list(channels)
            doc["channels"] = channels
        doc[key] = value

        if auth_type == AuthType.session:
            resp = self._session.put("{}/{}/{}".format(url, db, doc_id), data=json.dumps(doc, cls=MyEncoder), cookies=dict(SyncGatewaySession=auth[1]))
        elif auth_type == AuthType.http_basic:
            resp = self._session.put("{}/{}/{}".format(url, db, doc_id), data=json.dumps(doc, cls=MyEncoder), auth=auth)
        else:
            resp = self._session.put("{}/{}/{}".format(url, db, doc_id), data=json.dumps(doc, cls=MyEncoder))

        log_r(resp, info=False)
        resp.raise_for_status()
        resp_obj = resp.json()
        logging.debug(resp)

        return resp_obj

    def add_docs(self, url, db, number, id_prefix, auth=None, channels=None, generator=None, attachments_generator=None, expiry=None):
        """
        if id_prefix == None, generate a uuid for each doc

        Add a 'number' of docs with a prefix 'id_prefix' using the provided generator from libraries.data.doc_generators.
        ex. id_prefix=testdoc with a number of 3 would create 'testdoc_0', 'testdoc_1', and 'testdoc_2'
        """
        added_docs = []

        if channels is not None:
            types.verify_is_list(channels)

        log_info("PUT {} docs to {}/{}/ with prefix {}".format(number, url, db, id_prefix))

        for i in range(number):

            if generator == "four_k":
                doc_body = doc_generators.four_k()
            elif generator == "simple_user":
                doc_body = doc_generators.simple_user()
            else:
                doc_body = doc_generators.simple()

            if channels is not None:
                doc_body["channels"] = channels

            if attachments_generator:
                types.verify_is_callable(attachments_generator)
                attachments = attachments_generator()
                doc_body["_attachments"] = {att.name: {"data": att.data} for att in attachments}
            if expiry is not None:
                doc_body["_exp"] = expiry

            if id_prefix is None:
                doc_id = str(uuid.uuid4())
            else:
                doc_id = "{}_{}".format(id_prefix, i)

            doc_body["_id"] = doc_id

            doc_obj = self.add_doc(url, db, doc_body, auth=auth, use_post=False)
            if attachments_generator:
                doc_obj["attachments"] = list(doc_body["_attachments"].keys())
            added_docs.append(doc_obj)

        # check that the docs returned in the responses equals the expected number
        if len(added_docs) != number:
            raise AssertionError("Client was not able to add all docs to: {}".format(url))

        log_info("Added: {} docs".format(len(added_docs)))

        return added_docs

    def add_bulk_docs(self, url, db, docs, auth=None):
        """
        Keyword that issues POST _bulk docs with the specified 'docs'.
        Use the Document.create_docs() to create the docs.
        """
        server_type = self.get_server_type(url, auth)
        auth_type, auth = get_auth_type(auth)

        # transform 'docs' into a format expected by _bulk_docs
        if server_type == ServerType.listener:
            request_body = {"docs": docs, "new_edits": True}
        else:
            request_body = {"docs": docs}

        if auth_type == AuthType.session:
            resp = self._session.post("{}/{}/_bulk_docs".format(url, db),
                                      data=json.dumps(request_body, cls=MyEncoder),
                                      cookies=dict(SyncGatewaySession=auth[1]))
        elif auth_type == AuthType.http_basic:
            resp = self._session.post("{}/{}/_bulk_docs".format(url, db), data=json.dumps(request_body), auth=auth)
        else:
            resp = self._session.post("{}/{}/_bulk_docs".format(url, db), data=json.dumps(request_body))

        log_r(resp)
        resp.raise_for_status()
        resp_obj = resp.json()

        for doc_resp in resp_obj:
            if "error" in doc_resp:
                raise RestError("Error while adding bulk docs!")

        return resp_obj

    def delete_bulk_docs(self, url, db, docs, auth=None):
        """
        Issues a bulk delete by setting the _deleted flag to true.
        This will create a tombstone.
        """
        auth_type, auth = get_auth_type(auth)
        server_type = self.get_server_type(url, auth)

        for doc in docs:
            doc['_deleted'] = True

        # transform 'docs' into a format expected by _bulk_docs
        if server_type == ServerType.listener:
            request_body = {"docs": docs, "new_edits": True}
        else:
            request_body = {"docs": docs}

        if auth_type == AuthType.session:
            resp = self._session.post("{}/{}/_bulk_docs".format(url, db),
                                      data=json.dumps(request_body),
                                      cookies=dict(SyncGatewaySession=auth[1]))
        elif auth_type == AuthType.http_basic:
            resp = self._session.post("{}/{}/_bulk_docs".format(url, db), data=json.dumps(request_body), auth=auth)
        else:
            resp = self._session.post("{}/{}/_bulk_docs".format(url, db), data=json.dumps(request_body))

        log_r(resp)
        resp.raise_for_status()
        resp_obj = resp.json()

        for resp_doc in resp_obj:
            if "error" in resp_doc:
                raise RestError("Error during deleting docs in bulk")

        return resp_obj

    def get_all_docs(self, url, db, auth=None, include_docs=False):
        """ Get all docs for a database via _all_docs """

        auth_type, auth = get_auth_type(auth)
        params = {}
        if include_docs:
            params["include_docs"] = "true"

        if auth_type == AuthType.session:
            resp = self._session.get("{}/{}/_all_docs".format(url, db), params=params, cookies=dict(SyncGatewaySession=auth[1]))
        elif auth_type == AuthType.http_basic:
            resp = self._session.get("{}/{}/_all_docs".format(url, db), params=params, auth=auth)
        else:
            resp = self._session.get("{}/{}/_all_docs".format(url, db), params=params)

        log_r(resp)
        resp.raise_for_status()
        return resp.json()

    def get_bulk_docs(self, url, db, doc_ids, auth=None, validate=True, rev_history="false"):
        """
        Keyword that issues POST _bulk_get docs with the specified 'docs' array.
        docs need to be in the following format:
        [
            'exp_3_0',
            'exp_3_1', ...
            ...
            'exp_3_100'
        ]
        """

        # Format the list of ids to the expected format for bulk_get
        # ex. [
        #   {'id', 'doc_id_one'},
        #   {'id', 'doc_id_two'}, ...
        # ]
        doc_ids_formatted = [{"id": doc_id} for doc_id in doc_ids]
        request_body = {"docs": doc_ids_formatted}
        auth_type, auth = get_auth_type(auth)

        if auth_type == AuthType.session:
            resp = self._session.post("{}/{}/_bulk_get?revs={}".format(url, db, rev_history), data=json.dumps(request_body), cookies=dict(SyncGatewaySession=auth[1]))
        elif auth_type == AuthType.http_basic:
            resp = self._session.post("{}/{}/_bulk_get?revs={}".format(url, db, rev_history), data=json.dumps(request_body), auth=auth)
        else:
            resp = self._session.post("{}/{}/_bulk_get?revs={}".format(url, db, rev_history), data=json.dumps(request_body))

        log_r(resp)
        resp.raise_for_status()

        resp_obj = parse_multipart_response(resp.text)
        logging.debug(resp_obj)

        docs = []
        errors = []
        for row in resp_obj["rows"]:
            if "error" in row:
                errors.append(row)
            else:
                docs.append(row)

        if len(errors) > 0 and validate:
            raise RestError("_bulk_get recieved errors in the response!{}".format(str(errors)))

        return docs, errors

    def start_replication(self,
                          url,
                          continuous,
                          from_url=None, from_db=None, from_auth=None,
                          to_url=None, to_db=None, to_auth=None,
                          repl_filter=None,
                          doc_ids=None,
                          channels_filter=None):
        """
        Starts a replication (one-shot or continous) between Lite instances (P2P),
        Sync Gateways, or Lite <-> Sync Gateways

        :param url: endpoint to start the replication on
        :param continuous: True = continuous, False = one-shot
        :param from_url: source url of the replication
        :param from_db: source db of the replication
        :param from_auth: session header to provide to source
        :param to_url: target url of the replication
        :param to_db: target db of the replication
        :param to_auth: session header to provide to target
        :param repl_filter: ** Lite only ** Custom filter that can be defined in design doc
        :param doc_ids: ** Will not work with continuous pull from LITE <- SG ** Doc ids to filter
            replication by
        :param channels_filter: ** Only works with pull from Sync Gateway ** This will filter the
            replication by the array of string channel names
        """

        if from_url is None:
            source = from_db
        else:
            source = "{}/{}".format(from_url, from_db)

        if to_url is None:
            target = to_db
        else:
            target = "{}/{}".format(to_url, to_db)

        # The replication endpoint should support a value or dictionary for source / target keys
        if to_auth is None and from_auth is None:
            data = {
                "continuous": continuous,
                "source": source,
                "target": target
            }
        else:
            # Use dictionary format for source and target to provide authentication
            # for each enpoint in the source and target dictionary
            data = {
                "continuous": continuous,
                "source": {"url": source},
                "target": {"url": target}
            }

            if to_auth is not None:
                # Format session auth if it is passed in a tuple
                # ('SyncGatewaySession', 'e831f78d0baaa96472fa90ba7cad2d27abf7692a') ->
                #   SyncGatewaySession=e831f78d0baaa96472fa90ba7cad2d27abf7692a
                if len(to_auth) == 2:
                    to_auth = "{}={}".format(to_auth[0], to_auth[1])

                data["target"]["headers"] = {"Cookie": to_auth}

            if from_auth is not None:
                # Format session auth if it is passed in a tuple
                # ('SyncGatewaySession', 'e831f78d0baaa96472fa90ba7cad2d27abf7692a') ->
                #   SyncGatewaySession=e831f78d0baaa96472fa90ba7cad2d27abf7692a
                if len(from_auth) == 2:
                    from_auth = "{}={}".format(from_auth[0], from_auth[1])

                data["source"]["headers"] = {"Cookie": from_auth}

        if repl_filter is not None:
            data["filter"] = repl_filter

        if channels_filter is not None:
            data["filter"] = "sync_gateway/bychannel"
            data["query_params"] = {"channels": ",".join(channels_filter)}

        if doc_ids is not None:
            data["doc_ids"] = doc_ids

        resp = self._session.post("{}/_replicate".format(url), data=json.dumps(data))
        log_r(resp)
        resp.raise_for_status()
        resp_obj = resp.json()

        replication_id = resp_obj["session_id"]
        logging.info("Replication started with: {}".format(replication_id))

        return replication_id

    def stop_replication(self,
                         url,
                         continuous,
                         from_url=None, from_db=None, from_auth=None,
                         to_url=None, to_db=None, to_auth=None,
                         repl_filter=None,
                         doc_ids=None,
                         channels_filter=None):
        """
        Starts a replication (one-shot or continous) between Lite instances (P2P),
        Sync Gateways, or Lite <-> Sync Gateways

        :param url: endpoint to start the replication on
        :param continuous: True = continuous, False = one-shot
        :param from_url: source url of the replication
        :param from_db: source db of the replication
        :param from_auth: session header to provide to source
        :param to_url: target url of the replication
        :param to_db: target db of the replication
        :param to_auth: session header to provide to target
        :param repl_filter: ** Lite only ** Custom filter that can be defined in design doc
        :param doc_ids: ** Will not work with continuous pull from LITE <- SG ** Doc ids to filter
            replication by
        :param channels_filter: ** Only works with pull from Sync Gateway ** This will filter the
            replication by the array of string channel names
        """

        if from_url is None:
            source = from_db
        else:
            source = "{}/{}".format(from_url, from_db)

        if to_url is None:
            target = to_db
        else:
            target = "{}/{}".format(to_url, to_db)

        # The replication endpoint should support a value or dictionary for source / target keys
        if to_auth is None and from_auth is None:
            data = {
                "continuous": continuous,
                "cancel": True,
                "source": source,
                "target": target
            }
        else:
            # Use dictionary format for source and target to provide authentication
            # for each enpoint in the source and target dictionary
            data = {
                "continuous": continuous,
                "cancel": True,
                "source": {"url": source},
                "target": {"url": target}
            }

            if to_auth is not None:
                # Format session auth if it is passed in a tuple
                # ('SyncGatewaySession', 'e831f78d0baaa96472fa90ba7cad2d27abf7692a') ->
                #   SyncGatewaySession=e831f78d0baaa96472fa90ba7cad2d27abf7692a
                if len(to_auth) == 2:
                    to_auth = "{}={}".format(to_auth[0], to_auth[1])

                data["target"]["headers"] = {"Cookie": to_auth}

            if from_auth is not None:
                # Format session auth if it is passed in a tuple
                # ('SyncGatewaySession', 'e831f78d0baaa96472fa90ba7cad2d27abf7692a') ->
                #   SyncGatewaySession=e831f78d0baaa96472fa90ba7cad2d27abf7692a
                if len(from_auth) == 2:
                    from_auth = "{}={}".format(from_auth[0], from_auth[1])

                data["source"]["headers"] = {"Cookie": from_auth}

        if repl_filter is not None:
            data["filter"] = repl_filter

        if channels_filter is not None:
            data["filter"] = "sync_gateway/bychannel"
            data["query_params"] = {"channels": ",".join(channels_filter)}

        if doc_ids is not None:
            data["doc_ids"] = doc_ids

        resp = self._session.post("{}/_replicate".format(url), data=json.dumps(data))

        log_r(resp)
        resp.raise_for_status()

        resp_obj = resp.json()

        if "ok" not in resp_obj:
            raise AssertionError("Unexpected response for cancelling a replication")

    def wait_for_replication_status_idle(self, url, replication_id):
        """
        Polls the /_active_task endpoint and waits for a replication to become idle
        """

        start = time.time()
        while True:
            if time.time() - start > CLIENT_REQUEST_TIMEOUT:
                raise TimeoutException("Wait for Replication Status Idle: TIMEOUT")

            resp = self._session.get("{}/_active_tasks".format(url))
            log_r(resp)
            resp.raise_for_status()
            resp_obj = resp.json()

            replication_busy = False
            replication_found = False

            for replication in resp_obj:
                if replication["task"] == replication_id:
                    replication_found = True
                    if replication["status"] == "Idle":
                        replication_busy = False
                    else:
                        replication_busy = True

            if replication_found and not replication_busy:
                logging.info("Replication is idle: {}".format(replication_id))
                break
            else:
                logging.info("Replication busy or not found. Retrying ...")
                time.sleep(1)

    def wait_for_no_replications(self, url):
        """
        Polls the /_active_task endpoint and wait for an empty array
        """
        start = time.time()
        while True:
            if time.time() - start > CLIENT_REQUEST_TIMEOUT:
                raise TimeoutException("Verify Docs Present: TIMEOUT")

            resp = self._session.get("{}/_active_tasks".format(url))
            log_r(resp)
            resp.raise_for_status()
            resp_obj = resp.json()

            if not resp_obj:
                # active tasks is an empty array
                break
            else:
                logging.info("Replications still running. Retrying")
                time.sleep(1)

    def get_replications(self, url):
        """
        Issues a GET on the /_active tasks endpoint and returns the response in the format below:
        """
        resp = self._session.get("{}/_active_tasks".format(url))
        resp.raise_for_status()
        log_r(resp)

        return resp.json()

    def verify_docs_present(self, url, db, expected_docs, auth=None, timeout=CLIENT_REQUEST_TIMEOUT, attachments=False):
        """
        Verifies the expected docs are present in the database using a polling loop with
        POST _all_docs with Listener and a POST _bulk_get for sync_gateway

        expected_docs should be a dict {id: {rev: ""}} or
        a list of {id: {rev: ""}}. If the expected docs are a list, they will be converted to a single map.
        """

        auth_type, auth = get_auth_type(auth)
        server_type = self.get_server_type(url, auth)

        logging.debug(expected_docs)

        if isinstance(expected_docs, list):
            # Create single dictionary for comparison, will also blow up for duplicate docs with the same id
            expected_doc_map = {expected_doc["id"]: expected_doc["rev"] for expected_doc in expected_docs}

            if attachments:
                expected_attachment_map = {expected_doc["id"]: expected_doc["attachments"] for expected_doc in expected_docs}
        elif isinstance(expected_docs, dict):
            # When expected docs is a single doc
            expected_doc_map = {expected_docs["id"]: expected_docs["rev"]}

            if attachments:
                expected_attachment_map = {expected_docs["id"]: expected_docs["attachments"]}
        else:
            raise TypeError("Verify Docs Preset expects a list or dict of expected docs")

        log_info("Verify {}/{} has {} docs".format(url, db, len(expected_doc_map)), is_verify=True)

        start = time.time()
        while True:

            if time.time() - start > timeout:
                raise TimeoutException("Verify Docs Present: TIMEOUT")

            if server_type == ServerType.listener:

                data = {"keys": list(expected_doc_map.keys())}
                resp = self._session.post("{}/{}/_all_docs".format(url, db), data=json.dumps(data))
                log_r(resp)
                resp.raise_for_status()
                resp_obj = resp.json()

            elif server_type == ServerType.syncgateway:

                # Constuct _bulk_get body
                bulk_get_body_id_list = []
                for key in list(expected_doc_map.keys()):
                    bulk_get_body_id_list.append({"id": key})
                bulk_get_body = {"docs": bulk_get_body_id_list}

                if auth_type == AuthType.session:
                    resp = self._session.post("{}/{}/_bulk_get".format(url, db), data=json.dumps(bulk_get_body), cookies=dict(SyncGatewaySession=auth[1]))
                elif auth_type == AuthType.http_basic:
                    resp = self._session.post("{}/{}/_bulk_get".format(url, db), data=json.dumps(bulk_get_body), auth=auth)
                else:
                    resp = self._session.post("{}/{}/_bulk_get".format(url, db), data=json.dumps(bulk_get_body))

                log_r(resp)
                resp.raise_for_status()

                resp_obj = parse_multipart_response(resp.text)

            # See any docs were not retured
            # Mac OSX - {"key":"test_ls_db2_5","error":"not_found"}
            # Android - {"doc":null,"id":"test_ls_db2_5","key":"test_ls_db2_5","value":{}}

            all_docs_returned = True
            all_attachments_returned = True
            missing_docs = []
            missing_attachment_docs = []
            for resp_doc in resp_obj["rows"]:
                if "error" in resp_doc or ("value" in resp_doc and len(resp_doc["value"]) == 0):
                    # Doc not found
                    missing_docs.append(resp_doc)
                    all_docs_returned = False
                elif server_type == ServerType.listener and resp_doc["value"]["rev"] != expected_doc_map[resp_doc["id"]]:
                    # Found the doc but unexpected rev on LiteServ
                    missing_docs.append(resp_doc)
                    all_docs_returned = False
                elif server_type == ServerType.syncgateway and resp_doc["_rev"] != expected_doc_map[resp_doc["_id"]]:
                    # Found the doc but unexpected rev on LiteServ
                    missing_docs.append(resp_doc)
                    all_docs_returned = False

                if attachments and server_type == ServerType.listener:
                    # Check for an attachment
                    doc_id = resp_doc["key"]
                    doc_data = self._session.get("{}/{}/{}".format(url, db, doc_id))
                    doc_json = doc_data.json()

                    if "_attachments" not in doc_json and "id" in resp_doc and expected_attachment_map[resp_doc["id"]] != list(doc_json["_attachments"].keys()):
                        all_attachments_returned = False
                        missing_attachment_docs.append(doc_id)

            logging.debug("Missing Docs = {}".format(missing_docs))
            log_info("Num found docs: {}".format(len(resp_obj["rows"]) - len(missing_docs)))
            log_info("Num missing docs: {}".format(len(missing_docs)))

            # Issue the request again, docs my still be replicating
            if not all_docs_returned:
                logging.info("Retrying to verify all docs are present ...")
                time.sleep(1)
                continue

            # Issue the request again, docs my still be replicating
            if attachments:
                log_info("Num missing attachment Docs = {}".format(len(missing_attachment_docs)))
                if not all_attachments_returned:
                    logging.info("Retrying to verify all attachments are present ...")
                    time.sleep(1)
                    continue

            resp_docs = {}
            for resp_doc in resp_obj["rows"]:
                if server_type == ServerType.listener:
                    resp_docs[resp_doc["id"]] = resp_doc["value"]["rev"]
                elif server_type == ServerType.syncgateway:
                    resp_docs[resp_doc["_id"]] = resp_doc["_rev"]

            logging.debug("Expected: {}".format(expected_doc_map))
            logging.debug("Actual: {}".format(resp_docs))

            if expected_doc_map != resp_docs:
                raise AssertionError("Unable to verify docs present. Dictionaries are not equal")

            break

    def stream_continuous_changes(self, url, db, since, auth, filter_type=None, filter_channels=None):
        """
        Issues a continuous changes feed request and returns the stream
        """
        auth_type, auth = get_auth_type(auth)
        body = {
            "feed": "continuous",
            "since": since
        }

        if filter_type is not None:

            if filter_type == "sync_gateway/bychannel":
                if filter_channels is None:
                    raise RestError("channel filter need 'filter_channels' set")

                types.verify_is_list(filter_channels)
                body["filter"] = "sync_gateway/bychannel"
                body["channels"] = ",".join(filter_channels)

            else:
                raise RestError("Unsupported _changes filter_type: {}. Use 'sync_gateway/bychannel'.".format(
                    filter_type
                ))

        if auth_type == AuthType.session:
            resp = self._session.post("{}/{}/_changes".format(url, db), data=json.dumps(body), cookies=dict(SyncGatewaySession=auth[1]), stream=True)
        elif auth_type == AuthType.http_basic:
            resp = self._session.post("{}/{}/_changes".format(url, db), data=json.dumps(body), auth=auth, stream=True)
        else:
            resp = self._session.post("{}/{}/_changes".format(url, db), data=json.dumps(body), stream=True)

        return resp

    def get_changes(self, url, db, since, auth, feed="longpoll", timeout=60, limit=None, skip_user_docs=False, filter_type=None, filter_channels=None, filter_doc_ids=None):
        """
        Issues a longpoll changes request with a provided since and authentication.
        The timeout is in seconds.
        Returns a python dictionary of the changes response in the format:

        {u'last_seq': u'2', u'results': [{u'changes': [], u'id': u'_user/adam', u'seq': 2}]}
        """

        # Convert to ms for the sync_gateway REST api
        timeout *= 1000

        server_type = self.get_server_type(url, auth)
        auth_type, auth = get_auth_type(auth)

        if server_type == ServerType.listener:

            request_url = "{}/{}/_changes?feed={}&since={}".format(url, db, feed, since)
            if limit is not None:
                request_url += "&limit={}".format(limit)

            if auth_type == AuthType.session:
                resp = self._session.get(request_url, cookies=dict(SyncGatewaySession=auth[1]))
            elif auth_type == AuthType.http_basic:
                resp = self._session.get(request_url, auth=auth)
            else:
                resp = self._session.get(request_url)

        elif server_type == ServerType.syncgateway:

            body = {
                "feed": feed,
                "since": since,
                "timeout": timeout
            }

            if limit is not None:
                body["limit"] = limit

            if filter_type is not None:

                if filter_type == "sync_gateway/bychannel":
                    if filter_channels is None:
                        raise RestError("channel filter need 'filter_channels' set")

                    types.verify_is_list(filter_channels)
                    body["filter"] = "sync_gateway/bychannel"
                    body["channels"] = ",".join(filter_channels)

                elif filter_type == "_doc_ids":

                    if feed != "normal":
                        raise RestError("'_doc_ids' filter only works with feed=normal")

                    if filter_doc_ids is None:
                        raise RestError("channel filter need 'filter_channels' set")

                    types.verify_is_list(filter_doc_ids)
                    body["filter"] = "_doc_ids"
                    body["doc_ids"] = filter_doc_ids

                else:
                    raise RestError("Unsupported _changes filter_type: {}. Use 'sync_gateway/bychannel' or '_doc_ids'.".format(
                        filter_type
                    ))

            log_info("Using POST data: {}".format(body))

            if auth_type == AuthType.session:
                resp = self._session.post("{}/{}/_changes".format(url, db), data=json.dumps(body), cookies=dict(SyncGatewaySession=auth[1]))
            elif auth_type == AuthType.http_basic:
                resp = self._session.post("{}/{}/_changes".format(url, db), data=json.dumps(body), auth=auth)
            else:
                resp = self._session.post("{}/{}/_changes".format(url, db), data=json.dumps(body))

        log_r(resp)
        resp.raise_for_status()
        resp_obj = resp.json()

        if skip_user_docs:
            # filter out any changes with _user/* doc id
            log_info("Returning changes without '_user/*' docs")
            results_without_user_docs = [
                result for result in resp_obj["results"]
                if not result["id"].startswith("_user/")
            ]
            # assign return value the th stripped list
            resp_obj["results"] = results_without_user_docs

        log_info("Found {} changes".format(len(resp_obj["results"])))
        return resp_obj

    def verify_doc_id_in_changes(self, url, db, expected_doc_id, auth=None):
        """ Verifies 'expected_doc_id' shows up in the changes feed starting with a since of 0
        if the doc is not found before CLIENT_REQUEST_TIMEOUT, an exception is raised. If it is found,
        return the last sequence that includes the doc
        """

        start = time.time()

        last_seq = 0
        while True:

            if time.time() - start > CLIENT_REQUEST_TIMEOUT:
                raise TimeoutException("Verify Docs In Changes: TIMEOUT")

            resp_obj = self.get_changes(url=url, db=db, since=last_seq, auth=auth)
            doc_ids_in_changes = [change["id"] for change in resp_obj["results"]]

            if expected_doc_id in doc_ids_in_changes:
                last_seq = resp_obj["last_seq"]
                log_info("{} found at last_seq: {}".format(expected_doc_id, last_seq))
                return last_seq
            else:
                log_info("'{}' not found retrying ...".format(expected_doc_id))
                time.sleep(1)

    def verify_is_user_doc(self, doc):
        """
        Verify that a doc is a _user/ doc
        """

        if not doc["id"].startswith("_user/"):
            raise ValueError("User doc should have the prefix '_user'")
        if doc["changes"]:
            raise ValueError("User doc should have empty changes always")
        if "rev" in doc:
            raise ValueError("User doc should not have a rev")

    def verify_docs_in_changes(self, url, db, expected_docs, auth=None, strict=False, polling_interval=60):
        """
        Verifies the expected docs are present in the database _changes feed using longpoll in a loop with
        Uses a GET _changes?feed=longpoll&since=last_seq for Listener
        and POST _changes with a body {"feed": "longpoll", "since": last_seq} for sync_gateway

        expected_docs should be a dict {id: {rev: ""}} or
        a list of {id: {rev: ""}}. If the expected docs are a list, they will be converted to a single map.

        If strict = True, fail if any docs other that the expected docs are found while validating
        """

        if isinstance(expected_docs, list):
            # Create single dictionary for comparison, will also blow up for duplicate docs with the same id
            expected_doc_map = {expected_doc["id"]: expected_doc["rev"] for expected_doc in expected_docs}
        elif isinstance(expected_docs, dict):
            # When expected docs is a single doc
            expected_doc_map = {expected_docs["id"]: expected_docs["rev"]}
        else:
            raise TypeError("Verify Docs In Changes expects a list or dict of expected docs")

        log_info("Verify {}/{} has {} docs in changes".format(url, db, len(expected_doc_map)), is_verify=True)

        sequence_number_map = {}

        start = time.time()
        last_seq = 0

        while True:
            logging.info(time.time() - start)

            if time.time() - start > CLIENT_REQUEST_TIMEOUT:
                raise TimeoutException("Verify Docs In Changes: TIMEOUT")

            resp_obj = self.get_changes(url=url, db=db, since=last_seq, auth=auth, timeout=polling_interval)

            missing_expected_docs = []
            for resp_doc in resp_obj["results"]:

                # Check changes results contain a doc in the expected docs
                if resp_doc["id"] in expected_doc_map:

                    assert resp_doc["seq"] not in sequence_number_map, "Found duplicate sequence number: {} in sequence map!!".format(resp_doc["seq"])
                    sequence_number_map[resp_doc["seq"]] = resp_doc["id"]

                    # If the doc is a user doc, there will be no rev, cross it out
                    if resp_doc["id"].startswith("_user/"):
                        self.verify_is_user_doc(resp_doc)
                        del expected_doc_map[resp_doc["id"]]

                    # Check that the rev of the changes docs matches the expected docs rev
                    for resp_doc_change in resp_doc["changes"]:
                        if resp_doc_change["rev"] == expected_doc_map[resp_doc["id"]]:
                            # expected doc with expected revision found in changes, cross out doc from expected docs
                            del expected_doc_map[resp_doc["id"]]
                        else:
                            # expected rev not found
                            logging.debug("Found doc: {} in changes but could not find expected rev")
                else:
                    missing_expected_docs.append(resp_doc)

            if strict and len(missing_expected_docs) > 0:
                log_info("Found doc id not in the expected_docs: {}".format(missing_expected_docs))
                raise ChangesError("Found unexpected docs in changes feed: {}".format(missing_expected_docs))

            log_info("Missing expected docs: {}".format(len(expected_doc_map)))
            log_debug("Sequence number map: {}".format(sequence_number_map))

            if len(expected_doc_map) == 0:
                # All expected docs have been crossed out
                break

            # update last sequence and continue
            last_seq = resp_obj["last_seq"]
            log_info("last_seq: {}".format(last_seq))

            time.sleep(1)

    def add_design_doc(self, url, db, name, doc, auth=None):
        """
        Keyword that adds a Design Doc to the database
        """
        if auth:
            resp = self._session.put("{}/{}/_design/{}".format(url, db, name), data=doc, auth=HTTPBasicAuth(auth[0], auth[1]))
        else:
            resp = self._session.put("{}/{}/_design/{}".format(url, db, name), data=doc)
        log_r(resp)
        resp.raise_for_status()

        # Only return a response if adding to the listener
        # Sync Gateway does not return a response
        if self.get_server_type(url, auth=auth) == ServerType.listener:
            resp_obj = resp.json()
            return resp_obj["id"]

    def delete_design_doc(self, url, db, name, rev_id, auth=None):
        """
        Keyword that delets a Design Doc to the database
        """
        resp = self._session.delete("{}/{}/_design/{}?rev={}".format(url, db, name, rev_id))
        log_r(resp)
        resp.raise_for_status()

        # Only return a response if adding to the listener
        # Sync Gateway does not return a response
        if self.get_server_type(url, auth=auth) == ServerType.listener:
            resp_obj = resp.json()
            return resp_obj["id"]

    def get_design_doc_rev(self, url, db, name, auth=None):
        """
        Keyword that gets a Design Doc revision
        """
        resp = self._session.get("{}/{}/_design/{}".format(url, db, name))
        log_r(resp)
        resp.raise_for_status()

        # Only return a response if adding to the listener
        # Sync Gateway does not return a response
        if self.get_server_type(url, auth=auth) == ServerType.listener:
            resp_obj = resp.json()
            return resp_obj["_rev"]

    def update_design_doc(self, url, db, name, doc, rev, auth=None):
        """
        Keyword that updates a Design Doc to the database
        """
        resp = self._session.put("{}/{}/_design/{}?rev={}".format(url, db, name, rev), data=doc)
        log_r(resp)
        resp.raise_for_status()

        # Only return a response if adding to the listener
        # Sync Gateway does not return a response
        if self.get_server_type(url, auth) == ServerType.listener:
            resp_obj = resp.json()
            return resp_obj["id"]

    def get_view(self, url, db, design_doc_name, view_name, auth=None):
        """
        Keyword that returns a view query for a design doc with a view name
        """

        auth_type, auth = get_auth_type(auth)
        server_type = self.get_server_type(url, auth)

        url = "{}/{}/_design/{}/_view/{}".format(url, db, design_doc_name, view_name)
        params = {}

        if server_type == ServerType.syncgateway:
            params["stale"] = "false"

        max_retries = 5
        count = 0
        while True:

            if count == max_retries:
                raise RestError("Could not get view after retries!")

            try:
                if auth_type == AuthType.session:
                    resp = self._session.get(url, params=params, cookies=dict(SyncGatewaySession=auth[1]))
                    log_r(resp)
                    resp.raise_for_status()
                    break
                elif auth_type == AuthType.http_basic:
                    resp = self._session.get(url, params=params, auth=auth)
                    log_r(resp)
                    resp.raise_for_status()
                    break
                else:
                    resp = self._session.get(url, params=params)
                    log_r(resp)
                    resp.raise_for_status()
                    break
            except HTTPError as he:
                # It is possible that the view is not inialized.
                # The server will return 500 in this case, handle this with a few retries.
                log_info("Failed to get view: {}".format(he))
                if he.response.status_code == 500:
                    time.sleep(1)
                    count += 1
                else:
                    # Reraise the exception is it is not what we are expecting
                    raise

        return resp.json()

    def view_query_through_channels(self, url, db, auth=None):
        """
        Gets query through channels and return all docs including tombstone docs
        """
        if auth:
            resp = self._session.get("{}/{}/_view/channels".format(url, db), auth=HTTPBasicAuth(auth[0], auth[1]))
        else:
            resp = self._session.get("{}/{}/_view/channels".format(url, db))
        log_r(resp)
        resp.raise_for_status()

        return resp.json()

    def verify_view_row_num(self, view_response, expected_num_rows):
        """
        Keyword that verifies the length of rows return from a view is the expected number of rows
        """
        num_row_entries = len(view_response["rows"])
        num_total_rows = view_response["total_rows"]
        log_info("Expected rows: {}".format(expected_num_rows), is_verify=True)
        log_info("Number of row entries: {}".format(num_row_entries), is_verify=True)
        log_info("Number of total_rows: {}".format(num_total_rows), is_verify=True)
        if num_row_entries != expected_num_rows:
            raise AssertionError("Expected number of rows did not match number of 'rows'")

        if num_row_entries != num_total_rows:
            raise AssertionError("Expected number of rows did not match number of 'total_rows'")

    def verify_view_contains_keys(self, view_response, keys):
        """
        Keyword that verifies a view response contain all of the keys specified and no more than that
        """
        if not isinstance(keys, list):
            keys = [keys]

        assert len(view_response["rows"]) == len(keys), "Different number of rows were returned than expected keys"
        for row in view_response["rows"]:
            assert row["key"] in keys, "Did not find expected key in view response"

    def verify_view_contains_values(self, view_response, values):
        """
        Keyword that verifies a view response contain all of the values specified and no more than that
        """
        if not isinstance(values, list):
            values = [values]

        assert len(view_response["rows"]) == len(values), "Different number of rows were returned than expected values"
        for row in view_response["rows"]:
            assert row["value"] in values, "Did not find expected value in view response"

    def verify_doc_ids_found_in_response(self, response, expected_doc_ids):
        """ Verifies that list of doc ids are in the response.
         'response' expected format:
        [
            {u'channels': [u'NBC', u'ABC'], u'_rev': u'1-efda114d144b5220fa77c4e51f3e70a8', u_id: u'exp_10_0'},
            {u'channels': [u'NBC', u'ABC'], u'_rev': u'1-efda114d144b5220fa77c4e51f3e70a8', u_id: u'exp_10_1'},
            {u'channels': [u'NBC', u'ABC'], u'_rev': u'1-efda114d144b5220fa77c4e51f3e70a8', u_id: u'exp_10_2'} ...
        ]
        """

        found_doc_ids = []
        for doc in response:
            if "error" not in doc:
                # doc was found
                found_doc_ids.append(doc["_id"])

        logging.debug("Found Doc Ids: {}".format(found_doc_ids))
        logging.debug("Expected Doc Ids: {}".format(expected_doc_ids))
        if found_doc_ids != expected_doc_ids:
            raise AssertionError("Found doc ids should be the same as expected doc ids")

    def verify_doc_ids_not_found_in_response(self, response, expected_missing_doc_ids):
        """ Verifies that list of doc ids are not present on sync gateway.
         'response' expected format:
        [
            {u'channels': [u'NBC', u'ABC'], u'_rev': u'1-efda114d144b5220fa77c4e51f3e70a8', u_id: u'exp_10_0'},
            {u'channels': [u'NBC', u'ABC'], u'_rev': u'1-efda114d144b5220fa77c4e51f3e70a8', u_id: u'exp_10_1'},
            {u'channels': [u'NBC', u'ABC'], u'_rev': u'1-efda114d144b5220fa77c4e51f3e70a8', u_id: u'exp_10_2'} ...
        ]
        """

        missing_doc_ids = []
        for doc in response:
            if "error" in doc:
                # missing doc was found
                missing_doc_ids.append(doc["id"])

        logging.debug("Found Doc Ids: {}".format(missing_doc_ids))
        logging.debug("Expected Doc Ids: {}".format(expected_missing_doc_ids))
        if missing_doc_ids != expected_missing_doc_ids:
            raise AssertionError("Found doc ids should be the same as expected doc ids")

    def get_expvars(self, url, auth=None):
        """ Gets expvars for the url """
        if auth:
            resp = self._session.get("{}/_expvar".format(url), auth=HTTPBasicAuth(auth[0], auth[1]))
        else:
            resp = self._session.get("{}/_expvar".format(url))
        log_r(resp)
        resp.raise_for_status()

        return resp.json()

    def take_db_offline(self, cluster_conf, db):
        # Take bucket offline
        ansible_runner = AnsibleRunner(cluster_conf)
        status = ansible_runner.run_ansible_playbook(
            "sync-gateway-db-offline.yml",
            extra_vars={
                "db": db
            }
        )

        return status

    def bring_db_online(self, cluster_conf, db, delay=0):
        # Bring db online
        ansible_runner = AnsibleRunner(cluster_conf)
        status = ansible_runner.run_ansible_playbook(
            "sync-gateway-db-online.yml",
            extra_vars={
                "db": db,
                "delay": delay
            }
        )

        return status

    def get_changes_style_all_docs(self, url, db, auth=None, include_docs=False):
        """ Get all changes with include docs enabled and style all_docs """
        auth_type, auth = get_auth_type(auth)

        params = {}
        if include_docs:
            params["include_docs"] = "true"
            params["style"] = "all_docs"

        if auth_type == AuthType.session:
            resp = self._session.get("{}/{}/_changes".format(url, db), params=params, cookies=dict(SyncGatewaySession=auth[1]))
        elif auth_type == AuthType.http_basic:
            resp = self._session.get("{}/{}/_changes".format(url, db), params=params, auth=auth)
        else:
            resp = self._session.get("{}/{}/_changes".format(url, db), params=params)

        log_r(resp)
        resp.raise_for_status()
        resp_obj = resp.json()
        return resp_obj

    def get_revs_num_in_history(self, url, db, doc_id, auth=None):
        """
        Get all revisions from history for specified doc
        """
        doc = self.get_doc(url, db, doc_id, auth)
        logging.debug(doc)
        return doc["_revisions"]["ids"]

    def sgCollect_restCall(self, sg_host, redact_level=None, redact_salt=None, output_directory=None, upload=False, upload_host=None, customer=None, ticket=None, auth=None):
        """
        set all parameters to the dictionary and do post
        """
        body = {}
        body["upload"] = upload
        if redact_level is not None:
            body["redact_level"] = redact_level
        if redact_salt is not None:
            body["redact_salt"] = redact_salt
        if output_directory is not None:
            body["output_dir"] = output_directory
        if upload_host is not None:
            body["upload_host"] = upload_host
        if customer is not None:
            body["customer"] = customer
        if ticket is not None:
            body["ticket"] = ticket
        if auth:
            resp = self._session.post("http://{}:4985/_sgcollect_info".format(sg_host), data=json.dumps(body), auth=HTTPBasicAuth(auth[0], auth[1]))
        else:
            resp = self._session.post("http://{}:4985/_sgcollect_info".format(sg_host), data=json.dumps(body))
        log_r(resp)
        return resp

    def sgCollect_info(self, sg_host, redact_level=None, redact_salt=None, output_directory=None, upload=False, upload_host=None, customer=None, ticket=None, auth=None):
        """
        Get sgCollect info using rest Api call by passing params
        """
        resp = self.sgCollect_restCall(sg_host, redact_level=redact_level, redact_salt=redact_salt, output_directory=output_directory, upload=upload, upload_host=upload_host, customer=customer, ticket=ticket, auth=auth)
        resp.raise_for_status()
        resp_obj = resp.json()
        return resp_obj

    def get_sgCollect_status(self, sg_host, auth=None):
        """
        Get sg collect status with rest API call
        """
        if auth:
            resp = self._session.get("http://{}:4985/_sgcollect_info".format(sg_host), auth=HTTPBasicAuth(auth[0], auth[1]))
        else:
            resp = self._session.get("http://{}:4985/_sgcollect_info".format(sg_host))
        log_r(resp)
        resp.raise_for_status()
        resp_obj = resp.json()
        return resp_obj["status"]

    def stop_sgCollect(self, sg_host, auth=None):
        """
        Stop sg collect with rest API call
        """
        if auth:
            resp = self._session.delete("http://{}:4985/_sgcollect_info".format(sg_host), auth=HTTPBasicAuth(auth[0], auth[1]))
        else:
            resp = self._session.delete("http://{}:4985/_sgcollect_info".format(sg_host))
        log_r(resp)
        resp.raise_for_status()

    def get_expiration_value(self, url, db, doc_id, auth=None):
        """
        Get the expiration value
        """
        if auth:
            resp = self._session.get("{}/{}/{}?show_exp=true".format(url, db, doc_id), auth=HTTPBasicAuth(auth[0], auth[1]))
        else:
            resp = self._session.get("{}/{}/{}?show_exp=true".format(url, db, doc_id))
        log_r(resp)
        resp.raise_for_status()
        resp_obj = resp.json()
        return resp_obj["_exp"]

    def delete_json_element(self, url, db, doc_id, auth=None):
        if auth:
            resp = self._session.get("{}/{}/{}?show_exp=true".format(url, db, doc_id), auth=HTTPBasicAuth(auth[0], auth[1]))
        else:
            resp = self._session.get("{}/{}/{}?show_exp=true".format(url, db, doc_id))
        log_r(resp)
        resp.raise_for_status()
        resp_obj = resp.json()
        del resp_obj["_exp"]

    def create_logging_with_rest(self, url, logging_json):
        resp = self._session.put("{0}/_config".format(url), headers=self._session.headers, data=json.dumps(logging_json), verify=False)
        log_r(resp)
        resp.raise_for_status()
        return resp.status_code

    def compact_attachments(self, url, db, action, auth=None):
        _, auth = get_auth_type(auth)
        if action == "status":
            if auth:
                resp = self._session.get("{}/{}/_compact?type=attachment".format(url, db), auth=auth)
            else:
                resp = self._session.get("{}/{}/_compact?type=attachment".format(url, db))
            resp_obj = resp.json()
            return resp_obj
        elif action == "start":
            if auth:
                resp = self._session.post("{}/{}/_compact?type=attachment&action=start".format(url, db), auth=auth)
            else:
                resp = self._session.post("{}/{}/_compact?type=attachment&action=start".format(url, db))
            resp_obj = resp.json()
            return resp_obj
        elif action == "progress":
            if auth:
                resp = self._session.post("{}/{}/_compact?type=attachment".format(url, db), auth=auth)
            else:
                resp = self._session.post("{}/{}/_compact?type=attachment".format(url, db))
            resp_obj = resp.json()
            return resp_obj
        elif action == "stop":
            if auth:
                resp = self._session.post("{}/{}/_compact?type=attachment&action=stop".format(url, db), auth=auth)
            else:
                resp = self._session.post("{}/{}/_compact?type=attachment&action=stop".format(url, db))
            resp_obj = resp.json()
            return resp_obj<|MERGE_RESOLUTION|>--- conflicted
+++ resolved
@@ -78,13 +78,8 @@
         if isinstance(auth, tuple) and auth[0] == RBAC_FULL_ADMIN['user']:
             auth = HTTPBasicAuth(auth[0], auth[1])
 
-<<<<<<< HEAD
     logging.info("Using auth type: {}".format(auth_type))
     return auth_type
-=======
-    logging.debug("Using auth type: {}".format(auth_type))
-    return auth_type, auth
->>>>>>> 979cf451
 
 
 class MyEncoder(json.JSONEncoder):
