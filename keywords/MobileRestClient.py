import logging
import json
import time
import uuid
import re

from requests import Session
from requests.exceptions import HTTPError

import concurrent.futures
from concurrent.futures import ThreadPoolExecutor

from keywords import attachment
from libraries.data import doc_generators
from libraries.provision.ansible_runner import AnsibleRunner

from keywords.constants import AuthType
from keywords.constants import ServerType
from keywords.constants import Platform
from keywords.constants import CLIENT_REQUEST_TIMEOUT
from keywords.constants import REGISTERED_CLIENT_DBS
from keywords.utils import log_r
from keywords.utils import log_info
from keywords.utils import log_debug
from keywords.SyncGateway import validate_sync_gateway_mode
from keywords.constants import RBAC_FULL_ADMIN

from keywords.exceptions import RestError, TimeoutException, LiteServError, ChangesError
from keywords import types

from requests.auth import HTTPBasicAuth


def parse_multipart_response(response):
    """
    Parses a multipart response where each section looks like below:
    --------------------------------------------------------------------
    --5570ab847be212079e2b05bbbfa023da25b07712bda36aec6481bca024f3
        Content-Type: application/json

        {"_id":"test_ls_db2_0","_rev":"1-9a525c69cafb3d1cdf69545fa5ccfecc","date_time_added":"2016-04-29 13:34:26.346148"}

    Returns a a list of docs {"rows": [ {"_id":"test_ls_db2_0","_rev":"1-9a525c69cafb3d1cdf69545fa5ccfecc" ... } ] }
    """
    rows = []

    for part in response.split("--"):

        part_lines = part.splitlines()
        # part_lines follow the format
        # [
        #   '5570ab847be212079e2b05bbbfa023da25b07712bda36aec6481bca024f3',
        #   Content-Type: application/json,
        #   { doc }
        # ]
        # Only include part that has doc property
        if part_lines and len(part_lines) > 2:
            doc = part_lines[-1]
            try:
                doc_obj = json.loads(doc)
                rows.append(doc_obj)
            except Exception as e:
                # A few lines from the response can't be parsed as docs
                logging.error("Could not parse docs as JSON: {} error: {}".format(doc, e))

    return {"rows": rows}


def get_auth_type(auth):

    if auth is None:
        return AuthType.none, auth

    if isinstance(auth, tuple) and auth[0] == "SyncGatewaySession":
        auth_type = AuthType.session
    else:
        auth_type = AuthType.http_basic
        if isinstance(auth, tuple) and auth[0] == RBAC_FULL_ADMIN['user']:
            auth = HTTPBasicAuth(auth[0], auth[1])

    logging.info("Using auth type: {}".format(auth_type))
    return auth_type, auth


class MyEncoder(json.JSONEncoder):
    def default(self, obj):
        if isinstance(obj, (bytes, bytearray)):
            return obj.decode("ASCII")
        # Let the base class default method raise the TypeError
        return json.JSONEncoder.default(self, obj)


class MobileRestClient:
    """
    A set of robot keyworks that can be executed against
        - LiteServ (Mac OSX, Android, .NET)
        - sync_gateway
    via REST
    """

    def __init__(self):
        headers = {"Content-Type": "application/json"}
        self._session = Session()
        self._session.headers = headers
        self._session.verify = False

    def merge(self, *doc_lists):
        """
        Keyword to merge multiple lists of document dictionarys into one list
        eg. [{u'id': u'ls_db1_0'}, ...] + [{u'id': u'ls_db2_0'}, ...] => [{u'id': u'ls_db1_0'}, {u'id': u'ls_db2_0'} ...]
        :param doc_lists: lists of document dictionaries to merge into one list
        :return: single list of documents
        """
        merged_list = []
        for doc_list in doc_lists:
            merged_list.extend(doc_list)
        return merged_list

    def get_server_type(self, url, auth=None):
        """
        Issues a get to the service running at the specified url.
        It will return a server type of 'listener' or 'syncgateway'
        """

        if auth:
            resp = self._session.get(url, auth=HTTPBasicAuth(auth[0], auth[1]))
        else:
            resp = self._session.get(url)
        log_r(resp)
        resp.raise_for_status()
        resp_obj = resp.json()

        try:
            if resp_obj["vendor"]["name"] == "Couchbase Sync Gateway":
                logging.info("ServerType={}".format(ServerType.syncgateway))
                return ServerType.syncgateway
            elif resp_obj["vendor"]["name"] == "Couchbase Lite (Objective-C)":
                logging.info("ServerType={}".format(ServerType.listener))
                return ServerType.listener
            elif resp_obj["vendor"]["name"] == "Couchbase Lite (C#)":
                logging.info("ServerType={}".format(ServerType.listener))
                return ServerType.listener
        except KeyError:
            # Android LiteServ
            if resp_obj["CBLite"] == "Welcome":
                return ServerType.listener

        raise ValueError("Unsupported couchbase lite server type")

    def get_server_platform(self, url):
        """
        Issues a get to the service running at the specified url.
        It will return a server type of 'macosx', 'android', or 'net' for listener
        of centos for sync_gateway
        """

        resp = self._session.get(url)
        log_r(resp)
        resp.raise_for_status()
        resp_obj = resp.json()

        try:
            if resp_obj["vendor"]["name"] == "Couchbase Sync Gateway":
                logging.info("Platform={}".format(Platform.centos))
                return Platform.centos
            elif resp_obj["vendor"]["name"] == "Couchbase Lite (Objective-C)":
                logging.info("Platform={}".format(Platform.macosx))
                return Platform.macosx
            elif resp_obj["vendor"]["name"] == "Couchbase Lite (C#)":
                logging.info("Platform={}".format(Platform.net))
                return Platform.net
        except KeyError:
            # Android LiteServ
            if resp_obj["CBLite"] == "Welcome":
                logging.info("Platform={}".format(Platform.android))
                return Platform.android

        raise ValueError("Unsupported platform type")

    def get_session(self, url, db=None, session_id=None):
        """
        :param url: url to get session from
        :param session_id: the session id to get information from
        :param db: database where session lives
        """

        if self.get_server_type(url) == ServerType.listener:
            # Listener should support the endpoint
            resp = self._session.get("{}/_session".format(url))
            log_r(resp)
            resp.raise_for_status()

            expected_response = {
                "userCtx": {
                    "name": None,
                    "roles": ["_admin"]
                },
                "ok": True
            }

            resp_obj = resp.json()
            assert resp_obj == expected_response, "Unexpected _session response from Listener"

        else:
            # Sync Gateway
            # Make sure session exists
            resp = self._session.get("{}/{}/_session/{}".format(url, db, session_id))
            log_r(resp)
            resp.raise_for_status()

            resp_obj = resp.json()
            assert resp_obj["ok"], "Make sure response includes 'ok'"

        return resp_obj

    def request_session(self, url, db, name, password=None, ttl=86400, auth=None):
        data = {
            "name": name,
            "ttl": ttl
        }
        if password:
            data["password"] = password

        if auth:
            resp = self._session.post("{}/{}/_session".format(url, db), data=json.dumps(data), auth=HTTPBasicAuth(auth[0], auth[1]))
        else:
            resp = self._session.post("{}/{}/_session".format(url, db), data=json.dumps(data))

        log_r(resp)
        resp.raise_for_status()
        return resp

    def create_session(self, url, db, name, password=None, ttl=86400, auth=None):
        resp = self.request_session(url, db, name, password, ttl, auth)
        resp_obj = resp.json()

        if "cookie_name" in resp_obj:
            # _session called via admin port
            # Cookie name / session is returned in response
            cookie_name = resp_obj["cookie_name"]
            session_id = resp_obj["session_id"]
        else:
            # _session called via public port.
            # get session info from 'Set-Cookie' header
            set_cookie_header = resp.headers["Set-Cookie"]

            # Split header on '=' and ';' characters
            cookie_parts = re.split("=|;", set_cookie_header)

            cookie_name = cookie_parts[0]
            session_id = cookie_parts[1]

        log_info("cookie name {}, session id {}".format(cookie_name, session_id))
        return cookie_name, session_id

    def create_session_header(self, url, db, name, password=None, ttl=86400):
        """
        Issues a POST to the public _session enpoint on sync_gateway for a user.
        Return the entire 'Set-Cookie' header. This is useful for creating authenticated
        push and pull replication via the Listener and REST
        """
        resp = self.request_session(url, db, name, password, ttl)
        return resp.headers["Set-Cookie"]

    def delete_session(self, url, db, user_name=None, session_id=None):
        """
        Sync Gateway only.

        :param url: sync_gateway endpoint (either public or admin port)
        :param db: database to delete the cookie from
        :param user_name: user_name associated with the cookie
        :param session_id: cookie session id to delete
        """

        if user_name is not None:
            # Delete session via /{db}/_user/{user-name}/_session/{session-id}
            resp = self._session.delete("{}/{}/_user/{}/_session/{}".format(url, db, user_name, session_id))
            log_r(resp)
            resp.raise_for_status()
        else:
            # Delete session via /{db}/_session/{session-id}
            resp = self._session.delete("{}/{}/_session/{}".format(url, db, session_id))
            log_r(resp)
            resp.raise_for_status()

    def db_resync(self, url, db, auth=None):
        """Get SG db to resync"""
        headers = {"Accept": "application/json"}
        if auth:
            resp = self._session.post("{}/{}/_resync".format(url, db), headers=headers, auth=HTTPBasicAuth(auth[0], auth[1]))
        else:
            resp = self._session.post("{}/{}/_resync".format(url, db), headers=headers)
        log_r(resp)
        return resp.status_code

    def get_role(self, url, db, name, auth=None):
        """ Gets a roles for a db """
        if auth:
            resp = self._session.get("{}/{}/_role/{}".format(url, db, name), auth=HTTPBasicAuth(auth[0], auth[1]))
        else:
            resp = self._session.get("{}/{}/_role/{}".format(url, db, name))
        log_r(resp)
        resp.raise_for_status()

        return resp.json()

    def get_roles(self, url, db, auth=None):
        """ Gets a list of roles for a db """
        if auth:
            resp = self._session.get("{}/{}/_role/".format(url, db), auth=HTTPBasicAuth(auth[0], auth[1]))
        else:
            resp = self._session.get("{}/{}/_role/".format(url, db))
        log_r(resp)
        resp.raise_for_status()

        return resp.json()

    def create_role(self, url, db, name, channels=None, auth=None):
        """ Creates a role with name and channels for the specified 'db' """

        if channels is None:
            channels = []

        types.verify_is_list(channels)

        data = {
            "name": name,
            "admin_channels": channels
        }

        if auth:
            resp = self._session.post("{}/{}/_role/".format(url, db), data=json.dumps(data), auth=HTTPBasicAuth(auth[0], auth[1]))
        else:
            resp = self._session.post("{}/{}/_role/".format(url, db), data=json.dumps(data))
        log_r(resp)
        resp.raise_for_status()

    def update_role(self, url, db, name, channels=None, auth=None):
        """ Updates a role with name and channels for the specified 'db' """

        if channels is None:
            channels = []

        types.verify_is_list(channels)

        data = {
            "name": name,
            "admin_channels": channels
        }

        if auth:
            resp = self._session.put("{}/{}/_role/{}".format(url, db, name), data=json.dumps(data), auth=HTTPBasicAuth(auth[0], auth[1]))
        else:
            resp = self._session.put("{}/{}/_role/{}".format(url, db, name), data=json.dumps(data))
        log_r(resp)
        resp.raise_for_status()

    def get_user(self, url, db, name, auth=None):
        """ Gets a user for a db """
        if auth:
            resp = self._session.get("{}/{}/_user/{}".format(url, db, name), auth=HTTPBasicAuth(auth[0], auth[1]))
        else:
            resp = self._session.get("{}/{}/_user/{}".format(url, db, name))
        log_r(resp)
        resp.raise_for_status()

        return resp.json()

    def get_users(self, url, db, auth=None):
        """ Gets a list of users for a db """
        if auth:
            resp = self._session.get("{}/{}/_user/".format(url, db), auth=HTTPBasicAuth(auth[0], auth[1]))
        else:
            resp = self._session.get("{}/{}/_user/".format(url, db))
        log_r(resp)
        resp.raise_for_status()

        return resp.json()

<<<<<<< HEAD
    def create_user(self, url, db, name, password, collection_access=None, channels=None, roles=None, auth=None):
=======
    def append_usr_collection_dict(self, user_scopes_collections, channels, scope, collection):
        collection_dict = {"admin_channels": channels}
        if scope in user_scopes_collections:
            user_scopes_collections[scope][collection] = collection_dict
        else:
            user_scopes_collections[scope] = dict()
            user_scopes_collections[scope][collection] = collection_dict
        return user_scopes_collections

    def delete_user(self, url, db, name, auth=None):
        if auth:
            resp = self._session.delete("{}/{}/_user/{}".format(url, db, name), auth=HTTPBasicAuth(auth[0], auth[1]))
        else:
            resp = self._session.delete("{}/{}/_user/{}".format(url, db, name))
        log_r(resp)
        resp.raise_for_status()

    def create_user(self, url, db, name, password, channels=None, roles=[], auth=None, collection_access=None):
>>>>>>> 8ad89ed7
        """ Creates a user with channels on the sync_gateway Admin REST API.
        Returns a name password tuple that can be used for session creation or basic authentication

        WIP for working with multi scopes/collections. Multiple scopes is not yet implemented.
        In a user payload the format for giving access to channels scoped by collection is as follows.
        Currently there is only support for a single scope.
        "collection_access": {
            "scope1": {
                "collection1": {
                    "admin_channels":["foo", "bar1"]
                }
            }
        }
        """

        if channels is None:
            channels = []

        if roles is None:
            roles = []

        data = {
            "name": name,
            "password": password,
            "admin_roles": roles,
            "admin_channels": channels
        }
<<<<<<< HEAD

        if collection_access is not None:
            data["collection_access"] = dict(collection_access)

=======
        if collection_access is not None:
            data["collection_access"] = collection_access

        types.verify_is_list(channels)
        types.verify_is_list(roles)
>>>>>>> 8ad89ed7
        if auth:
            resp = self._session.post("{}/{}/_user/".format(url, db), data=json.dumps(data), auth=HTTPBasicAuth(auth[0], auth[1]))
        else:
            resp = self._session.post("{}/{}/_user/".format(url, db), data=json.dumps(data))

        log_r(resp)
        resp.raise_for_status()
        return name, password

    def update_user(self, url, db, name, password=None, channels=None, roles=None, disabled=False, auth=None, collection_access=None):
        """ Updates a user via the admin REST api
        Returns a name password tuple that can be used for session creation or basic authentication.

        Important!! If you provide a password, any sessions associated with the user will be destroyed
        """

        if channels is None:
            channels = []

        if roles is None:
            roles = []

        types.verify_is_list(channels)
        types.verify_is_list(roles)
        data = {
            "name": name,
            "password": password,
            "admin_roles": roles,
            "admin_channels": channels
        }
        if scope_dict is not None:
            data["collection_access"] = scope_dict

        if collection_access is not None:
            data["collection_access"] = collection_access
        if password is not None:
            data["password"] = password

        if disabled:
            data["disabled"] = True

        if auth:
            resp = self._session.put("{}/{}/_user/{}".format(url, db, name), data=json.dumps(data), auth=HTTPBasicAuth(auth[0], auth[1]))
        else:
            resp = self._session.put("{}/{}/_user/{}".format(url, db, name), data=json.dumps(data))

        log_r(resp)
        resp.raise_for_status()
        return name, password

    def create_database(self, url, name, sync_gateway_mode=None, server_url=None, bucket_name=None, index_bucket_name=None, is_index_writer=None):
        """
        Create a Listener or Sync Gateway database via REST.

        IMPORTANT: If you want your database to run in encrypted mode on Mac, you must add the
        database name=password to the 'Start MacOSX LiteServ' keyword (resources/common.robot)

        To create a database on sync_gateway, you need to provide
        - sync_gateway_mode
        - server_url
        - bucket_name

        This assumes the buckets already exist on Couchbase Server.

        If you are running in distributed index mode (di, SG Accel), you need to provide
        - index_bucket_name
        - is_index_writer

        NOTE: In order for distributed index to work, you must create a db on the sg nodes (is_index_writer=False) as
        well as on the accel nodes (is_index_writer=False)
        """

        server_type = self.get_server_type(url)

        if server_type == ServerType.listener:

            if name not in REGISTERED_CLIENT_DBS:
                # If the db name is not in registered dbs and you are running
                # in excrypted mode (SQLCipher or ForestDB+Encryption), the db will be created
                # with no encryption silently. Adding the db to REGISTERED_CLIENT_DBS makes sure that
                # the db has a password and will be encrypted upon creation.
                raise ValueError("Make sure you have registered you db name in keywords/constants: {}".format(name))

            resp = self._session.put("{}/{}/".format(url, name))

        elif server_type == ServerType.syncgateway:

            validate_sync_gateway_mode(sync_gateway_mode)

            data = {}
            if server_url is None:
                raise RestError("Creating database error. You must provide a couchbase server url")
            data["server"] = server_url

            if bucket_name is None:
                raise RestError("Creating database error. You must provide a couchbase server bucket name")
            data["bucket"] = bucket_name

            if sync_gateway_mode is None:
                raise RestError("You must specify either 'cc' or 'di' for sync_gateway_mode")

            if sync_gateway_mode == "di" and index_bucket_name is None:
                raise RestError("You must provide an 'index_bucket_name' if you are running in distributed index mode")

            if sync_gateway_mode == "di" and is_index_writer is None:
                raise RestError("Please make sure you set 'is_index_writer' since you are running in 'di' mode")

            # Add additional information if running in distributed index mode
            if sync_gateway_mode == "di":
                data["channel_index"] = {
                    "server": server_url,
                    "bucket": index_bucket_name,
                    "writer": is_index_writer
                }

            resp = self._session.put("{}/{}/".format(url, name), data=json.dumps(data))

        log_r(resp)
        resp.raise_for_status()

        resp = self._session.get("{}/{}/".format(url, name))
        log_r(resp)
        resp.raise_for_status()

        resp_obj = resp.json()
        return resp_obj["db_name"]

    def get_databases(self, url):
        """
        Gets the databases for LiteServ or sync_gateway
        :param url: url of running service
        :return: array of database names
        """

        resp = self._session.get("{}/_all_dbs".format(url))
        log_r(resp)
        resp.raise_for_status()

        return resp.json()

    def get_database(self, url, db_name):
        """
        Gets the databases for LiteServ or sync_gateway
        :param url: url of running service
        :return: array of database names
        """

        resp = self._session.get("{}/{}".format(url, db_name))
        log_r(resp)
        resp.raise_for_status()

        return resp.json()

    def get_attachment_by_document(self, url, db, doc, attachment=None, auth=None):
        """
        GET /{db}/{doc}/{attachment}?meta=true
        Get the attachment meta data for tracking
        """
        auth_type, auth = get_auth_type(auth)

        if attachment:
            if auth_type == AuthType.session:
                resp = self._session.get("{}/{}/{}/{}?meta=true".format(url, db, doc, attachment), cookies=dict(SyncGatewaySession=auth[1]))
            elif auth_type == AuthType.http_basic:
                resp = self._session.get("{}/{}/{}/{}?meta=true".format(url, db, doc, attachment), auth=auth)
            else:
                resp = self._session.get("{}/{}/{}/{}?meta=true".format(url, db, doc, attachment))
        else:
            if auth_type == AuthType.session:
                resp = self._session.get("{}/{}/{}?meta=true".format(url, db, doc), cookies=dict(SyncGatewaySession=auth[1]))
            elif auth_type == AuthType.http_basic:
                resp = self._session.get("{}/{}/{}?meta=true".format(url, db, doc), auth=auth)
            else:
                resp = self._session.get("{}/{}/{}?meta=true".format(url, db, doc))
        log_r(resp)
        resp.raise_for_status()
        return resp.json()

    def compact_database(self, url, db, auth=None, scope=None, collection=None):
        """
        POST /{db}/_compact and will verify compaction by
        iterating though each document and inspecting the revs_info to make sure all revs are 'missing'
        except for the leaf revision
        """
        keyspace = db
        if scope is not None:
            keyspace = db + "." + scope + "." + collection
        if auth:
            resp = self._session.post("{}/{}/_compact".format(url, keyspace), auth=HTTPBasicAuth(auth[0], auth[1]))
        else:
            resp = self._session.post("{}/{}/_compact".format(url, keyspace))
        log_r(resp)
        resp.raise_for_status()

        start = time.time()
        while True:

            if time.time() - start > CLIENT_REQUEST_TIMEOUT:
                raise TimeoutException("Verify Docs Present: TIMEOUT")

            if auth:
                resp = self._session.get("{}/{}/_all_docs".format(url, db), auth=HTTPBasicAuth(auth[0], auth[1]))
            else:
                resp = self._session.get("{}/{}/_all_docs".format(url, db))
            log_r(resp)
            resp.raise_for_status()
            resp_obj = resp.json()

            all_revs_compacted = True

            for row in resp_obj["rows"]:
                doc_id = row["id"]
                doc = self.get_doc(url, db, doc_id, revs_info=True)

                revs_info = doc["_revs_info"]
                # _compact should reduce the revs to 20 on client
                if len(revs_info) > 20:
                    all_revs_compacted = False
                    break

                available_count = 0
                for rev_info in revs_info:
                    if rev_info["status"] == "available":
                        available_count += 1

                # After compaction, the number of a available revs should be 1 (the leaf revision)
                assert available_count == 1, "Revisions remain after compaction"

            if all_revs_compacted:
                logging.info("All docs compacted!")
                break
            else:
                logging.info("Found uncompacted revisions. Retrying ...")
                time.sleep(1)

    def delete_database(self, url, name):
        """ Delete a database with 'name' """

        resp = self._session.delete("{}/{}".format(url, name))
        log_r(resp)
        resp.raise_for_status()

    def delete_databases(self, url):
        """ Delete all the databases for a given url """

        db_names = self.get_databases(url)
        for db_name in db_names:
            self.delete_database(url, db_name)

        # verify dbs are deleted
        db_names = self.get_databases(url)
        if len(db_names) != 0:
            raise LiteServError("Failed to delete dbs!")

    def get_rev_generation_digest(self, rev):
        """
        helper function that returns a tuple of generation and digest for a revision
        """
        rev_parts = rev.split("-")
        assert len(rev_parts) == 2, "Revision should have a generation and a digest"

        return rev_parts[0], rev_parts[1]

    def verify_revs_num_for_docs(self, url, db, docs, expected_revs_per_doc, auth=None):
        for doc in docs:
            self.verify_revs_num(url, db, doc["id"], expected_revs_per_doc, auth)

    def verify_revs_num(self, url, db, doc_id, expected_revs_per_docs, auth=None):
        """
        Verify that the number of revisions for a document is equal to the max expected number of revisions
        Validate with ?revs=true. Check that the doc's length of _revisions["ids"] == expected_number_revs
        """
        doc = self.get_doc(url, db, doc_id, auth)
        logging.debug(doc)

        doc_rev_ids_number = len(doc["_revisions"]["ids"])

        log_info("{} num revs: {} expected_revs_per_doc: {}".format(doc_id, doc_rev_ids_number, expected_revs_per_docs))

        if doc_rev_ids_number != expected_revs_per_docs:
            raise AssertionError("Expected num revs: {}, Actual num revs: {}".format(
                expected_revs_per_docs,
                doc_rev_ids_number
            ))

    def verify_max_revs_num_for_docs(self, url, db, docs, expected_max_number_revs_per_doc, auth=None):
        for doc in docs:
            self.verify_max_revs_num(url, db, doc["id"], expected_max_number_revs_per_doc, auth)

    def verify_max_revs_num(self, url, db, doc_id, expected_max_number_revs, auth=None):
        """
        Verify that the number of revisions for a document is less than or equal to the max expected number of revisions
        Validate with ?revs=true. Check that the doc's length of _revisions["ids"] <= expected_number_revs
        """

        doc = self.get_doc(url, db, doc_id, auth)
        logging.debug(doc)

        doc_rev_ids_number = len(doc["_revisions"]["ids"])

        log_info("{} num revs: {} expected_max_number_revs: {}".format(doc_id, doc_rev_ids_number, expected_max_number_revs))

        if doc_rev_ids_number > expected_max_number_revs:
            raise AssertionError("Expected num revs: {}, Actual num revs: {}".format(
                expected_max_number_revs,
                doc_rev_ids_number)
            )

    def verify_docs_rev_generations(self, url, db, docs, expected_generation, auth=None):
        """
        Verify that the rev generation (rev = {generation}-{hash}) is the expected generation
        for a set of docs
        """
        for doc in docs:
            self.verify_doc_rev_generation(url, db, doc["id"], expected_generation, auth)

    def verify_doc_rev_generation(self, url, db, doc_id, expected_generation, auth=None):
        """
        Verify that the rev generation (rev = {generation}-{hash}) is the expected generation for a doc
        """
        doc = self.get_doc(url, db, doc_id, auth)
        rev = doc["_rev"]
        generation = int(rev.split("-")[0])
        log_info("doc {} has generation: {}, expected_generation: {}".format(doc_id, generation, expected_generation), is_verify=True)

        if generation != expected_generation:
            raise AssertionError("Expected generation: {} not found, found: {}".format(expected_generation, generation))

    def verify_open_revs(self, url, db, doc_id, expected_open_revs, auth=None):
        """
        1. Gets a current doc for doc_id
        2. Verifies that the /{db}/{doc_id}?open_revs=all matches that expected revisions
        """

        open_rev_resp = self.get_open_revs(url, db, doc_id, auth)

        open_revs = []
        for row in open_rev_resp:
            logging.debug(row)
            open_revs.append(row["ok"]["_rev"])

        if len(open_revs) != len(expected_open_revs):
            raise AssertionError("Unexpected open_revisions length! Expected: {}, Actual: {}".format(len(expected_open_revs), len(open_revs)))

        if set(open_revs) != set(expected_open_revs):
            raise AssertionError("Unexpected open_revisions found! Expected: {}, Actual: {}".format(expected_open_revs, open_revs))

        log_info("open revs: \n    found: {}\n    expected: {}".format(open_revs, expected_open_revs), is_verify=True)

    def get_open_revs(self, url, db, doc_id, auth=None):
        """
        Gets the open_revs=all for a specified doc_id.
        Returns a parsed multipart reponse in the below format
        {"rows" : docs}
        """
        # Returns multipart by default, specify json for cleaner code
        headers = {"Accept": "application/json"}

        auth_type, auth = get_auth_type(auth)

        params = {"open_revs": "all"}

        if auth_type == AuthType.session:
            resp = self._session.get("{}/{}/{}".format(url, db, doc_id), headers=headers, params=params, cookies=dict(SyncGatewaySession=auth[1]))
        elif auth_type == AuthType.http_basic:
            resp = self._session.get("{}/{}/{}".format(url, db, doc_id), headers=headers, params=params, auth=auth)
        else:
            resp = self._session.get("{}/{}/{}".format(url, db, doc_id), headers=headers, params=params)

        log_r(resp)
        resp.raise_for_status()
        resp_obj = resp.json()

        return resp_obj

    def get_open_revs_ids(self, url, db, doc_id, auth=None):
        """
        Gets the open_revs=all for a specified doc_id.
        Returns a parsed multipart reponse in the below format
        {"rows" : docs}
        """
        # Returns multipart by default, specify json for cleaner code
        headers = {"Accept": "application/json"}

        auth_type, auth = get_auth_type(auth)

        params = {"open_revs": "all"}

        if auth_type == AuthType.session:
            resp = self._session.get("{}/{}/{}".format(url, db, doc_id), headers=headers, params=params, cookies=dict(SyncGatewaySession=auth[1]))
        elif auth_type == AuthType.http_basic:
            resp = self._session.get("{}/{}/{}".format(url, db, doc_id), headers=headers, params=params, auth=auth)
        else:
            resp = self._session.get("{}/{}/{}".format(url, db, doc_id), headers=headers, params=params)

        log_r(resp)
        resp.raise_for_status()
        resp_obj = resp.json()
        rev_ids = []
        for obj in resp_obj:
            rev_ids.append(obj['ok']['_rev'])
        return rev_ids

    def get_deleted_open_rev_ids(self, url, db, doc_id, auth=None):
        """
        Gets the open_revs=all for a specified doc_id.
        Returns deleted rev ids which are in open rev ids in a
        a parsed multipart reponse in the below format
        {"rows" : docs}
        """
        # Returns multipart by default, specify json for cleaner code
        headers = {"Accept": "application/json"}

        auth_type, auth = get_auth_type(auth)

        params = {"open_revs": "all"}

        if auth_type == AuthType.session:
            resp = self._session.get("{}/{}/{}".format(url, db, doc_id), headers=headers, params=params, cookies=dict(SyncGatewaySession=auth[1]))
        elif auth_type == AuthType.http_basic:
            resp = self._session.get("{}/{}/{}".format(url, db, doc_id), headers=headers, params=params, auth=auth)
        else:
            resp = self._session.get("{}/{}/{}".format(url, db, doc_id), headers=headers, params=params)

        log_r(resp)
        resp.raise_for_status()
        resp_obj = resp.json()
        rev_ids = []
        for obj in resp_obj:
            try:
                obj['ok']['_deleted']
                rev_ids.append(obj['ok']['_rev'])
            except KeyError:
                log_info("ignoring rev as it is not deleted one")
        return rev_ids

    def get_doc(self, url, db, doc_id, auth=None, rev=None, revs_info=False, scope=None, collection=None):
        """
        returns a dictionary with the following format:
        {
            "_attachments":{
                "sample_text.txt":{
                    "digest":"sha1-x6zPGLnfGXxKdGqxUN2YzvFGdho=",
                    "length":445,
                    "revpos":1,
                    "stub":true}
                },
            "_id":"att_doc",
            "_rev":"1-59bd81bc19049947b4728f8c769a44bd",
            "_revisions":{
                "ids":[
                    "875459bdcc4b76eb786cf8b956a7bb17",
                    ],
                "start":5
            },
            "content":"{ \"sample_key\": \"sample_value\" }"
            ,"updates":0
        }

        If revs_info is True, also include the following property:

         "_revs_info": [
            {
                "rev": "5-875459bdcc4b76eb786cf8b956a7bb17",
                "status": "available"
        },
        """

        auth_type, auth = get_auth_type(auth)

        params = {
            "conflicts": "true",
            "revs": "true"
        }

        if revs_info:
            params["revs_info"] = "true"

        if rev:
            params["rev"] = rev

        params["show_exp"] = "true"
        if collection is not None:
            if scope is None:
                url_string = "{}/{}.{}/{}".format(url, db, collection, doc_id)
            else:
                url_string = "{}/{}.{}.{}/{}".format(url, db, scope, collection, doc_id)
        else:
            if scope is not None:
                assert "When the scope is defined, the collection must be  defined  as well"
            url_string = "{}/{}/{}".format(url, db, doc_id)

        if auth_type == AuthType.session:
            resp = self._session.get(url_string, params=params, cookies=dict(SyncGatewaySession=auth[1]))
        elif auth_type == AuthType.http_basic:
            resp = self._session.get(url_string, params=params, auth=auth)
        else:
            resp = self._session.get(url_string, params=params)

        log_r(resp)
        resp.raise_for_status()
        resp_obj = resp.json()

        if "_attachments" in resp_obj:
            for k in list(resp_obj["_attachments"].keys()):
                del resp_obj["_attachments"][k]["digest"]
                del resp_obj["_attachments"][k]["length"]

        return resp_obj

    def get_raw_doc(self, url, db, doc_id, auth=None, scope=None, collection=None):
        """ Get a document via _raw Sync Gateway endpoint """
        params = {
            "include_doc": "true",
            "redact": "false"
        }
        keyspace = db
        if scope is not None:
            keyspace = db + "." + scope + "." + collection
        if auth:
            resp = self._session.get("{}/{}/_raw/{}".format(url, keyspace, doc_id), params=params, auth=HTTPBasicAuth(auth[0], auth[1]))
        else:
            resp = self._session.get("{}/{}/_raw/{}".format(url, keyspace, doc_id), params=params)
        log_r(resp)
        resp.raise_for_status()
        return resp.json()

    def add_doc(self, url, db, doc, auth=None, use_post=True, scope=None, collection=None):
        """
        Add a doc to a database. Either LiteServ or Sync Gateway

        Returns doc dictionary:
        {u'ok': True, u'rev': u'1-ccd39f3091bb9bb51524b97e69571f80', u'id': u'test_ls_db1_0'}
        """

        logging.info(auth)
        auth_type, auth = get_auth_type(auth)

        doc["updates"] = 0
        keyspace = db
        if scope is not None:
            keyspace = db + "." + scope + "." + collection
        if auth_type == AuthType.session:
            if use_post:
                resp = self._session.post("{}/{}/".format(url, keyspace), data=json.dumps(doc, cls=MyEncoder), cookies=dict(SyncGatewaySession=auth[1]))
            else:
                resp = self._session.put("{}/{}/{}".format(url, keyspace, doc["_id"]), data=json.dumps(doc, cls=MyEncoder), cookies=dict(SyncGatewaySession=auth[1]))
        elif auth_type == AuthType.http_basic:
            if use_post:
                resp = self._session.post("{}/{}/".format(url, keyspace), data=json.dumps(doc, cls=MyEncoder), auth=auth)
            else:
                resp = self._session.put("{}/{}/{}".format(url, keyspace, doc["_id"]), data=json.dumps(doc, cls=MyEncoder), auth=auth)
        else:
            if use_post:
                resp = self._session.post("{}/{}/".format(url, keyspace), data=json.dumps(doc, cls=MyEncoder))
            else:
                try:
                    resp = self._session.put("{}/{}/{}".format(url, keyspace, doc["_id"]), data=json.dumps(doc, cls=MyEncoder))
                except Exception as err:
                    print(err)
                    raise

        log_r(resp)
        resp.raise_for_status()
        resp_obj = resp.json()

        return resp_obj

    def get_attachment(self, url, db, doc_id, attachment_name, auth=None):
        """
        Keyword to get a raw attachment with name 'attachment_name' for the specified 'doc_id'.
        ex. GET http://localhost:59840/ls_db/att_doc/sample_text.txt
        Returns the raw response.
        """

        headers = {"Accept": "*/*"}

        auth_type, auth = get_auth_type(auth)

        if auth_type == AuthType.session:
            resp = self._session.get("{}/{}/{}/{}".format(url, db, doc_id, attachment_name), headers=headers, cookies=dict(SyncGatewaySession=auth[1]))
        elif auth_type == AuthType.http_basic:
            resp = self._session.get("{}/{}/{}/{}".format(url, db, doc_id, attachment_name), headers=headers, auth=auth)
        else:
            resp = self._session.get("{}/{}/{}/{}".format(url, db, doc_id, attachment_name), headers=headers)

        log_r(resp)
        resp.raise_for_status()

        return resp.text

    def add_conflict(self, url, db, doc_id, parent_revisions, new_revision, attachment_name=None, auth=None):
        """
            1. GETs the doc with id == doc_id
            2. adds a _revisions property with
                ids[0] == new_revision's digest

            Sample doc JSON:
            {
                "_rev":"2-foo",
                "_attachments":{"hello.txt":{"stub":true,"revpos":1}},
                "_revisions":{
                    "ids":[
                        "${new_revision's digest}",
                        "${parent_revision's digest}"
                    ],
                    "start":${new_revision's generation number}
                }
            }

            IMPORTANT: If you specify a list of parent revisions, you need to make sure that they
            are ordered from latest to oldest to ensure the document is built correctly
        """

        if isinstance(parent_revisions, str):
            # if only one rev is specified, wrap it in a list
            parent_revs = [parent_revisions]
        elif isinstance(parent_revisions, list):
            parent_revs = parent_revisions
        else:
            raise TypeError("Add Conflict expects a list or str for parent_revisions")

        auth_type, auth = get_auth_type(auth)

        logging.info("PARENT: {}".format(parent_revs))
        logging.info("NEW: {}".format(new_revision))

        doc = self.get_doc(url, db, doc_id, auth)

        # Delete rev property and add our own "_revisions"

        new_revision_parts = new_revision.split("-")
        new_revision_generation = int(new_revision_parts[0])
        new_revision_digest = new_revision_parts[1]

        logging.debug("New Generation: {}".format(new_revision_generation))
        logging.debug("New Digest: {}".format(new_revision_digest))

        doc["_rev"] = new_revision
        doc["_revisions"] = {
            "ids": [
                new_revision_digest
            ],
            "start": new_revision_generation
        }

        if attachment_name is not None:
            atts = attachment.load_from_data_dir([attachment_name])
            doc["_attachments"] = {
                atts[0].name: {"data": atts[0].data}
            }
            if type(doc["_attachments"][attachment_name]["data"]) == bytes:
                doc["_attachments"][attachment_name]["data"] = doc["_attachments"][attachment_name]["data"].decode()

        parent_revision_digests = []
        for parent_rev in parent_revs:
            generation, digest = self.get_rev_generation_digest(parent_rev)
            parent_revision_digests.append(digest)

        logging.debug("parent_revision_digests: {}".format(parent_revision_digests))

        doc["_revisions"]["ids"].extend(parent_revision_digests)

        params = {"new_edits": "false"}
        if auth_type == AuthType.session:
            resp = self._session.put("{}/{}/{}".format(url, db, doc_id), params=params, data=json.dumps(doc), cookies=dict(SyncGatewaySession=auth[1]))
        elif auth_type == AuthType.http_basic:
            resp = self._session.put("{}/{}/{}".format(url, db, doc_id), params=params, data=json.dumps(doc), auth=auth)
        else:
            resp = self._session.put("{}/{}/{}".format(url, db, doc_id), params=params, data=json.dumps(doc))

        log_r(resp)
        resp.raise_for_status()

        return {"id": doc_id, "rev": new_revision}

    def get_conflict_revs(self, url, db, doc, auth=None):
        """
        Keyword that return the _conflicts revs array for a doc. It expects conflicts to exist.
        """
        doc_resp = self.get_doc(url, db, doc["id"], auth)
        conflict_revs = doc_resp["_conflicts"]
        log_info("Conflict revs: {}".format(conflict_revs))
        return conflict_revs

    def delete_conflicts(self, url, db, docs, auth=None):
        """
        Deletes all the conflicts for a dictionary of docs.
        1. Issue a GET with conflicts=true
        2. Issue a DELETE to {db}/{doc_id}?rev={rev_from_conflicts}
        3. Loop over all the docs and assert that no more conflicts exist
        """

        for doc in docs:
            doc_resp = self.get_doc(url, db, doc["id"], auth)
            if "_conflicts" in doc_resp:
                for rev in doc_resp["_conflicts"]:
                    self.delete_doc(url, db, doc["id"], rev)

        logging.info("Checkking that no _conflicts property is returned")

        for doc in docs:
            doc_resp = self.get_doc(url, db, doc["id"], auth)
            if "_conflicts" in doc:
                assert len(doc_resp["_conflicts"]) == 0, "Some conflicts still present after deletion: doc={}".format(doc)

    def delete_docs(self, url, db, docs, auth=None):
        """
        Deletes a set of docs with the latest revision
        """
        for doc in docs:
            doc_resp = self.get_doc(url, db, doc["id"], auth=auth)
            latest_rev = doc_resp["_rev"]
            self.delete_doc(url, db, doc["id"], latest_rev, auth=auth)

    def get_latest_rev(self, url, db, doc_id, auth=None):
        doc_resp = self.get_doc(url, db, doc_id, auth=auth)
        latest_rev = doc_resp["_rev"]
        return latest_rev

    def delete_doc(self, url, db, doc_id, rev=None, auth=None, timeout=None, scope=None, collection=None):
        """
        Removes a document with the specfied revision
        """

        auth_type, auth = get_auth_type(auth)

        params = {}
        if rev is None:
            assert "API endpoint must have a document revision to target"
        else:
            params["rev"] = rev
        if timeout is not None:
            params["timeout"] = timeout

        keyspace = db

        if scope is not None:
            if collection is None:
                assert "If a scope is defined then a named collection must also be defined"
            else:
                keyspace = keyspace + "." + scope + "." + collection

        if auth_type == AuthType.session:
            resp = self._session.delete("{}/{}/{}".format(url, keyspace, doc_id), params=params, cookies=dict(SyncGatewaySession=auth[1]))
        elif auth_type == AuthType.http_basic:
            resp = self._session.delete("{}/{}/{}".format(url, keyspace, doc_id), params=params, auth=auth, timeout=timeout)
        else:
            resp = self._session.delete("{}/{}/{}".format(url, keyspace, doc_id), params=params)

        log_r(resp)
        resp.raise_for_status()
        resp_obj = resp.json()

        return resp_obj

    def verify_docs_deleted(self, url, db, docs, auth=None, reason="deleted"):

        auth_type, auth = get_auth_type(auth)
        server_type = self.get_server_type(url)
        server_platform = self.get_server_platform(url)

        start = time.time()
        while True:

            not_deleted = []

            if time.time() - start > CLIENT_REQUEST_TIMEOUT:
                raise TimeoutException("Verify Docs Deleted: TIMEOUT")

            for doc in docs:
                if auth_type == AuthType.session:
                    resp = self._session.get("{}/{}/{}".format(url, db, doc["id"]), cookies=dict(SyncGatewaySession=auth[1]))
                elif auth_type == AuthType.http_basic:
                    resp = self._session.get("{}/{}/{}".format(url, db, doc["id"]), auth=auth)
                else:
                    resp = self._session.get("{}/{}/{}".format(url, db, doc["id"]))
                log_r(resp)
                resp_obj = resp.json()

                if resp.status_code == 200:
                    not_deleted.append(resp_obj)
                elif resp.status_code == 404:
                    if server_type == ServerType.syncgateway:
                        assert "error" in resp_obj and "reason" in resp_obj, "Response should have an error and reason"
                        assert resp_obj["error"] == "not_found", "error should be 'not_found'"
                        assert resp_obj["reason"] == reason, "reason should be '{}'".format(reason)
                    elif server_type == ServerType.listener and server_platform == Platform.android:
                        assert "error" in resp_obj and "status" in resp_obj, "Response should have an error and status"
                        assert resp_obj["error"] == "not_found", "error should be 'not_found'"
                        assert resp_obj["status"] == 404, "status should be '404'"
                    elif server_type == ServerType.listener and (server_platform == Platform.macosx or server_platform == Platform.net):
                        assert "error" in resp_obj and "status" in resp_obj and "reason" in resp_obj, "Response should have an error, status, and reason"
                        assert resp_obj["error"] == "not_found", "error should be 'not_found'"
                        assert resp_obj["status"] == 404, "status should be '404'"
                        assert resp_obj["reason"] == reason, "reason should be '{}'".format(reason)
                    else:
                        raise ValueError("Unsupported server type and platform")
                else:
                    raise HTTPError("Unexpected error for: {}".format(resp.status_code))

            if len(not_deleted) == 0:
                logging.info("All Docs Deleted")
                break
            else:
                logging.info("{} docs still not deleted. Retrying...".format(not_deleted))
                time.sleep(1)
                continue

    def purge_doc(self, url, db, doc, auth=None, scope=None, collection=None):
        """
        Purges the each doc by doc id

        docs format (lite): [{u'ok': True, u'rev': u'3-56e50918afe3e9b3c29e94ad55cc6b15', u'id': u'large_attach_0'}, ...]
        docs format (Sync Gateway): [{u'ok': True, u'_rev': u'3-56e50918afe3e9b3c29e94ad55cc6b15', u_id: u'large_attach_0'}, ...]
        """

        server_type = self.get_server_type(url=url, auth=auth)

        if server_type == ServerType.syncgateway:
            log_info("Purging doc: {}".format(doc["_id"]))
            data = {
                doc["_id"]: ['*']
            }
        else:
            log_info("Purging doc: {}".format(doc["id"]))
            data = {
                doc["id"]: [doc["rev"]]
            }
        keyspace = db
        if scope is not None:
            keyspace = db + "." + scope + "." + collection
        if auth:
            resp = self._session.post("{}/{}/_purge".format(url, keyspace), json.dumps(data), auth=HTTPBasicAuth(auth[0], auth[1]))
        else:
            resp = self._session.post("{}/{}/_purge".format(url, keyspace), json.dumps(data))
        log_r(resp)
        resp.raise_for_status()
        resp_obj = resp.json()

        return resp_obj

    def purge_docs(self, url, db, docs, auth=None):
        """
        Purges the each doc in the provided 'docs' given the 'id' and 'rev'

        docs format (lite): [{u'ok': True, u'rev': u'3-56e50918afe3e9b3c29e94ad55cc6b15', u'id': u'large_attach_0'}, ...]
        docs format (Sync Gateway): [{u'ok': True, u'_rev': u'3-56e50918afe3e9b3c29e94ad55cc6b15', u_id: u'large_attach_0'}, ...]
        """

        server_type = self.get_server_type(url=url, auth=auth)

        purged_docs = []
        for doc in docs:

            if server_type == ServerType.syncgateway:
                if "_id" in doc:
                    log_info("Purging doc: {}".format(doc["_id"]))
                    data = {
                        doc["_id"]: ['*']
                    }
                else:
                    log_info("Purging doc: {}".format(doc["id"]))
                    data = {
                        doc["id"]: ['*']
                    }
            else:
                log_info("Purging doc: {}".format(doc["id"]))
                data = {
                    doc["id"]: [doc["rev"]]
                }

            if auth:
                resp = self._session.post("{}/{}/_purge".format(url, db), json.dumps(data), auth=HTTPBasicAuth(auth[0], auth[1]))
            else:
                resp = self._session.post("{}/{}/_purge".format(url, db), json.dumps(data))
            log_r(resp)
            resp.raise_for_status()
            resp_obj = resp.json()
            purged_docs.append(resp_obj)

        return purged_docs

    def update_docs(self, url, db, docs, number_updates, delay=None, auth=None, channels=None, property_updater=None):
        """ Updates docs (using doc["id"]) a number of times. It will wait a number of seconds (delay)
        between each update. The 'property_updater' can specify a custom property to update on each
        iteration.
        """

        updated_docs = []

        with ThreadPoolExecutor(max_workers=2) as executor:

            future_to_url = [
                executor.submit(
                    self.update_doc,
                    url,
                    db,
                    doc["id"],
                    number_updates=number_updates,
                    delay=delay,
                    auth=auth,
                    channels=channels,
                    property_updater=property_updater
                ) for doc in docs
            ]

            for future in concurrent.futures.as_completed(future_to_url):
                update_doc_result = future.result()
                updated_docs.append(update_doc_result)

        logging.debug("url: {} db: {} updated: {}".format(url, db, updated_docs))
        return updated_docs

    def put_doc(self, url, db, doc_id, doc_body, rev, auth=None):
        """
        Updates a doc with doc id, a given revision, and doc body
        """

        auth_type, auth = get_auth_type(auth)

        params = {
            "rev": rev
        }

        if auth_type == AuthType.session:
            resp = self._session.put("{}/{}/{}".format(url, db, doc_id), params=params, data=json.dumps(doc_body), cookies=dict(SyncGatewaySession=auth[1]))
        elif auth_type == AuthType.http_basic:
            resp = self._session.put("{}/{}/{}".format(url, db, doc_id), params=params, data=json.dumps(doc_body), auth=auth)
        else:
            resp = self._session.put("{}/{}/{}".format(url, db, doc_id), params=params, data=json.dumps(doc_body))

        log_r(resp)
        resp.raise_for_status()

        return resp.json()

    def update_doc(self, url, db, doc_id, number_updates=1, attachment_name=None, expiry=None, delay=None, auth=None, channels=None, property_updater=None, remove_expiry=False, rev=None, doc=None, update_attachment=None):
        """
        Updates a doc on a db a number of times.
            1. GETs the doc
            2. It increments the "updates" property
            3. PUTS the doc
        """

        auth_type, auth = get_auth_type(auth)
        if doc is None:
            doc = self.get_doc(url, db, doc_id, auth)

        if rev is None:
            current_rev = doc["_rev"]
        else:
            current_rev = rev
        try:
            doc["updates"]
        except Exception:
            doc["updates"] = 0
        if doc["updates"] is None:
            doc["updates"] = 0
        current_update_number = doc["updates"] + 1
        log_info("Updating {}/{}/{}: {} times".format(url, db, doc_id, number_updates))
        if remove_expiry:
            del doc["_exp"]
        for i in range(number_updates):

            # Add "random" this to make each update unique. This will
            # cause document to conflict rather than optimize out
            # this behavior due to the same rev hash for doc content
            doc["random"] = str(uuid.uuid4())

            doc["updates"] = current_update_number
            doc["_rev"] = current_rev

            if attachment_name is not None and not update_attachment:
                atts = attachment.load_from_data_dir([attachment_name])
                doc["_attachments"] = {
                    atts[0].name: {"data": atts[0].data}
                }
            if update_attachment:
                doc["_attachments"] = update_attachment

            if expiry is not None:
                doc["_exp"] = expiry

            if channels is not None:
                types.verify_is_list(channels)
                doc["channels"] = channels

            if property_updater is not None:
                types.verify_is_callable(property_updater)
                doc = property_updater(doc)
            if auth_type == AuthType.session:
                resp = self._session.put("{}/{}/{}".format(url, db, doc_id), data=json.dumps(doc, cls=MyEncoder), cookies=dict(SyncGatewaySession=auth[1]))
            elif auth_type == AuthType.http_basic:
                resp = self._session.put("{}/{}/{}".format(url, db, doc_id), data=json.dumps(doc, cls=MyEncoder), auth=auth)
            else:
                resp = self._session.put("{}/{}/{}".format(url, db, doc_id), data=json.dumps(doc, cls=MyEncoder))

            log_r(resp, info=False)
            resp.raise_for_status()
            resp_obj = resp.json()

            logging.debug(resp)

            current_update_number += 1
            current_rev = resp_obj["rev"]

            if delay is not None:
                logging.debug("Sleeping: {}s ...".format(delay))
                time.sleep(delay)

        return resp_obj

    def update_doc_with_content(self, url, db, doc_id, key, value=0, auth=None, channels=None, property_updater=None, rev=None, doc=None):
        """
        Updates a doc on a db a number of times.
            1. GETs the doc
            2. It creates/updates the key in the doc
            3. PUTS the doc
        """

        auth_type, auth = get_auth_type(auth)
        if doc is None:
            doc = self.get_doc(url, db, doc_id, auth)

        if channels is not None:
            types.verify_is_list(channels)
            doc["channels"] = channels
        doc[key] = value

        if auth_type == AuthType.session:
            resp = self._session.put("{}/{}/{}".format(url, db, doc_id), data=json.dumps(doc, cls=MyEncoder), cookies=dict(SyncGatewaySession=auth[1]))
        elif auth_type == AuthType.http_basic:
            resp = self._session.put("{}/{}/{}".format(url, db, doc_id), data=json.dumps(doc, cls=MyEncoder), auth=auth)
        else:
            resp = self._session.put("{}/{}/{}".format(url, db, doc_id), data=json.dumps(doc, cls=MyEncoder))

        log_r(resp, info=False)
        resp.raise_for_status()
        resp_obj = resp.json()
        logging.debug(resp)

        return resp_obj

    def add_docs(self, url, db, number, id_prefix, auth=None, channels=None, generator=None, attachments_generator=None, expiry=None, scope=None, collection=None):
        """
        if id_prefix == None, generate a uuid for each doc

        Add a 'number' of docs with a prefix 'id_prefix' using the provided generator from libraries.data.doc_generators.
        ex. id_prefix=testdoc with a number of 3 would create 'testdoc_0', 'testdoc_1', and 'testdoc_2'
        """
        added_docs = []

        if channels is not None:
            types.verify_is_list(channels)

        log_info("PUT {} docs to {}/{}/ with prefix {}".format(number, url, db, id_prefix))

        for i in range(number):

            if generator == "four_k":
                doc_body = doc_generators.four_k()
            elif generator == "simple_user":
                doc_body = doc_generators.simple_user()
            else:
                doc_body = doc_generators.simple()

            if channels is not None:
                doc_body["channels"] = channels

            if attachments_generator:
                types.verify_is_callable(attachments_generator)
                attachments = attachments_generator()
                doc_body["_attachments"] = {att.name: {"data": att.data} for att in attachments}
            if expiry is not None:
                doc_body["_exp"] = expiry

            if id_prefix is None:
                doc_id = str(uuid.uuid4())
            else:
                doc_id = "{}_{}".format(id_prefix, i)

            doc_body["_id"] = doc_id

            doc_obj = self.add_doc(url, db, doc_body, auth=auth, use_post=False, scope=scope, collection=collection)
            if attachments_generator:
                doc_obj["attachments"] = list(doc_body["_attachments"].keys())
            added_docs.append(doc_obj)

        # check that the docs returned in the responses equals the expected number
        if len(added_docs) != number:
            raise AssertionError("Client was not able to add all docs to: {}".format(url))

        log_info("Added: {} docs".format(len(added_docs)))

        return added_docs

    def add_bulk_docs(self, url, db, docs, auth=None, scope=None, collection=None):
        """
        Keyword that issues POST _bulk docs with the specified 'docs'.
        Use the Document.create_docs() to create the docs.
        """
        server_type = self.get_server_type(url, auth)
        auth_type, auth = get_auth_type(auth)

        # transform 'docs' into a format expected by _bulk_docs
        if server_type == ServerType.listener:
            request_body = {"docs": docs, "new_edits": True}
        else:
            request_body = {"docs": docs}

        keyspace = db
        if scope is not None:
            keyspace = db + "." + scope + "." + collection
        if auth_type == AuthType.session:
            resp = self._session.post("{}/{}/_bulk_docs".format(url, keyspace),
                                      data=json.dumps(request_body, cls=MyEncoder),
                                      cookies=dict(SyncGatewaySession=auth[1]))
        elif auth_type == AuthType.http_basic:
            resp = self._session.post("{}/{}/_bulk_docs".format(url, keyspace), data=json.dumps(request_body), auth=auth)
        else:
            resp = self._session.post("{}/{}/_bulk_docs".format(url, keyspace), data=json.dumps(request_body))

        log_r(resp)
        resp.raise_for_status()
        resp_obj = resp.json()

        for doc_resp in resp_obj:
            if "error" in doc_resp:
                raise RestError("Error while adding bulk docs!")

        return resp_obj

    def delete_bulk_docs(self, url, db, docs, auth=None):
        """
        Issues a bulk delete by setting the _deleted flag to true.
        This will create a tombstone.
        """
        auth_type, auth = get_auth_type(auth)
        server_type = self.get_server_type(url, auth)

        for doc in docs:
            doc['_deleted'] = True

        # transform 'docs' into a format expected by _bulk_docs
        if server_type == ServerType.listener:
            request_body = {"docs": docs, "new_edits": True}
        else:
            request_body = {"docs": docs}

        if auth_type == AuthType.session:
            resp = self._session.post("{}/{}/_bulk_docs".format(url, db),
                                      data=json.dumps(request_body),
                                      cookies=dict(SyncGatewaySession=auth[1]))
        elif auth_type == AuthType.http_basic:
            resp = self._session.post("{}/{}/_bulk_docs".format(url, db), data=json.dumps(request_body), auth=auth)
        else:
            resp = self._session.post("{}/{}/_bulk_docs".format(url, db), data=json.dumps(request_body))

        log_r(resp)
        resp.raise_for_status()
        resp_obj = resp.json()

        for resp_doc in resp_obj:
            if "error" in resp_doc:
                raise RestError("Error during deleting docs in bulk")

        return resp_obj

    def get_all_docs(self, url, db, auth=None, include_docs=False, scope=None, collection=None):
        """ Get all docs for a database via _all_docs """

        auth_type, auth = get_auth_type(auth)
        params = {}
        if include_docs:
            params["include_docs"] = "true"

        all_docs_url = "{}/{}/_all_docs".format(url, db)
        if scope is not None:
            if collection is None:
                assert "If a scope is defined, there shiuld also be a collection"
            all_docs_url = "{}/{}.{}.{}/_all_docs".format(url, db, scope, collection)

        if auth_type == AuthType.session:
            resp = self._session.get(all_docs_url, params=params, cookies=dict(SyncGatewaySession=auth[1]))
        elif auth_type == AuthType.http_basic:
            resp = self._session.get(all_docs_url, params=params, auth=auth)
        else:
            resp = self._session.get(all_docs_url, params=params)

        log_r(resp)
        resp.raise_for_status()
        return resp.json()

    def get_bulk_docs(self, url, db, doc_ids, auth=None, validate=True, rev_history="false", scope=None, collection=None):
        """
        Keyword that issues POST _bulk_get docs with the specified 'docs' array.
        docs need to be in the following format:
        [
            'exp_3_0',
            'exp_3_1', ...
            ...
            'exp_3_100'
        ]
        """

        # Format the list of ids to the expected format for bulk_get
        # ex. [
        #   {'id', 'doc_id_one'},
        #   {'id', 'doc_id_two'}, ...
        # ]
        doc_ids_formatted = [{"id": doc_id} for doc_id in doc_ids]
        request_body = {"docs": doc_ids_formatted}
        auth_type, auth = get_auth_type(auth)
        keyspace = db
        if scope is not None:
            keyspace = db + "." + scope + "." + collection

        if auth_type == AuthType.session:
            resp = self._session.post("{}/{}/_bulk_get?revs={}".format(url, keyspace, rev_history), data=json.dumps(request_body), cookies=dict(SyncGatewaySession=auth[1]))
        elif auth_type == AuthType.http_basic:
            resp = self._session.post("{}/{}/_bulk_get?revs={}".format(url, keyspace, rev_history), data=json.dumps(request_body), auth=auth)
        else:
            resp = self._session.post("{}/{}/_bulk_get?revs={}".format(url, keyspace, rev_history), data=json.dumps(request_body))

        log_r(resp)
        resp.raise_for_status()

        resp_obj = parse_multipart_response(resp.text)
        logging.debug(resp_obj)

        docs = []
        errors = []
        for row in resp_obj["rows"]:
            if "error" in row:
                errors.append(row)
            else:
                docs.append(row)

        if len(errors) > 0 and validate:
            raise RestError("_bulk_get recieved errors in the response!{}".format(str(errors)))

        return docs, errors

    def start_replication(self,
                          url,
                          continuous,
                          from_url=None, from_db=None, from_auth=None,
                          to_url=None, to_db=None, to_auth=None,
                          repl_filter=None,
                          doc_ids=None,
                          channels_filter=None):
        """
        Starts a replication (one-shot or continous) between Lite instances (P2P),
        Sync Gateways, or Lite <-> Sync Gateways

        :param url: endpoint to start the replication on
        :param continuous: True = continuous, False = one-shot
        :param from_url: source url of the replication
        :param from_db: source db of the replication
        :param from_auth: session header to provide to source
        :param to_url: target url of the replication
        :param to_db: target db of the replication
        :param to_auth: session header to provide to target
        :param repl_filter: ** Lite only ** Custom filter that can be defined in design doc
        :param doc_ids: ** Will not work with continuous pull from LITE <- SG ** Doc ids to filter
            replication by
        :param channels_filter: ** Only works with pull from Sync Gateway ** This will filter the
            replication by the array of string channel names
        """

        if from_url is None:
            source = from_db
        else:
            source = "{}/{}".format(from_url, from_db)

        if to_url is None:
            target = to_db
        else:
            target = "{}/{}".format(to_url, to_db)

        # The replication endpoint should support a value or dictionary for source / target keys
        if to_auth is None and from_auth is None:
            data = {
                "continuous": continuous,
                "source": source,
                "target": target
            }
        else:
            # Use dictionary format for source and target to provide authentication
            # for each enpoint in the source and target dictionary
            data = {
                "continuous": continuous,
                "source": {"url": source},
                "target": {"url": target}
            }

            if to_auth is not None:
                # Format session auth if it is passed in a tuple
                # ('SyncGatewaySession', 'e831f78d0baaa96472fa90ba7cad2d27abf7692a') ->
                #   SyncGatewaySession=e831f78d0baaa96472fa90ba7cad2d27abf7692a
                if len(to_auth) == 2:
                    to_auth = "{}={}".format(to_auth[0], to_auth[1])

                data["target"]["headers"] = {"Cookie": to_auth}

            if from_auth is not None:
                # Format session auth if it is passed in a tuple
                # ('SyncGatewaySession', 'e831f78d0baaa96472fa90ba7cad2d27abf7692a') ->
                #   SyncGatewaySession=e831f78d0baaa96472fa90ba7cad2d27abf7692a
                if len(from_auth) == 2:
                    from_auth = "{}={}".format(from_auth[0], from_auth[1])

                data["source"]["headers"] = {"Cookie": from_auth}

        if repl_filter is not None:
            data["filter"] = repl_filter

        if channels_filter is not None:
            data["filter"] = "sync_gateway/bychannel"
            data["query_params"] = {"channels": ",".join(channels_filter)}

        if doc_ids is not None:
            data["doc_ids"] = doc_ids

        resp = self._session.post("{}/_replicate".format(url), data=json.dumps(data))
        log_r(resp)
        resp.raise_for_status()
        resp_obj = resp.json()

        replication_id = resp_obj["session_id"]
        logging.info("Replication started with: {}".format(replication_id))

        return replication_id

    def stop_replication(self,
                         url,
                         continuous,
                         from_url=None, from_db=None, from_auth=None,
                         to_url=None, to_db=None, to_auth=None,
                         repl_filter=None,
                         doc_ids=None,
                         channels_filter=None):
        """
        Starts a replication (one-shot or continous) between Lite instances (P2P),
        Sync Gateways, or Lite <-> Sync Gateways

        :param url: endpoint to start the replication on
        :param continuous: True = continuous, False = one-shot
        :param from_url: source url of the replication
        :param from_db: source db of the replication
        :param from_auth: session header to provide to source
        :param to_url: target url of the replication
        :param to_db: target db of the replication
        :param to_auth: session header to provide to target
        :param repl_filter: ** Lite only ** Custom filter that can be defined in design doc
        :param doc_ids: ** Will not work with continuous pull from LITE <- SG ** Doc ids to filter
            replication by
        :param channels_filter: ** Only works with pull from Sync Gateway ** This will filter the
            replication by the array of string channel names
        """

        if from_url is None:
            source = from_db
        else:
            source = "{}/{}".format(from_url, from_db)

        if to_url is None:
            target = to_db
        else:
            target = "{}/{}".format(to_url, to_db)

        # The replication endpoint should support a value or dictionary for source / target keys
        if to_auth is None and from_auth is None:
            data = {
                "continuous": continuous,
                "cancel": True,
                "source": source,
                "target": target
            }
        else:
            # Use dictionary format for source and target to provide authentication
            # for each enpoint in the source and target dictionary
            data = {
                "continuous": continuous,
                "cancel": True,
                "source": {"url": source},
                "target": {"url": target}
            }

            if to_auth is not None:
                # Format session auth if it is passed in a tuple
                # ('SyncGatewaySession', 'e831f78d0baaa96472fa90ba7cad2d27abf7692a') ->
                #   SyncGatewaySession=e831f78d0baaa96472fa90ba7cad2d27abf7692a
                if len(to_auth) == 2:
                    to_auth = "{}={}".format(to_auth[0], to_auth[1])

                data["target"]["headers"] = {"Cookie": to_auth}

            if from_auth is not None:
                # Format session auth if it is passed in a tuple
                # ('SyncGatewaySession', 'e831f78d0baaa96472fa90ba7cad2d27abf7692a') ->
                #   SyncGatewaySession=e831f78d0baaa96472fa90ba7cad2d27abf7692a
                if len(from_auth) == 2:
                    from_auth = "{}={}".format(from_auth[0], from_auth[1])

                data["source"]["headers"] = {"Cookie": from_auth}

        if repl_filter is not None:
            data["filter"] = repl_filter

        if channels_filter is not None:
            data["filter"] = "sync_gateway/bychannel"
            data["query_params"] = {"channels": ",".join(channels_filter)}

        if doc_ids is not None:
            data["doc_ids"] = doc_ids

        resp = self._session.post("{}/_replicate".format(url), data=json.dumps(data))

        log_r(resp)
        resp.raise_for_status()

        resp_obj = resp.json()

        if "ok" not in resp_obj:
            raise AssertionError("Unexpected response for cancelling a replication")

    def wait_for_replication_status_idle(self, url, replication_id):
        """
        Polls the /_active_task endpoint and waits for a replication to become idle
        """

        start = time.time()
        while True:
            if time.time() - start > CLIENT_REQUEST_TIMEOUT:
                raise TimeoutException("Wait for Replication Status Idle: TIMEOUT")

            resp = self._session.get("{}/_active_tasks".format(url))
            log_r(resp)
            resp.raise_for_status()
            resp_obj = resp.json()

            replication_busy = False
            replication_found = False

            for replication in resp_obj:
                if replication["task"] == replication_id:
                    replication_found = True
                    if replication["status"] == "Idle":
                        replication_busy = False
                    else:
                        replication_busy = True

            if replication_found and not replication_busy:
                logging.info("Replication is idle: {}".format(replication_id))
                break
            else:
                logging.info("Replication busy or not found. Retrying ...")
                time.sleep(1)

    def wait_for_no_replications(self, url):
        """
        Polls the /_active_task endpoint and wait for an empty array
        """
        start = time.time()
        while True:
            if time.time() - start > CLIENT_REQUEST_TIMEOUT:
                raise TimeoutException("Verify Docs Present: TIMEOUT")

            resp = self._session.get("{}/_active_tasks".format(url))
            log_r(resp)
            resp.raise_for_status()
            resp_obj = resp.json()

            if not resp_obj:
                # active tasks is an empty array
                break
            else:
                logging.info("Replications still running. Retrying")
                time.sleep(1)

    def get_replications(self, url):
        """
        Issues a GET on the /_active tasks endpoint and returns the response in the format below:
        """
        resp = self._session.get("{}/_active_tasks".format(url))
        resp.raise_for_status()
        log_r(resp)

        return resp.json()

    def verify_docs_present(self, url, db, expected_docs, auth=None, timeout=CLIENT_REQUEST_TIMEOUT, attachments=False):
        """
        Verifies the expected docs are present in the database using a polling loop with
        POST _all_docs with Listener and a POST _bulk_get for sync_gateway

        expected_docs should be a dict {id: {rev: ""}} or
        a list of {id: {rev: ""}}. If the expected docs are a list, they will be converted to a single map.
        """

        auth_type, auth = get_auth_type(auth)
        server_type = self.get_server_type(url, auth)

        logging.debug(expected_docs)

        if isinstance(expected_docs, list):
            # Create single dictionary for comparison, will also blow up for duplicate docs with the same id
            expected_doc_map = {expected_doc["id"]: expected_doc["rev"] for expected_doc in expected_docs}

            if attachments:
                expected_attachment_map = {expected_doc["id"]: expected_doc["attachments"] for expected_doc in expected_docs}
        elif isinstance(expected_docs, dict):
            # When expected docs is a single doc
            expected_doc_map = {expected_docs["id"]: expected_docs["rev"]}

            if attachments:
                expected_attachment_map = {expected_docs["id"]: expected_docs["attachments"]}
        else:
            raise TypeError("Verify Docs Preset expects a list or dict of expected docs")

        log_info("Verify {}/{} has {} docs".format(url, db, len(expected_doc_map)), is_verify=True)

        start = time.time()
        while True:

            if time.time() - start > timeout:
                raise TimeoutException("Verify Docs Present: TIMEOUT")

            if server_type == ServerType.listener:

                data = {"keys": list(expected_doc_map.keys())}
                resp = self._session.post("{}/{}/_all_docs".format(url, db), data=json.dumps(data))
                log_r(resp)
                resp.raise_for_status()
                resp_obj = resp.json()

            elif server_type == ServerType.syncgateway:

                # Constuct _bulk_get body
                bulk_get_body_id_list = []
                for key in list(expected_doc_map.keys()):
                    bulk_get_body_id_list.append({"id": key})
                bulk_get_body = {"docs": bulk_get_body_id_list}

                if auth_type == AuthType.session:
                    resp = self._session.post("{}/{}/_bulk_get".format(url, db), data=json.dumps(bulk_get_body), cookies=dict(SyncGatewaySession=auth[1]))
                elif auth_type == AuthType.http_basic:
                    resp = self._session.post("{}/{}/_bulk_get".format(url, db), data=json.dumps(bulk_get_body), auth=auth)
                else:
                    resp = self._session.post("{}/{}/_bulk_get".format(url, db), data=json.dumps(bulk_get_body))

                log_r(resp)
                resp.raise_for_status()

                resp_obj = parse_multipart_response(resp.text)

            # See any docs were not retured
            # Mac OSX - {"key":"test_ls_db2_5","error":"not_found"}
            # Android - {"doc":null,"id":"test_ls_db2_5","key":"test_ls_db2_5","value":{}}

            all_docs_returned = True
            all_attachments_returned = True
            missing_docs = []
            missing_attachment_docs = []
            for resp_doc in resp_obj["rows"]:
                if "error" in resp_doc or ("value" in resp_doc and len(resp_doc["value"]) == 0):
                    # Doc not found
                    missing_docs.append(resp_doc)
                    all_docs_returned = False
                elif server_type == ServerType.listener and resp_doc["value"]["rev"] != expected_doc_map[resp_doc["id"]]:
                    # Found the doc but unexpected rev on LiteServ
                    missing_docs.append(resp_doc)
                    all_docs_returned = False
                elif server_type == ServerType.syncgateway and resp_doc["_rev"] != expected_doc_map[resp_doc["_id"]]:
                    # Found the doc but unexpected rev on LiteServ
                    missing_docs.append(resp_doc)
                    all_docs_returned = False

                if attachments and server_type == ServerType.listener:
                    # Check for an attachment
                    doc_id = resp_doc["key"]
                    doc_data = self._session.get("{}/{}/{}".format(url, db, doc_id))
                    doc_json = doc_data.json()

                    if "_attachments" not in doc_json and "id" in resp_doc and expected_attachment_map[resp_doc["id"]] != list(doc_json["_attachments"].keys()):
                        all_attachments_returned = False
                        missing_attachment_docs.append(doc_id)

            logging.debug("Missing Docs = {}".format(missing_docs))
            log_info("Num found docs: {}".format(len(resp_obj["rows"]) - len(missing_docs)))
            log_info("Num missing docs: {}".format(len(missing_docs)))

            # Issue the request again, docs my still be replicating
            if not all_docs_returned:
                logging.info("Retrying to verify all docs are present ...")
                time.sleep(1)
                continue

            # Issue the request again, docs my still be replicating
            if attachments:
                log_info("Num missing attachment Docs = {}".format(len(missing_attachment_docs)))
                if not all_attachments_returned:
                    logging.info("Retrying to verify all attachments are present ...")
                    time.sleep(1)
                    continue

            resp_docs = {}
            for resp_doc in resp_obj["rows"]:
                if server_type == ServerType.listener:
                    resp_docs[resp_doc["id"]] = resp_doc["value"]["rev"]
                elif server_type == ServerType.syncgateway:
                    resp_docs[resp_doc["_id"]] = resp_doc["_rev"]

            logging.debug("Expected: {}".format(expected_doc_map))
            logging.debug("Actual: {}".format(resp_docs))

            if expected_doc_map != resp_docs:
                raise AssertionError("Unable to verify docs present. Dictionaries are not equal")

            break

    def stream_continuous_changes(self, url, db, since, auth, filter_type=None, filter_channels=None):
        """
        Issues a continuous changes feed request and returns the stream
        """
        auth_type, auth = get_auth_type(auth)
        body = {
            "feed": "continuous",
            "since": since
        }

        if filter_type is not None:

            if filter_type == "sync_gateway/bychannel":
                if filter_channels is None:
                    raise RestError("channel filter need 'filter_channels' set")

                types.verify_is_list(filter_channels)
                body["filter"] = "sync_gateway/bychannel"
                body["channels"] = ",".join(filter_channels)

            else:
                raise RestError("Unsupported _changes filter_type: {}. Use 'sync_gateway/bychannel'.".format(
                    filter_type
                ))

        if auth_type == AuthType.session:
            resp = self._session.post("{}/{}/_changes".format(url, db), data=json.dumps(body), cookies=dict(SyncGatewaySession=auth[1]), stream=True)
        elif auth_type == AuthType.http_basic:
            resp = self._session.post("{}/{}/_changes".format(url, db), data=json.dumps(body), auth=auth, stream=True)
        else:
            resp = self._session.post("{}/{}/_changes".format(url, db), data=json.dumps(body), stream=True)

        return resp

    def get_changes(self, url, db, since, auth, feed="longpoll", timeout=60, limit=None, skip_user_docs=False, filter_type=None, filter_channels=None, filter_doc_ids=None):
        """
        Issues a longpoll changes request with a provided since and authentication.
        The timeout is in seconds.
        Returns a python dictionary of the changes response in the format:

        {u'last_seq': u'2', u'results': [{u'changes': [], u'id': u'_user/adam', u'seq': 2}]}
        """

        # Convert to ms for the sync_gateway REST api
        timeout *= 1000

        server_type = self.get_server_type(url, auth)
        auth_type, auth = get_auth_type(auth)

        if server_type == ServerType.listener:

            request_url = "{}/{}/_changes?feed={}&since={}".format(url, db, feed, since)
            if limit is not None:
                request_url += "&limit={}".format(limit)

            if auth_type == AuthType.session:
                resp = self._session.get(request_url, cookies=dict(SyncGatewaySession=auth[1]))
            elif auth_type == AuthType.http_basic:
                resp = self._session.get(request_url, auth=auth)
            else:
                resp = self._session.get(request_url)

        elif server_type == ServerType.syncgateway:

            body = {
                "feed": feed,
                "since": since,
                "timeout": timeout
            }

            if limit is not None:
                body["limit"] = limit

            if filter_type is not None:

                if filter_type == "sync_gateway/bychannel":
                    if filter_channels is None:
                        raise RestError("channel filter need 'filter_channels' set")

                    types.verify_is_list(filter_channels)
                    body["filter"] = "sync_gateway/bychannel"
                    body["channels"] = ",".join(filter_channels)

                elif filter_type == "_doc_ids":

                    if feed != "normal":
                        raise RestError("'_doc_ids' filter only works with feed=normal")

                    if filter_doc_ids is None:
                        raise RestError("channel filter need 'filter_channels' set")

                    types.verify_is_list(filter_doc_ids)
                    body["filter"] = "_doc_ids"
                    body["doc_ids"] = filter_doc_ids

                else:
                    raise RestError("Unsupported _changes filter_type: {}. Use 'sync_gateway/bychannel' or '_doc_ids'.".format(
                        filter_type
                    ))

            log_info("Using POST data: {}".format(body))

            if auth_type == AuthType.session:
                resp = self._session.post("{}/{}/_changes".format(url, db), data=json.dumps(body), cookies=dict(SyncGatewaySession=auth[1]))
            elif auth_type == AuthType.http_basic:
                resp = self._session.post("{}/{}/_changes".format(url, db), data=json.dumps(body), auth=auth)
            else:
                resp = self._session.post("{}/{}/_changes".format(url, db), data=json.dumps(body))

        log_r(resp)
        resp.raise_for_status()
        resp_obj = resp.json()

        if skip_user_docs:
            # filter out any changes with _user/* doc id
            log_info("Returning changes without '_user/*' docs")
            results_without_user_docs = [
                result for result in resp_obj["results"]
                if not result["id"].startswith("_user/")
            ]
            # assign return value the th stripped list
            resp_obj["results"] = results_without_user_docs

        log_info("Found {} changes".format(len(resp_obj["results"])))
        return resp_obj

    def verify_doc_id_in_changes(self, url, db, expected_doc_id, auth=None):
        """ Verifies 'expected_doc_id' shows up in the changes feed starting with a since of 0
        if the doc is not found before CLIENT_REQUEST_TIMEOUT, an exception is raised. If it is found,
        return the last sequence that includes the doc
        """

        start = time.time()

        last_seq = 0
        while True:

            if time.time() - start > CLIENT_REQUEST_TIMEOUT:
                raise TimeoutException("Verify Docs In Changes: TIMEOUT")

            resp_obj = self.get_changes(url=url, db=db, since=last_seq, auth=auth)
            doc_ids_in_changes = [change["id"] for change in resp_obj["results"]]

            if expected_doc_id in doc_ids_in_changes:
                last_seq = resp_obj["last_seq"]
                log_info("{} found at last_seq: {}".format(expected_doc_id, last_seq))
                return last_seq
            else:
                log_info("'{}' not found retrying ...".format(expected_doc_id))
                time.sleep(1)

    def verify_is_user_doc(self, doc):
        """
        Verify that a doc is a _user/ doc
        """

        if not doc["id"].startswith("_user/"):
            raise ValueError("User doc should have the prefix '_user'")
        if doc["changes"]:
            raise ValueError("User doc should have empty changes always")
        if "rev" in doc:
            raise ValueError("User doc should not have a rev")

    def verify_docs_in_changes(self, url, db, expected_docs, auth=None, strict=False, polling_interval=60):
        """
        Verifies the expected docs are present in the database _changes feed using longpoll in a loop with
        Uses a GET _changes?feed=longpoll&since=last_seq for Listener
        and POST _changes with a body {"feed": "longpoll", "since": last_seq} for sync_gateway

        expected_docs should be a dict {id: {rev: ""}} or
        a list of {id: {rev: ""}}. If the expected docs are a list, they will be converted to a single map.

        If strict = True, fail if any docs other that the expected docs are found while validating
        """

        if isinstance(expected_docs, list):
            # Create single dictionary for comparison, will also blow up for duplicate docs with the same id
            expected_doc_map = {expected_doc["id"]: expected_doc["rev"] for expected_doc in expected_docs}
        elif isinstance(expected_docs, dict):
            # When expected docs is a single doc
            expected_doc_map = {expected_docs["id"]: expected_docs["rev"]}
        else:
            raise TypeError("Verify Docs In Changes expects a list or dict of expected docs")

        log_info("Verify {}/{} has {} docs in changes".format(url, db, len(expected_doc_map)), is_verify=True)

        sequence_number_map = {}

        start = time.time()
        last_seq = 0

        while True:
            logging.info(time.time() - start)

            if time.time() - start > CLIENT_REQUEST_TIMEOUT:
                raise TimeoutException("Verify Docs In Changes: TIMEOUT")

            resp_obj = self.get_changes(url=url, db=db, since=last_seq, auth=auth, timeout=polling_interval)

            missing_expected_docs = []
            for resp_doc in resp_obj["results"]:

                # Check changes results contain a doc in the expected docs
                if resp_doc["id"] in expected_doc_map:

                    assert resp_doc["seq"] not in sequence_number_map, "Found duplicate sequence number: {} in sequence map!!".format(resp_doc["seq"])
                    sequence_number_map[resp_doc["seq"]] = resp_doc["id"]

                    # If the doc is a user doc, there will be no rev, cross it out
                    if resp_doc["id"].startswith("_user/"):
                        self.verify_is_user_doc(resp_doc)
                        del expected_doc_map[resp_doc["id"]]

                    # Check that the rev of the changes docs matches the expected docs rev
                    for resp_doc_change in resp_doc["changes"]:
                        if resp_doc_change["rev"] == expected_doc_map[resp_doc["id"]]:
                            # expected doc with expected revision found in changes, cross out doc from expected docs
                            del expected_doc_map[resp_doc["id"]]
                        else:
                            # expected rev not found
                            logging.debug("Found doc: {} in changes but could not find expected rev")
                else:
                    missing_expected_docs.append(resp_doc)

            if strict and len(missing_expected_docs) > 0:
                log_info("Found doc id not in the expected_docs: {}".format(missing_expected_docs))
                raise ChangesError("Found unexpected docs in changes feed: {}".format(missing_expected_docs))

            log_info("Missing expected docs: {}".format(len(expected_doc_map)))
            log_debug("Sequence number map: {}".format(sequence_number_map))

            if len(expected_doc_map) == 0:
                # All expected docs have been crossed out
                break

            # update last sequence and continue
            last_seq = resp_obj["last_seq"]
            log_info("last_seq: {}".format(last_seq))

            time.sleep(1)

    def add_design_doc(self, url, db, name, doc, auth=None):
        """
        Keyword that adds a Design Doc to the database
        """
        if auth:
            resp = self._session.put("{}/{}/_design/{}".format(url, db, name), data=doc, auth=HTTPBasicAuth(auth[0], auth[1]))
        else:
            resp = self._session.put("{}/{}/_design/{}".format(url, db, name), data=doc)
        log_r(resp)
        resp.raise_for_status()

        # Only return a response if adding to the listener
        # Sync Gateway does not return a response
        if self.get_server_type(url, auth=auth) == ServerType.listener:
            resp_obj = resp.json()
            return resp_obj["id"]

    def delete_design_doc(self, url, db, name, rev_id, auth=None):
        """
        Keyword that delets a Design Doc to the database
        """
        resp = self._session.delete("{}/{}/_design/{}?rev={}".format(url, db, name, rev_id))
        log_r(resp)
        resp.raise_for_status()

        # Only return a response if adding to the listener
        # Sync Gateway does not return a response
        if self.get_server_type(url, auth=auth) == ServerType.listener:
            resp_obj = resp.json()
            return resp_obj["id"]

    def get_design_doc_rev(self, url, db, name, auth=None):
        """
        Keyword that gets a Design Doc revision
        """
        resp = self._session.get("{}/{}/_design/{}".format(url, db, name))
        log_r(resp)
        resp.raise_for_status()

        # Only return a response if adding to the listener
        # Sync Gateway does not return a response
        if self.get_server_type(url, auth=auth) == ServerType.listener:
            resp_obj = resp.json()
            return resp_obj["_rev"]

    def update_design_doc(self, url, db, name, doc, rev, auth=None):
        """
        Keyword that updates a Design Doc to the database
        """
        resp = self._session.put("{}/{}/_design/{}?rev={}".format(url, db, name, rev), data=doc)
        log_r(resp)
        resp.raise_for_status()

        # Only return a response if adding to the listener
        # Sync Gateway does not return a response
        if self.get_server_type(url, auth) == ServerType.listener:
            resp_obj = resp.json()
            return resp_obj["id"]

    def get_view(self, url, db, design_doc_name, view_name, auth=None):
        """
        Keyword that returns a view query for a design doc with a view name
        """

        auth_type, auth = get_auth_type(auth)
        server_type = self.get_server_type(url, auth)

        url = "{}/{}/_design/{}/_view/{}".format(url, db, design_doc_name, view_name)
        params = {}

        if server_type == ServerType.syncgateway:
            params["stale"] = "false"

        max_retries = 5
        count = 0
        while True:

            if count == max_retries:
                raise RestError("Could not get view after retries!")

            try:
                if auth_type == AuthType.session:
                    resp = self._session.get(url, params=params, cookies=dict(SyncGatewaySession=auth[1]))
                    log_r(resp)
                    resp.raise_for_status()
                    break
                elif auth_type == AuthType.http_basic:
                    resp = self._session.get(url, params=params, auth=auth)
                    log_r(resp)
                    resp.raise_for_status()
                    break
                else:
                    resp = self._session.get(url, params=params)
                    log_r(resp)
                    resp.raise_for_status()
                    break
            except HTTPError as he:
                # It is possible that the view is not inialized.
                # The server will return 500 in this case, handle this with a few retries.
                log_info("Failed to get view: {}".format(he))
                if he.response.status_code == 500:
                    time.sleep(1)
                    count += 1
                else:
                    # Reraise the exception is it is not what we are expecting
                    raise

        return resp.json()

    def view_query_through_channels(self, url, db, auth=None):
        """
        Gets query through channels and return all docs including tombstone docs
        """
        if auth:
            resp = self._session.get("{}/{}/_view/channels".format(url, db), auth=HTTPBasicAuth(auth[0], auth[1]))
        else:
            resp = self._session.get("{}/{}/_view/channels".format(url, db))
        log_r(resp)
        resp.raise_for_status()

        return resp.json()

    def verify_view_row_num(self, view_response, expected_num_rows):
        """
        Keyword that verifies the length of rows return from a view is the expected number of rows
        """
        num_row_entries = len(view_response["rows"])
        num_total_rows = view_response["total_rows"]
        log_info("Expected rows: {}".format(expected_num_rows), is_verify=True)
        log_info("Number of row entries: {}".format(num_row_entries), is_verify=True)
        log_info("Number of total_rows: {}".format(num_total_rows), is_verify=True)
        if num_row_entries != expected_num_rows:
            raise AssertionError("Expected number of rows did not match number of 'rows'")

        if num_row_entries != num_total_rows:
            raise AssertionError("Expected number of rows did not match number of 'total_rows'")

    def verify_view_contains_keys(self, view_response, keys):
        """
        Keyword that verifies a view response contain all of the keys specified and no more than that
        """
        if not isinstance(keys, list):
            keys = [keys]

        assert len(view_response["rows"]) == len(keys), "Different number of rows were returned than expected keys"
        for row in view_response["rows"]:
            assert row["key"] in keys, "Did not find expected key in view response"

    def verify_view_contains_values(self, view_response, values):
        """
        Keyword that verifies a view response contain all of the values specified and no more than that
        """
        if not isinstance(values, list):
            values = [values]

        assert len(view_response["rows"]) == len(values), "Different number of rows were returned than expected values"
        for row in view_response["rows"]:
            assert row["value"] in values, "Did not find expected value in view response"

    def verify_doc_ids_found_in_response(self, response, expected_doc_ids):
        """ Verifies that list of doc ids are in the response.
         'response' expected format:
        [
            {u'channels': [u'NBC', u'ABC'], u'_rev': u'1-efda114d144b5220fa77c4e51f3e70a8', u_id: u'exp_10_0'},
            {u'channels': [u'NBC', u'ABC'], u'_rev': u'1-efda114d144b5220fa77c4e51f3e70a8', u_id: u'exp_10_1'},
            {u'channels': [u'NBC', u'ABC'], u'_rev': u'1-efda114d144b5220fa77c4e51f3e70a8', u_id: u'exp_10_2'} ...
        ]
        """

        found_doc_ids = []
        for doc in response:
            if "error" not in doc:
                # doc was found
                found_doc_ids.append(doc["_id"])

        logging.debug("Found Doc Ids: {}".format(found_doc_ids))
        logging.debug("Expected Doc Ids: {}".format(expected_doc_ids))
        if found_doc_ids != expected_doc_ids:
            raise AssertionError("Found doc ids should be the same as expected doc ids")

    def verify_doc_ids_not_found_in_response(self, response, expected_missing_doc_ids):
        """ Verifies that list of doc ids are not present on sync gateway.
         'response' expected format:
        [
            {u'channels': [u'NBC', u'ABC'], u'_rev': u'1-efda114d144b5220fa77c4e51f3e70a8', u_id: u'exp_10_0'},
            {u'channels': [u'NBC', u'ABC'], u'_rev': u'1-efda114d144b5220fa77c4e51f3e70a8', u_id: u'exp_10_1'},
            {u'channels': [u'NBC', u'ABC'], u'_rev': u'1-efda114d144b5220fa77c4e51f3e70a8', u_id: u'exp_10_2'} ...
        ]
        """

        missing_doc_ids = []
        for doc in response:
            if "error" in doc:
                # missing doc was found
                missing_doc_ids.append(doc["id"])

        logging.debug("Found Doc Ids: {}".format(missing_doc_ids))
        logging.debug("Expected Doc Ids: {}".format(expected_missing_doc_ids))
        if missing_doc_ids != expected_missing_doc_ids:
            raise AssertionError("Found doc ids should be the same as expected doc ids")

    def get_expvars(self, url, auth=None):
        """ Gets expvars for the url """
        if auth:
            resp = self._session.get("{}/_expvar".format(url), auth=HTTPBasicAuth(auth[0], auth[1]))
        else:
            resp = self._session.get("{}/_expvar".format(url))
        log_r(resp)
        resp.raise_for_status()

        return resp.json()

    def take_db_offline(self, cluster_conf, db):
        # Take bucket offline
        ansible_runner = AnsibleRunner(cluster_conf)
        status = ansible_runner.run_ansible_playbook(
            "sync-gateway-db-offline.yml",
            extra_vars={
                "db": db
            }
        )

        return status

    def bring_db_online(self, cluster_conf, db, delay=0):
        # Bring db online
        ansible_runner = AnsibleRunner(cluster_conf)
        status = ansible_runner.run_ansible_playbook(
            "sync-gateway-db-online.yml",
            extra_vars={
                "db": db,
                "delay": delay
            }
        )

        return status

    def get_changes_style_all_docs(self, url, db, auth=None, include_docs=False):
        """ Get all changes with include docs enabled and style all_docs """
        auth_type, auth = get_auth_type(auth)

        params = {}
        if include_docs:
            params["include_docs"] = "true"
            params["style"] = "all_docs"

        if auth_type == AuthType.session:
            resp = self._session.get("{}/{}/_changes".format(url, db), params=params, cookies=dict(SyncGatewaySession=auth[1]))
        elif auth_type == AuthType.http_basic:
            resp = self._session.get("{}/{}/_changes".format(url, db), params=params, auth=auth)
        else:
            resp = self._session.get("{}/{}/_changes".format(url, db), params=params)

        log_r(resp)
        resp.raise_for_status()
        resp_obj = resp.json()
        return resp_obj

    def get_revs_num_in_history(self, url, db, doc_id, auth=None):
        """
        Get all revisions from history for specified doc
        """
        doc = self.get_doc(url, db, doc_id, auth)
        logging.debug(doc)
        return doc["_revisions"]["ids"]

    def sgCollect_restCall(self, sg_host, redact_level=None, redact_salt=None, output_directory=None, upload=False, upload_host=None, customer=None, ticket=None, auth=None):
        """
        set all parameters to the dictionary and do post
        """
        body = {}
        body["upload"] = upload
        if redact_level is not None:
            body["redact_level"] = redact_level
        if redact_salt is not None:
            body["redact_salt"] = redact_salt
        if output_directory is not None:
            body["output_dir"] = output_directory
        if upload_host is not None:
            body["upload_host"] = upload_host
        if customer is not None:
            body["customer"] = customer
        if ticket is not None:
            body["ticket"] = ticket
        if auth:
            resp = self._session.post("http://{}:4985/_sgcollect_info".format(sg_host), data=json.dumps(body), auth=HTTPBasicAuth(auth[0], auth[1]))
        else:
            resp = self._session.post("http://{}:4985/_sgcollect_info".format(sg_host), data=json.dumps(body))
        log_r(resp)
        return resp

    def sgCollect_info(self, sg_host, redact_level=None, redact_salt=None, output_directory=None, upload=False, upload_host=None, customer=None, ticket=None, auth=None):
        """
        Get sgCollect info using rest Api call by passing params
        """
        resp = self.sgCollect_restCall(sg_host, redact_level=redact_level, redact_salt=redact_salt, output_directory=output_directory, upload=upload, upload_host=upload_host, customer=customer, ticket=ticket, auth=auth)
        resp.raise_for_status()
        resp_obj = resp.json()
        return resp_obj

    def get_sgCollect_status(self, sg_host, auth=None):
        """
        Get sg collect status with rest API call
        """
        if auth:
            resp = self._session.get("http://{}:4985/_sgcollect_info".format(sg_host), auth=HTTPBasicAuth(auth[0], auth[1]))
        else:
            resp = self._session.get("http://{}:4985/_sgcollect_info".format(sg_host))
        log_r(resp)
        resp.raise_for_status()
        resp_obj = resp.json()
        return resp_obj["status"]

    def stop_sgCollect(self, sg_host, auth=None):
        """
        Stop sg collect with rest API call
        """
        if auth:
            resp = self._session.delete("http://{}:4985/_sgcollect_info".format(sg_host), auth=HTTPBasicAuth(auth[0], auth[1]))
        else:
            resp = self._session.delete("http://{}:4985/_sgcollect_info".format(sg_host))
        log_r(resp)
        resp.raise_for_status()

    def get_expiration_value(self, url, db, doc_id, auth=None):
        """
        Get the expiration value
        """
        if auth:
            resp = self._session.get("{}/{}/{}?show_exp=true".format(url, db, doc_id), auth=HTTPBasicAuth(auth[0], auth[1]))
        else:
            resp = self._session.get("{}/{}/{}?show_exp=true".format(url, db, doc_id))
        log_r(resp)
        resp.raise_for_status()
        resp_obj = resp.json()
        return resp_obj["_exp"]

    def delete_json_element(self, url, db, doc_id, auth=None):
        if auth:
            resp = self._session.get("{}/{}/{}?show_exp=true".format(url, db, doc_id), auth=HTTPBasicAuth(auth[0], auth[1]))
        else:
            resp = self._session.get("{}/{}/{}?show_exp=true".format(url, db, doc_id))
        log_r(resp)
        resp.raise_for_status()
        resp_obj = resp.json()
        del resp_obj["_exp"]

    def create_logging_with_rest(self, url, logging_json):
        resp = self._session.put("{0}/_config".format(url), headers=self._session.headers, data=json.dumps(logging_json), verify=False)
        log_r(resp)
        resp.raise_for_status()
        return resp.status_code

    def compact_attachments(self, url, db, action, auth=None):
        _, auth = get_auth_type(auth)
        if action == "status":
            if auth:
                resp = self._session.get("{}/{}/_compact?type=attachment".format(url, db), auth=auth)
            else:
                resp = self._session.get("{}/{}/_compact?type=attachment".format(url, db))
            resp_obj = resp.json()
            return resp_obj
        elif action == "start":
            if auth:
                resp = self._session.post("{}/{}/_compact?type=attachment&action=start".format(url, db), auth=auth)
            else:
                resp = self._session.post("{}/{}/_compact?type=attachment&action=start".format(url, db))
            resp_obj = resp.json()
            return resp_obj
        elif action == "progress":
            if auth:
                resp = self._session.post("{}/{}/_compact?type=attachment".format(url, db), auth=auth)
            else:
                resp = self._session.post("{}/{}/_compact?type=attachment".format(url, db))
            resp_obj = resp.json()
            return resp_obj
        elif action == "stop":
            if auth:
                resp = self._session.post("{}/{}/_compact?type=attachment&action=stop".format(url, db), auth=auth)
            else:
                resp = self._session.post("{}/{}/_compact?type=attachment&action=stop".format(url, db))
            resp_obj = resp.json()
            return resp_obj

    def does_doc_exist(self, url, db, doc_id, auth=None, scope=None, collection=None):
        try:
            self.get_doc(url, db, doc_id, auth, scope=scope, collection=collection)
        except HTTPError as e:
            if e.response.status_code == 404:
                return False
            else:
                raise Exception("Could not determine if the document exists due to the following error: " + str(e)) from e<|MERGE_RESOLUTION|>--- conflicted
+++ resolved
@@ -377,9 +377,6 @@
 
         return resp.json()
 
-<<<<<<< HEAD
-    def create_user(self, url, db, name, password, collection_access=None, channels=None, roles=None, auth=None):
-=======
     def append_usr_collection_dict(self, user_scopes_collections, channels, scope, collection):
         collection_dict = {"admin_channels": channels}
         if scope in user_scopes_collections:
@@ -398,7 +395,6 @@
         resp.raise_for_status()
 
     def create_user(self, url, db, name, password, channels=None, roles=[], auth=None, collection_access=None):
->>>>>>> 8ad89ed7
         """ Creates a user with channels on the sync_gateway Admin REST API.
         Returns a name password tuple that can be used for session creation or basic authentication
 
@@ -426,18 +422,11 @@
             "admin_roles": roles,
             "admin_channels": channels
         }
-<<<<<<< HEAD
-
-        if collection_access is not None:
-            data["collection_access"] = dict(collection_access)
-
-=======
         if collection_access is not None:
             data["collection_access"] = collection_access
 
         types.verify_is_list(channels)
         types.verify_is_list(roles)
->>>>>>> 8ad89ed7
         if auth:
             resp = self._session.post("{}/{}/_user/".format(url, db), data=json.dumps(data), auth=HTTPBasicAuth(auth[0], auth[1]))
         else:
