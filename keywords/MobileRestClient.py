--- conflicted
+++ resolved
@@ -427,11 +427,7 @@
         resp.raise_for_status()
         return name, password
 
-<<<<<<< HEAD
     def update_user(self, url, db, name, password=None, channels=None, roles=None, disabled=False, auth=None, collection_access=None):
-=======
-    def update_user(self, url, db, name, password=None, channels=None, roles=None, disabled=False, auth=None, scope=None, collection=None):
->>>>>>> f2264880
         """ Updates a user via the admin REST api
         Returns a name password tuple that can be used for session creation or basic authentication.
 
@@ -452,16 +448,9 @@
             "admin_roles": roles,
             "admin_channels": channels
         }
-<<<<<<< HEAD
+        
         if collection_access is not None:
             data["collection_access"] = collection_access
-
-=======
-        if scope is not None:
-            if collection is None:
-                collection = "_default"
-            data["collection_access"] = {scope: {collection: {"admin_channels": channels}}}
->>>>>>> f2264880
         if password is not None:
             data["password"] = password
 
