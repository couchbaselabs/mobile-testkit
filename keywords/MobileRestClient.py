--- conflicted
+++ resolved
@@ -382,12 +382,8 @@
         if scope in user_scopes_collections:
             user_scopes_collections[scope][collection] = collection_dict
         else:
-<<<<<<< HEAD
-            user_scopes_collections[scope] = collection_dict
-=======
             user_scopes_collections[scope] = dict()
             user_scopes_collections[scope][collection] = collection_dict
->>>>>>> 452cdba1
         return user_scopes_collections
 
     def delete_user(self, url, db, name, auth=None):
@@ -398,11 +394,7 @@
         log_r(resp)
         resp.raise_for_status()
 
-<<<<<<< HEAD
-    def create_user(self, url, db, name, password, channels=None, roles=[], auth=None, scope_dict=None):
-=======
     def create_user(self, url, db, name, password, channels=None, roles=[], auth=None, collection_access=None):
->>>>>>> 452cdba1
         """ Creates a user with channels on the sync_gateway Admin REST API.
         Returns a name password tuple that can be used for session creation or basic authentication
         """
@@ -416,20 +408,11 @@
         data = {
             "name": name,
             "password": password,
-<<<<<<< HEAD
-            "admin_roles": roles
-        }
-        if scope_dict is not None:
-            data["collection_access"] = scope_dict
-=======
             "admin_roles": roles,
             "admin_channels": channels
         }
         if collection_access is not None:
             data["collection_access"] = collection_access
->>>>>>> 452cdba1
-        else:
-            data["admin_channels"] = channels
 
         types.verify_is_list(channels)
         types.verify_is_list(roles)
@@ -442,11 +425,7 @@
         resp.raise_for_status()
         return name, password
 
-<<<<<<< HEAD
-    def update_user(self, url, db, name, password=None, channels=None, roles=None, disabled=False, auth=None, scope_dict=None):
-=======
     def update_user(self, url, db, name, password=None, channels=None, roles=None, disabled=False, auth=None, collection_access=None):
->>>>>>> 452cdba1
         """ Updates a user via the admin REST api
         Returns a name password tuple that can be used for session creation or basic authentication.
 
@@ -464,17 +443,11 @@
         data = {
             "name": name,
             "password": password,
-<<<<<<< HEAD
-            "admin_roles": roles
-=======
             "admin_roles": roles,
             "admin_channels": channels
->>>>>>> 452cdba1
         }
         if scope_dict is not None:
             data["collection_access"] = scope_dict
-        else:
-            data["admin_channels"] = channels
 
         if collection_access is not None:
             data["collection_access"] = collection_access
