--- conflicted
+++ resolved
@@ -24,11 +24,7 @@
 # Required to make sure that these are created with encryption
 # Use to build the command line flags for encryption
 REGISTERED_CLIENT_DBS = ["ls_db", "ls_db1", "ls_db2"]
-<<<<<<< HEAD
-RBAC_FULL_ADMIN = {'user': 'sgw_admin', 'pwd': 'password'}
-=======
 RBAC_FULL_ADMIN = {'user': 'Administrator', 'pwd': 'password'}
->>>>>>> edf104a6
 
 
 class ServerType(Enum):
