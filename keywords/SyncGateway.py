--- conflicted
+++ resolved
@@ -247,11 +247,7 @@
                 redact_level = get_redact_level(cluster_config)
                 logging_prop = '{}, "redaction_level": "{}" {},'.format(logging_config, redact_level, "}")
             except KeyError as ex:
-<<<<<<< HEAD
                 log_info("Keyerror in getting logging{}".format(str(ex)))
-=======
-                log_info("Keyerror in getting logging{}".format(ex.args))
->>>>>>> bc326608
                 logging_prop = '{} {},'.format(logging_config, "}")
 
             num_replicas = get_sg_replicas(cluster_config)
@@ -413,11 +409,7 @@
                 redact_level = get_redact_level(cluster_config)
                 playbook_vars["logging"] = '{}, "redaction_level": "{}" {},'.format(logging_config, redact_level, "}")
             except KeyError as ex:
-<<<<<<< HEAD
                 log_info("Keyerror in getting logging{}".format(ex))
-=======
-                log_info("Keyerror in getting logging{}".format(ex.args))
->>>>>>> bc326608
                 playbook_vars["logging"] = '{} {},'.format(logging_config, "}")
 
             if get_sg_use_views(cluster_config):
@@ -611,11 +603,8 @@
                 redact_level = get_redact_level(cluster_config)
                 playbook_vars["logging"] = '{}, "redaction_level": "{}" {},'.format(logging_config, redact_level, "}")
             except KeyError as ex:
-<<<<<<< HEAD
                 log_info("Keyerror in getting logging{}".format(str(ex)))
-=======
-                log_info("Keyerror in getting logging{}".format(ex.args))
->>>>>>> bc326608
+
                 playbook_vars["logging"] = '{} {},'.format(logging_config, "}")
 
             if not get_sg_use_views(cluster_config) and cbs_version >= "5.5.0":
@@ -713,11 +702,7 @@
                 redact_level = get_redact_level(cluster_config)
                 playbook_vars["logging"] = '{}, "redaction_level": "{}" {},'.format(logging_config, redact_level, "}")
             except KeyError as ex:
-<<<<<<< HEAD
                 log_info("Keyerror in getting logging{}".format(str(ex)))
-=======
-                log_info("Keyerror in getting logging{}".format(ex.args))
->>>>>>> bc326608
                 playbook_vars["logging"] = '{} {},'.format(logging_config, "}")
 
             if get_sg_use_views(cluster_config):
