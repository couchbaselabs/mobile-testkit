--- conflicted
+++ resolved
@@ -933,13 +933,7 @@
     # replication[replication_id] = repl1
     repl1_string = json.dumps(repl1)
     repl1_string = repl1_string.replace("\"True\"", "true")
-<<<<<<< HEAD
-    print("repl1_string is ", repl1_string)
     replication_string = "\"{}\": {}".format(replication_id, repl1_string)
-    print("replication_string is ", replication_string)
-=======
-    replication_string = "\"{}\": {}".format(replication_id, repl1_string)
->>>>>>> 88d76dd6
     return replication_string, replication_id
 
 
@@ -963,12 +957,6 @@
     # replication[replication_id] = repl1
     repl_string = json.dumps(repl)
     repl_string = repl_string.replace("\"True\"", "true")
-<<<<<<< HEAD
-    print("repl1_string for sg replication 1is ", repl_string)
-    # replication_string = "\"replications\": [{}]".format(repl1_string)
-    # print("replication_string is ", replication_string)
-=======
->>>>>>> 88d76dd6
     return repl_string, replication_id
 
 
@@ -977,10 +965,6 @@
     temp_sg_config, _ = copy_sgconf_to_temp(sg_config, sg_mode)
     if "4984" in repl_remote:
         if repl_remote_user and repl_remote_password:
-<<<<<<< HEAD
-            print("adding some value")
-=======
->>>>>>> 88d76dd6
             remote_url = repl_remote.replace("://", "://{}:{}@".format(repl_remote_user, repl_remote_password))
             remote_url = "{}/{}".format(remote_url, repl_remote_db)
         else:
