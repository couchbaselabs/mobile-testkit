import re
import os
import json

import requests
from requests import Session
from jinja2 import Template

from keywords.constants import SYNC_GATEWAY_CONFIGS, SYNC_GATEWAY_CERT
from keywords.utils import version_is_binary, add_cbs_to_sg_config_server_field
from keywords.utils import log_r
from keywords.utils import version_and_build
from keywords.utils import hostname_for_url
from keywords.utils import log_info
<<<<<<< HEAD
from utilities.cluster_config_utils import get_revs_limit, is_ipv6

from keywords.exceptions import ProvisioningError

from libraries.provision.ansible_runner import AnsibleRunner
from utilities.cluster_config_utils import is_cbs_ssl_enabled, is_xattrs_enabled, no_conflicts_enabled, sg_ssl_enabled, get_sg_replicas, get_sg_use_views, get_sg_version
=======
from utilities.cluster_config_utils import get_revs_limit
from keywords.exceptions import ProvisioningError, Error
from libraries.provision.ansible_runner import AnsibleRunner
from utilities.cluster_config_utils import is_cbs_ssl_enabled, is_xattrs_enabled, no_conflicts_enabled
from utilities.cluster_config_utils import get_sg_replicas, get_sg_use_views, get_sg_version, sg_ssl_enabled
>>>>>>> f58c7578


def validate_sync_gateway_mode(mode):
    """Verifies that the sync_gateway mode is either channel cache ('cc') or distributed index ('di')"""
    if mode != "cc" and mode != "di":
        raise ValueError("Sync Gateway mode must be 'cc' (channel cache) or 'di' (distributed index)")


def sync_gateway_config_path_for_mode(config_prefix, mode):
    """Construct a sync_gateway config path depending on a mode
    1. Check that mode is valid ("cc" or "di")
    2. Construct the config path relative to the root of the repository
    3. Make sure the config exists
    """

    validate_sync_gateway_mode(mode)

    # Construct expected config path
    config = "{}/{}_{}.json".format(SYNC_GATEWAY_CONFIGS, config_prefix, mode)
    if not os.path.isfile(config):
        raise ValueError("Could not file config: {}".format(config))

    return config


def get_sync_gateway_version(host):
    sg_scheme = "http"
    cluster_config = os.environ["CLUSTER_CONFIG"]
    if sg_ssl_enabled(cluster_config):
        sg_scheme = "https"

    resp = requests.get("{}://{}:4984".format(sg_scheme, host), verify=False)
    log_r(resp)
    resp.raise_for_status()
    resp_obj = resp.json()

    running_version = resp_obj["version"]
    running_version_parts = re.split("[ /(;)]", running_version)

    # Vendor version is parsed as a float, convert so it can be compared with full version strings
    running_vendor_version = str(resp_obj["vendor"]["version"])

    if running_version_parts[3] == "HEAD":
        # Example: resp_obj["version"] = Couchbase Sync Gateway/HEAD(nobranch)(e986c8a)
        running_version_formatted = running_version_parts[6]
    else:
        # Example: resp_obj["version"] = "Couchbase Sync Gateway/1.3.0(183;bfe61c7)"
        running_version_formatted = "{}-{}".format(running_version_parts[3], running_version_parts[4])

    # Returns the version as 338493 commit format or 1.2.1-4 version format
    return running_version_formatted, running_vendor_version


def verify_sync_gateway_product_info(host):
    """ Get the product information from host and verify for Sync Gateway:
    - vendor name in GET / request
    - Server header in response
    """
    sg_scheme = "http"
    cluster_config = os.environ["CLUSTER_CONFIG"]
    if sg_ssl_enabled(cluster_config):
        sg_scheme = "https"

    resp = requests.get("{}://{}:4984".format(sg_scheme, host), verify=False)
    log_r(resp)
    resp.raise_for_status()
    resp_obj = resp.json()

    server_header = resp.headers["server"]
    log_info("'server' header: {}".format(server_header))
    if not server_header.startswith("Couchbase Sync Gateway"):
        raise ProvisioningError("Wrong product info. Expected 'Couchbase Sync Gateway'")

    vendor_name = resp_obj["vendor"]["name"]
    log_info("vendor name: {}".format(vendor_name))
    if vendor_name != "Couchbase Sync Gateway":
        raise ProvisioningError("Wrong vendor name. Expected 'Couchbase Sync Gateway'")


def verify_sync_gateway_version(host, expected_sync_gateway_version):
    running_sg_version, running_sg_vendor_version = get_sync_gateway_version(host)

    log_info("Expected sync_gateway Version: {}".format(expected_sync_gateway_version))
    log_info("Running sync_gateway Version: {}".format(running_sg_version))
    log_info("Running sync_gateway Vendor Version: {}".format(running_sg_vendor_version))

    if version_is_binary(expected_sync_gateway_version):
        # Example, 1.2.1-4
        if running_sg_version != expected_sync_gateway_version:
            raise ProvisioningError("Unexpected sync_gateway version!! Expected: {} Actual: {}".format(expected_sync_gateway_version, running_sg_version))
        # Running vendor version: ex. '1.2', check that the expected version start with the vendor version
        if not expected_sync_gateway_version.startswith(running_sg_vendor_version):
            raise ProvisioningError("Unexpected sync_gateway vendor version!! Expected: {} Actual: {}".format(expected_sync_gateway_version, running_sg_vendor_version))
    else:
        # Since sync_gateway does not return the full commit, verify the prefix
        if running_sg_version != expected_sync_gateway_version[:7]:
            raise ProvisioningError("Unexpected sync_gateway version!! Expected: {} Actual: {}".format(expected_sync_gateway_version, running_sg_version))


def get_sg_accel_version(host):
    sg_scheme = "http"
    cluster_config = os.environ["CLUSTER_CONFIG"]
    if sg_ssl_enabled(cluster_config):
        sg_scheme = "https"

    resp = requests.get("{}://{}:4985".format(sg_scheme, host), verify=False)
    log_r(resp)
    resp.raise_for_status()
    resp_obj = resp.json()

    running_version = resp_obj["version"]
    running_version_parts = re.split("[ /(;)]", running_version)

    if running_version_parts[3] == "HEAD":
        running_version_formatted = running_version_parts[6]
    else:
        running_version_formatted = "{}-{}".format(running_version_parts[3], running_version_parts[4])

    # Returns the version as 338493 commit format or 1.2.1-4 version format
    return running_version_formatted


def verify_sg_accel_product_info(host):
    """ Get the product information from host and verify for SG Accel:
    - vendor name in GET / request
    - Server header in response
    """
    sg_scheme = "http"
    cluster_config = os.environ["CLUSTER_CONFIG"]
    if sg_ssl_enabled(cluster_config):
        sg_scheme = "https"

    resp = requests.get("{}://{}:4985".format(sg_scheme, host), verify=False)
    log_r(resp)
    resp.raise_for_status()
    resp_obj = resp.json()

    server_header = resp.headers["server"]
    log_info("'server' header: {}".format(server_header))
    if not server_header.startswith("Couchbase SG Accel"):
        raise ProvisioningError("Wrong product info. Expected 'Couchbase SG Accel'")

    vendor_name = resp_obj["vendor"]["name"]
    log_info("vendor name: {}".format(vendor_name))
    if vendor_name != "Couchbase SG Accel":
        raise ProvisioningError("Wrong vendor name. Expected 'Couchbase SG Accel'")


def verify_sg_accel_version(host, expected_sg_accel_version):
    running_ac_version = get_sg_accel_version(host)

    log_info("Expected sg_accel Version: {}".format(expected_sg_accel_version))
    log_info("Running sg_accel Version: {}".format(running_ac_version))

    if version_is_binary(expected_sg_accel_version):
        # Example, 1.2.1-4
        if running_ac_version != expected_sg_accel_version:
            raise ProvisioningError("Unexpected sync_gateway version!! Expected: {} Actual: {}".format(expected_sg_accel_version, running_ac_version))
    else:
        # Since sync_gateway does not return the full commit, verify the prefix
        if running_ac_version != expected_sg_accel_version[:7]:
            raise ProvisioningError("Unexpected sync_gateway version!! Expected: {} Actual: {}".format(expected_sg_accel_version, running_ac_version))


def load_sync_gateway_config(sg_conf, server_url, cluster_config):
    """ Loads a syncgateway configuration for modification"""
    server_scheme, server_ip, server_port = server_url.split(":")
    server_ip = server_ip.replace("//", "")

    with open(sg_conf) as default_conf:
        template = Template(default_conf.read())

        if is_xattrs_enabled(cluster_config):
            autoimport_prop = '"import_docs": "continuous",'
            xattrs_prop = '"enable_shared_bucket_access": true,'
        else:
            autoimport_prop = ""
            xattrs_prop = ""

        sg_use_views_prop = ""
        num_index_replicas_prop = ""

        if get_sg_version(cluster_config) >= "2.1.0":
            num_replicas = get_sg_replicas(cluster_config)
            num_index_replicas_prop = '"num_index_replicas": {},'.format(num_replicas)
            if get_sg_use_views(cluster_config):
                sg_use_views_prop = '"use_views": true,'

        couchbase_server_primary_node = add_cbs_to_sg_config_server_field(cluster_config)
        temp = template.render(
            couchbase_server_primary_node=couchbase_server_primary_node,
            is_index_writer="false",
            server_scheme=server_scheme,
            server_port=server_port,
            autoimport=autoimport_prop,
            xattrs=xattrs_prop,
            sg_use_views=sg_use_views_prop,
            num_index_replicas=num_index_replicas_prop
        )
        data = json.loads(temp)

    log_info("Loaded sync_gateway config: {}".format(data))
    return data


class SyncGateway(object):

    def __init__(self):
        self._session = Session()
        self.server_port = 8091
        self.server_scheme = "http"

    def install_sync_gateway(self, cluster_config, sync_gateway_version, sync_gateway_config):

        # Dirty hack -- these have to be put here in order to avoid circular imports
        from libraries.provision.install_sync_gateway import install_sync_gateway
        from libraries.provision.install_sync_gateway import SyncGatewayConfig

        if version_is_binary(sync_gateway_version):
            version, build = version_and_build(sync_gateway_version)
            log_info("VERSION: {} BUILD: {}".format(version, build))
            sg_config = SyncGatewayConfig(None, version, build, sync_gateway_config, "", False)
        else:
            sg_config = SyncGatewayConfig(sync_gateway_version, None, None, sync_gateway_config, "", False)

        install_sync_gateway(cluster_config=cluster_config, sync_gateway_config=sg_config)

        log_info("Verfying versions for cluster: {}".format(cluster_config))

        with open("{}.json".format(cluster_config)) as f:
            cluster_obj = json.loads(f.read())

        # Verify sync_gateway versions
        for sg in cluster_obj["sync_gateways"]:
            verify_sync_gateway_version(sg["ip"], sync_gateway_version)

        # Verify sg_accel versions, use the same expected version for sync_gateway for now
        for ac in cluster_obj["sg_accels"]:
            verify_sg_accel_version(ac["ip"], sync_gateway_version)

    def start_sync_gateways(self, cluster_config, url=None, config=None):
        """ Start sync gateways in a cluster. If url is passed,
        start the sync gateway at that url
        """

        if config is None:
            raise ProvisioningError("Starting a Sync Gateway requires a config")

        ansible_runner = AnsibleRunner(cluster_config)
        config_path = os.path.abspath(config)
        sg_cert_path = os.path.abspath(SYNC_GATEWAY_CERT)
        couchbase_server_primary_node = add_cbs_to_sg_config_server_field(cluster_config)
        if is_cbs_ssl_enabled(cluster_config):
            self.server_port = 18091
            self.server_scheme = "https"

        if is_ipv6:
            couchbase_server_primary_node = "[{}]".format(couchbase_server_primary_node)
        playbook_vars = {
            "sync_gateway_config_filepath": config_path,
            "sg_cert_path": sg_cert_path,
            "server_port": self.server_port,
            "server_scheme": self.server_scheme,
            "autoimport": "",
            "xattrs": "",
            "no_conflicts": "",
            "revs_limit": "",
            "sg_use_views": "",
            "num_index_replicas": "",
            "couchbase_server_primary_node": couchbase_server_primary_node
        }

        if get_sg_version(cluster_config) >= "2.1.0":
            num_replicas = get_sg_replicas(cluster_config)
            if get_sg_use_views(cluster_config):
                playbook_vars["sg_use_views"] = '"use_views": true,'
            else:
                num_replicas = get_sg_replicas(cluster_config)
                playbook_vars["num_index_replicas"] = '"num_index_replicas": {},'.format(num_replicas)

        if is_xattrs_enabled(cluster_config):
            playbook_vars["autoimport"] = '"import_docs": "continuous",'
            playbook_vars["xattrs"] = '"enable_shared_bucket_access": true,'

        if no_conflicts_enabled(cluster_config):
            playbook_vars["no_conflicts"] = '"allow_conflicts": false,'
        try:
            revs_limit = get_revs_limit(cluster_config)
            playbook_vars["revs_limit"] = '"revs_limit": {},'.format(revs_limit)
<<<<<<< HEAD
        except KeyError as ex:
            log_info("Keyerror in getting revs_limit{}".format(ex.message))
            playbook_vars["revs_limit"] = ''
=======
        except KeyError:
            log_info("revs_limit not found in {}, Ignoring".format(cluster_config))

>>>>>>> f58c7578
        if url is not None:
            target = hostname_for_url(cluster_config, url)
            log_info("Starting {} sync_gateway.".format(target))
            status = ansible_runner.run_ansible_playbook(
                "start-sync-gateway.yml",
                extra_vars=playbook_vars,
                subset=target
            )
        else:
            log_info("Starting all sync_gateways.")
            status = ansible_runner.run_ansible_playbook(
                "start-sync-gateway.yml",
                extra_vars=playbook_vars
            )
        if status != 0:
            raise ProvisioningError("Could not start sync_gateway")

    def stop_sync_gateways(self, cluster_config, url=None):
        """ Stop sync gateways in a cluster. If url is passed, shut down
        shut down the sync gateway at that url
        """
        ansible_runner = AnsibleRunner(cluster_config)

        if url is not None:
            target = hostname_for_url(cluster_config, url)
            log_info("Shutting down sync_gateway on {} ...".format(target))
            status = ansible_runner.run_ansible_playbook(
                "stop-sync-gateway.yml",
                subset=target
            )
        else:
            log_info("Shutting down all sync_gateways")
            status = ansible_runner.run_ansible_playbook(
                "stop-sync-gateway.yml",
            )
        if status != 0:
            raise ProvisioningError("Could not stop sync_gateway")

    def restart_sync_gateways(self, cluster_config, url=None):
        """ Restart sync gateways in a cluster. If url is passed, restart
         the sync gateway at that url
        """
        ansible_runner = AnsibleRunner(cluster_config)

        if url is not None:
            target = hostname_for_url(cluster_config, url)
            log_info("Restarting sync_gateway on {} ...".format(target))
            status = ansible_runner.run_ansible_playbook(
                "restart-sync-gateway.yml",
                subset=target
            )
        else:
            log_info("Restarting all sync_gateways")
            status = ansible_runner.run_ansible_playbook(
                "restart-sync-gateway.yml",
            )
        if status != 0:
            raise ProvisioningError("Could not restart sync_gateway")

    def upgrade_sync_gateways(self, cluster_config, sg_conf, sync_gateway_version, url=None):
        """ Upgrade sync gateways in a cluster. If url is passed, upgrade
            the sync gateway at that url
        """
        ansible_runner = AnsibleRunner(cluster_config)

        from libraries.provision.install_sync_gateway import SyncGatewayConfig
        version, build = version_and_build(sync_gateway_version)
        sg_config = SyncGatewayConfig(
            commit=None,
            version_number=version,
            build_number=build,
            config_path=sg_conf,
            build_flags="",
            skip_bucketcreation=False
        )
        sg_conf = os.path.abspath(sg_config.config_path)

        # Shared vars
        playbook_vars = {}

        sync_gateway_base_url, sync_gateway_package_name, sg_accel_package_name = sg_config.sync_gateway_base_url_and_package()

        playbook_vars["couchbase_sync_gateway_package_base_url"] = sync_gateway_base_url
        playbook_vars["couchbase_sync_gateway_package"] = sync_gateway_package_name
        playbook_vars["couchbase_sg_accel_package"] = sg_accel_package_name

        if url is not None:
            target = hostname_for_url(cluster_config, url)
            log_info("Upgrading sync_gateway/sg_accel on {} ...".format(target))
            status = ansible_runner.run_ansible_playbook(
                "upgrade-sg-sgaccel-package.yml",
                subset=target,
                extra_vars=playbook_vars
            )
            log_info("Completed upgrading {}".format(url))
        else:
            log_info("Upgrading all sync_gateways/sg_accels")
            status = ansible_runner.run_ansible_playbook(
                "upgrade-sg-sgaccel-package.yml",
                extra_vars=playbook_vars
            )
            log_info("Completed upgrading all sync_gateways/sg_accels")
        if status != 0:
            raise Exception("Could not upgrade sync_gateway/sg_accel")

    def enable_import_xattrs(self, cluster_config, sg_conf, url, enable_import=False):
        """Deploy an SG config with xattrs enabled
            Will also enable import if enable_import is set to True
            It is used to enable xattrs and import in the SG config"""
        ansible_runner = AnsibleRunner(cluster_config)
        server_port = 8091
        server_scheme = "http"

        if is_cbs_ssl_enabled(cluster_config):
            server_port = 18091
            server_scheme = "https"

        # Shared vars
        playbook_vars = {
            "sync_gateway_config_filepath": sg_conf,
            "server_port": server_port,
            "server_scheme": server_scheme,
            "autoimport": "",
            "xattrs": "",
            "sslkey": "",
            "sslcert": "",
            "num_index_replicas": "",
            "sg_use_views": "",
            "xattrs": ""
        }

        if get_sg_version(cluster_config) >= "2.1.0":
            num_replicas = get_sg_replicas(cluster_config)

            if get_sg_use_views(cluster_config):
                playbook_vars["sg_use_views"] = '"use_views": true,'
            else:
                num_replicas = get_sg_replicas(cluster_config)
                playbook_vars["num_index_replicas"] = '"num_index_replicas": {},'.format(num_replicas)

        if is_xattrs_enabled(cluster_config):
            playbook_vars["xattrs"] = '"enable_shared_bucket_access": true,'

        if is_xattrs_enabled(cluster_config) and enable_import:
            playbook_vars["autoimport"] = '"import_docs": "continuous",'

        # Deploy config
        if url is not None:
            target = hostname_for_url(cluster_config, url)
            log_info("Deploying sync_gateway config on {} ...".format(target))
            status = ansible_runner.run_ansible_playbook(
                "deploy-sync-gateway-config.yml",
                subset=target,
                extra_vars=playbook_vars
            )
        else:
            log_info("Deploying config on all sync_gateways")
            status = ansible_runner.run_ansible_playbook(
                "deploy-sync-gateway-config.yml",
                extra_vars=playbook_vars
            )
        if status != 0:
            raise Exception("Could not deploy config to sync_gateway")

    def create_directory(self, cluster_config, url, dir_name):
        if dir_name is None:
            raise Error("Please provide a directory to delete")

        if url is not None:
            target = hostname_for_url(cluster_config, url)
            ansible_runner = AnsibleRunner(cluster_config)
            log_info("Deleting and creating {} on Sync Gateway {} ...".format(dir_name, url))
            playbook_vars = {
                "directory": dir_name
            }

            status = ansible_runner.run_ansible_playbook(
                "create-directory.yml",
                extra_vars=playbook_vars,
                subset=target
            )
        else:
            log_info("Deleting and creating {} on all Sync Gateways ...".format(dir_name))
            status = ansible_runner.run_ansible_playbook(
                "create-directory.yml",
                extra_vars=playbook_vars
            )

        if status != 0:
            raise ProvisioningError("Could not create the directory on sync_gateway")

    def create_empty_file(self, cluster_config, url, file_name, file_size):
        if file_name is None or file_size is None:
            raise Error("Please provide a file name and the file size to create")

        if url is not None:
            target = hostname_for_url(cluster_config, url)
            ansible_runner = AnsibleRunner(cluster_config)
            log_info("Deleting and creating {} on Sync Gateway {} ...".format(file_name, url))

            playbook_vars = {
                "file_name": file_name,
                "file_size": file_size,
                "owner": "sync_gateway",
                "group": "sync_gateway"
            }

            status = ansible_runner.run_ansible_playbook(
                "create-empty-file.yml",
                subset=target,
                extra_vars=playbook_vars
            )
        else:
            log_info("Deleting and creating {} on all Sync Gateways ...".format(file_name))
            status = ansible_runner.run_ansible_playbook(
                "create-empty-file.yml",
                extra_vars=playbook_vars
            )

        if status != 0:
            raise ProvisioningError("Could not create an empty file on sync_gateway")<|MERGE_RESOLUTION|>--- conflicted
+++ resolved
@@ -12,20 +12,11 @@
 from keywords.utils import version_and_build
 from keywords.utils import hostname_for_url
 from keywords.utils import log_info
-<<<<<<< HEAD
 from utilities.cluster_config_utils import get_revs_limit, is_ipv6
-
-from keywords.exceptions import ProvisioningError
-
-from libraries.provision.ansible_runner import AnsibleRunner
-from utilities.cluster_config_utils import is_cbs_ssl_enabled, is_xattrs_enabled, no_conflicts_enabled, sg_ssl_enabled, get_sg_replicas, get_sg_use_views, get_sg_version
-=======
-from utilities.cluster_config_utils import get_revs_limit
 from keywords.exceptions import ProvisioningError, Error
 from libraries.provision.ansible_runner import AnsibleRunner
 from utilities.cluster_config_utils import is_cbs_ssl_enabled, is_xattrs_enabled, no_conflicts_enabled
 from utilities.cluster_config_utils import get_sg_replicas, get_sg_use_views, get_sg_version, sg_ssl_enabled
->>>>>>> f58c7578
 
 
 def validate_sync_gateway_mode(mode):
@@ -315,15 +306,9 @@
         try:
             revs_limit = get_revs_limit(cluster_config)
             playbook_vars["revs_limit"] = '"revs_limit": {},'.format(revs_limit)
-<<<<<<< HEAD
-        except KeyError as ex:
-            log_info("Keyerror in getting revs_limit{}".format(ex.message))
-            playbook_vars["revs_limit"] = ''
-=======
         except KeyError:
             log_info("revs_limit not found in {}, Ignoring".format(cluster_config))
 
->>>>>>> f58c7578
         if url is not None:
             target = hostname_for_url(cluster_config, url)
             log_info("Starting {} sync_gateway.".format(target))
