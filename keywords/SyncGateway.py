import os
import json

import requests
from requests import Session
from jinja2 import Template
import time
import re
from keywords.constants import SYNC_GATEWAY_CONFIGS, SYNC_GATEWAY_CERT
from keywords.utils import version_is_binary, add_cbs_to_sg_config_server_field
from keywords.utils import log_r
from keywords.utils import version_and_build
from keywords.utils import hostname_for_url
from keywords.utils import log_info
from utilities.cluster_config_utils import get_revs_limit, is_x509_auth, generate_x509_certs, get_cbs_primary_nodes_str
from keywords.exceptions import ProvisioningError, Error
from libraries.provision.ansible_runner import AnsibleRunner
from utilities.cluster_config_utils import is_cbs_ssl_enabled, is_xattrs_enabled, no_conflicts_enabled, get_redact_level, get_sg_platform
from utilities.cluster_config_utils import get_sg_replicas, get_sg_use_views, get_sg_version, sg_ssl_enabled, get_cbs_version, is_delta_sync_enabled
<<<<<<< HEAD
# from libraries.testkit.syncgateway import get_buckets_from_sync_gateway_config
=======
from utilities.cluster_config_utils import is_hide_prod_version_enabled
from libraries.testkit.syncgateway import get_buckets_from_sync_gateway_config
>>>>>>> 8ecfa553
from libraries.testkit.cluster import Cluster
from keywords.utils import host_for_url
from couchbase.bucket import Bucket
from keywords import document
from keywords.utils import random_string
from utilities.cluster_config_utils import copy_sgconf_to_temp, replace_string_on_sgw_config
# from keywords.ClusterKeywords import ClusterKeywords
# from keywords.couchbaseserver import CouchbaseServer


def validate_sync_gateway_mode(mode):
    """Verifies that the sync_gateway mode is either channel cache ('cc') or distributed index ('di')"""
    if mode != "cc" and mode != "di":
        raise ValueError("Sync Gateway mode must be 'cc' (channel cache) or 'di' (distributed index)")


def sync_gateway_config_path_for_mode(config_prefix, mode):
    """Construct a sync_gateway config path depending on a mode
    1. Check that mode is valid ("cc" or "di")
    2. Construct the config path relative to the root of the repository
    3. Make sure the config exists
    """

    validate_sync_gateway_mode(mode)

    # Construct expected config path
    config = "{}/{}_{}.json".format(SYNC_GATEWAY_CONFIGS, config_prefix, mode)
    if not os.path.isfile(config):
        raise ValueError("Could not file config: {}".format(config))

    return config


def get_sync_gateway_version(host):
    sg_scheme = "http"
    cluster_config = os.environ["CLUSTER_CONFIG"]
    if sg_ssl_enabled(cluster_config):
        sg_scheme = "https"

    resp = requests.get("{}://{}:4985".format(sg_scheme, host), verify=False)
    log_r(resp)
    resp.raise_for_status()
    resp_obj = resp.json()

    running_version = resp_obj["version"]
    running_version_parts = re.split("[ /(;)]", running_version)

    # Vendor version is parsed as a float, convert so it can be compared with full version strings
    running_vendor_version = str(resp_obj["vendor"]["version"])

    if running_version_parts[3] == "HEAD":
        # Example: resp_obj["version"] = Couchbase Sync Gateway/HEAD(nobranch)(e986c8a)
        running_version_formatted = running_version_parts[6]
    else:
        # Example: resp_obj["version"] = "Couchbase Sync Gateway/1.3.0(183;bfe61c7)"
        running_version_formatted = "{}-{}".format(running_version_parts[3], running_version_parts[4])

    # Returns the version as 338493 commit format or 1.2.1-4 version format
    return running_version_formatted, running_vendor_version


def verify_sync_gateway_product_info(host):
    """ Get the product information from host and verify for Sync Gateway:
    - vendor name in GET / request
    - Server header in response
    """
    sg_scheme = "http"
    cluster_config = os.environ["CLUSTER_CONFIG"]
    if sg_ssl_enabled(cluster_config):
        sg_scheme = "https"

    resp = requests.get("{}://{}:4984".format(sg_scheme, host), verify=False)
    log_r(resp)
    resp.raise_for_status()
    resp_obj = resp.json()

    server_header = resp.headers["server"]
    log_info("'server' header: {}".format(server_header))
    if not server_header.startswith("Couchbase Sync Gateway"):
        raise ProvisioningError("Wrong product info. Expected 'Couchbase Sync Gateway'")

    vendor_name = resp_obj["vendor"]["name"]
    log_info("vendor name: {}".format(vendor_name))
    if vendor_name != "Couchbase Sync Gateway":
        raise ProvisioningError("Wrong vendor name. Expected 'Couchbase Sync Gateway'")


def verify_sync_gateway_version(host, expected_sync_gateway_version):
    sg_released_version = {
        "1.4.1.3": "1",
        "1.5.0": "594",
        "1.5.1": "4",
        "2.0.0": "832",
        "2.1.0": "121",
        "2.1.1": "17",
        "2.1.2": "86",
        "2.1.3.1": "2",
        "2.5.0": "271",
        "2.6.0": "127",
        "2.7.0": "166"
    }
    version, build = version_and_build(expected_sync_gateway_version)
    if build is None:
        expected_sync_gateway_version = "{}-{}".format(version,
                                                       sg_released_version[version])
    running_sg_version, running_sg_vendor_version = get_sync_gateway_version(host)

    log_info("Expected sync_gateway Version: {}".format(expected_sync_gateway_version))
    log_info("Running sync_gateway Version: {}".format(running_sg_version))
    log_info("Running sync_gateway Vendor Version: {}".format(running_sg_vendor_version))

    if version_is_binary(expected_sync_gateway_version):
        # Example, 1.2.1-4
        if running_sg_version != expected_sync_gateway_version:
            raise ProvisioningError("Unexpected sync_gateway version!! Expected: {} Actual: {}".format(expected_sync_gateway_version, running_sg_version))
        # Running vendor version: ex. '1.2', check that the expected version start with the vendor version
        if not expected_sync_gateway_version.startswith(running_sg_vendor_version):
            raise ProvisioningError("Unexpected sync_gateway vendor version!! Expected: {} Actual: {}".format(expected_sync_gateway_version, running_sg_vendor_version))
    else:
        # Since sync_gateway does not return the full commit, verify the prefix
        if running_sg_version != expected_sync_gateway_version[:7]:
            raise ProvisioningError("Unexpected sync_gateway version!! Expected: {} Actual: {}".format(expected_sync_gateway_version, running_sg_version))


def get_sg_accel_version(host):
    sg_scheme = "http"
    cluster_config = os.environ["CLUSTER_CONFIG"]
    if sg_ssl_enabled(cluster_config):
        sg_scheme = "https"

    resp = requests.get("{}://{}:4985".format(sg_scheme, host), verify=False)
    log_r(resp)
    resp.raise_for_status()
    resp_obj = resp.json()

    running_version = resp_obj["version"]
    running_version_parts = re.split("[ /(;)]", running_version)

    if running_version_parts[3] == "HEAD":
        running_version_formatted = running_version_parts[6]
    else:
        running_version_formatted = "{}-{}".format(running_version_parts[3], running_version_parts[4])

    # Returns the version as 338493 commit format or 1.2.1-4 version format
    return running_version_formatted


def verify_sg_accel_product_info(host):
    """ Get the product information from host and verify for SG Accel:
    - vendor name in GET / request
    - Server header in response
    """
    sg_scheme = "http"
    cluster_config = os.environ["CLUSTER_CONFIG"]
    if sg_ssl_enabled(cluster_config):
        sg_scheme = "https"

    resp = requests.get("{}://{}:4985".format(sg_scheme, host), verify=False)
    log_r(resp)
    resp.raise_for_status()
    resp_obj = resp.json()

    server_header = resp.headers["server"]
    log_info("'server' header: {}".format(server_header))
    if not server_header.startswith("Couchbase SG Accel"):
        raise ProvisioningError("Wrong product info. Expected 'Couchbase SG Accel'")

    vendor_name = resp_obj["vendor"]["name"]
    log_info("vendor name: {}".format(vendor_name))
    if vendor_name != "Couchbase SG Accel":
        raise ProvisioningError("Wrong vendor name. Expected 'Couchbase SG Accel'")


def verify_sg_accel_version(host, expected_sg_accel_version):
    running_ac_version = get_sg_accel_version(host)

    log_info("Expected sg_accel Version: {}".format(expected_sg_accel_version))
    log_info("Running sg_accel Version: {}".format(running_ac_version))

    if version_is_binary(expected_sg_accel_version):
        # Example, 1.2.1-4
        if running_ac_version != expected_sg_accel_version:
            raise ProvisioningError("Unexpected sync_gateway version!! Expected: {} Actual: {}".format(expected_sg_accel_version, running_ac_version))
    else:
        # Since sync_gateway does not return the full commit, verify the prefix
        if running_ac_version != expected_sg_accel_version[:7]:
            raise ProvisioningError("Unexpected sync_gateway version!! Expected: {} Actual: {}".format(expected_sg_accel_version, running_ac_version))


def load_sync_gateway_config(sg_conf, server_url, cluster_config):
    """ Loads a syncgateway configuration for modification"""
    match_obj = re.match("(\w+?):\/\/(.*?):(\d+?)$", server_url)
    if match_obj:
        server_scheme = match_obj.group(1)
        server_ip = match_obj.group(2)
        server_port = match_obj.group(3)
    else:
        raise Exception("Regex pattern is not matching with server url format.")
    server_ip = server_ip.replace("//", "")

    with open(sg_conf) as default_conf:
        template = Template(default_conf.read())
        # config_path = os.path.abspath(sg_conf)
        # bucket_names = get_buckets_from_sync_gateway_config(config_path)
        cluster = Cluster(config=cluster_config)
        cb_server = cluster.servers[0]
        bucket_names = cb_server.get_bucket_names()
        sg_cert_path = os.path.abspath(SYNC_GATEWAY_CERT)
        cbs_cert_path = os.path.join(os.getcwd(), "certs")
        if is_xattrs_enabled(cluster_config):
            autoimport_prop = '"import_docs": true,'
            xattrs_prop = '"enable_shared_bucket_access": true,'
        else:
            autoimport_prop = ""
            xattrs_prop = ""
        if is_cbs_ssl_enabled(cluster_config):
            server_port = ""
            server_scheme = "couchbases"

        if is_x509_auth(cluster_config):
            server_port = ""
            server_scheme = "couchbases"

        sg_use_views_prop = ""
        num_index_replicas_prop = ""
        logging_prop = ""
        certpath_prop = ""
        x509_auth_prop = ""
        keypath_prop = ""
        cacertpath_prop = ""
        no_conflicts_prop = ""
        revs_limit_prop = ""
        sslcert_prop = ""
        sslkey_prop = ""
        delta_sync_prop = ""
        hide_prod_version_prop = ""

        sg_platform = get_sg_platform(cluster_config)
        # username_list = ['username1', 'username2', 'username3', 'username4']
        data_bucket_props = ['', '', '', '']
        user_name_props = ['', '', '', '']
        # i = 0
        if get_sg_version(cluster_config) >= "2.1.0":
            logging_config = '"logging": {"debug": {"enabled": true}'
            try:
                redact_level = get_redact_level(cluster_config)
                logging_prop = '{}, "redaction_level": "{}" {},'.format(logging_config, redact_level, "}")
            except KeyError as ex:
                log_info("Keyerror in getting logging{}".format(str(ex)))
                logging_prop = '{} {},'.format(logging_config, "}")

            num_replicas = get_sg_replicas(cluster_config)
            num_index_replicas_prop = '"num_index_replicas": {},'.format(num_replicas)
            if get_sg_use_views(cluster_config):
                sg_use_views_prop = '"use_views": true,'

            if sg_platform == "macos":
                sg_home_directory = "/Users/sync_gateway"
            elif sg_platform == "windows":
                sg_home_directory = "C:\\\\PROGRA~1\\\\Couchbase\\\\Sync Gateway"
            else:
                sg_home_directory = "/home/sync_gateway"

            if is_x509_auth(cluster_config):
                certpath_prop = '"certpath": "{}/certs/chain.pem",'.format(sg_home_directory)
                keypath_prop = '"keypath": "{}/certs/pkey.key",'.format(sg_home_directory)
                cacertpath_prop = '"cacertpath": "{}/certs/ca.pem",'.format(sg_home_directory)
                if sg_platform == "windows":
                    certpath_prop = certpath_prop.replace("/", "\\\\")
                    keypath_prop = keypath_prop.replace("/", "\\\\")
                    cacertpath_prop = cacertpath_prop.replace("/", "\\\\")
                server_scheme = "couchbases"
                server_port = ""
                x509_auth_prop = True
                generate_x509_certs(cluster_config, bucket_names, sg_platform)
            else:
                logging_prop = '"log": ["*"],'
                i = 0
                for bucket_name in bucket_names:
                    print("sridevvi -- now adding username for ", bucket_name)
                    user_name_props[i] = '"username": "{}",'.format(bucket_name)
                    i += 1
            # username = '"username": "{}",'.format(bucket_names[0])
            password = '"password": "password",'

        else:
            logging_prop = '"log": ["*"],'
            i = 0
            for bucket_name in bucket_names:
                print("sridevvi -- now adding username for ", bucket_name)
                user_name_props[i] = '"username": "{}",'.format(bucket_name)
                i += 1
            password = '"password": "password",'
        couchbase_server_primary_node = add_cbs_to_sg_config_server_field(cluster_config)
        couchbase_server_primary_node = get_cbs_primary_nodes_str(cluster_config, couchbase_server_primary_node)

        if sg_ssl_enabled(cluster_config):
            sslcert_prop = '"SSLCert": "sg_cert.pem",'
            sslkey_prop = '"SSLKey": "sg_privkey.pem",'

        if no_conflicts_enabled(cluster_config):
            no_conflicts_prop = '"allow_conflicts": false,'
        try:
            revs_limit = get_revs_limit(cluster_config)
            revs_limit_prop = '"revs_limit": {},'.format(revs_limit)
        except KeyError:
            log_info("revs_limit not found in {}, Ignoring".format(cluster_config))

        if is_delta_sync_enabled(cluster_config) and get_sg_version(cluster_config) >= "2.5.0":
            delta_sync_prop = '"delta_sync": { "enabled": true},'

<<<<<<< HEAD
        # data_bucket_list = ['bucket_name1', 'bucket_name2', 'bucket_name3', 'bucket_name4']
        i = 0
        for bucket_name in bucket_names:
            print("sridevvi -- now adding bucket name for ", bucket_name)
            data_bucket_props[i] = '"bucket": "{}",'.format(bucket_name)
            i += 1
        print("user anme props is ", user_name_props)
        print("data_bucket props is ", data_bucket_props)
=======
        if is_hide_prod_version_enabled(cluster_config) and get_sg_version(cluster_config) >= "2.8.1":
            hide_prod_version_prop = '"hide_product_version": true,'

>>>>>>> 8ecfa553
        temp = template.render(
            couchbase_server_primary_node=couchbase_server_primary_node,
            is_index_writer="false",
            server_scheme=server_scheme,
            server_port=server_port,
            autoimport=autoimport_prop,
            xattrs=xattrs_prop,
            sg_use_views=sg_use_views_prop,
            num_index_replicas=num_index_replicas_prop,
            logging=logging_prop,
            certpath=certpath_prop,
            keypath=keypath_prop,
            cacertpath=cacertpath_prop,
            x509_auth=x509_auth_prop,
            username1=user_name_props[0],
            username2=user_name_props[1],
            username3=user_name_props[2],
            username4=user_name_props[3],
            password=password,
            x509_certs_dir=cbs_cert_path,
            sg_cert_path=sg_cert_path,
            sslcert=sslcert_prop,
            sslkey=sslkey_prop,
            no_conflicts=no_conflicts_prop,
            revs_limit=revs_limit_prop,
            delta_sync=delta_sync_prop,
<<<<<<< HEAD
            bucket_name1=data_bucket_props[0],
            bucket_name2=data_bucket_props[1],
            bucket_name3=data_bucket_props[2],
            bucket_name4=data_bucket_props[3]
=======
            hide_prod_version=hide_prod_version_prop
>>>>>>> 8ecfa553
        )
        data = json.loads(temp)

    log_info("Loaded sync_gateway config: {}".format(data))
    return data


class SyncGateway(object):

    def __init__(self):
        self._session = Session()
        self.server_port = 8091
        self.server_scheme = "http"

    def install_sync_gateway(self, cluster_config, sync_gateway_version, sync_gateway_config):

        # Dirty hack -- these have to be put here in order to avoid circular imports
        from libraries.provision.install_sync_gateway import install_sync_gateway
        from libraries.provision.install_sync_gateway import SyncGatewayConfig

        if version_is_binary(sync_gateway_version):
            version, build = version_and_build(sync_gateway_version)
            log_info("VERSION: {} BUILD: {}".format(version, build))
            sg_config = SyncGatewayConfig(None, version, build, sync_gateway_config, "", False)
        else:
            sg_config = SyncGatewayConfig(sync_gateway_version, None, None, sync_gateway_config, "", False)

        install_sync_gateway(cluster_config=cluster_config, sync_gateway_config=sg_config)

        log_info("Verfying versions for cluster: {}".format(cluster_config))

        with open("{}.json".format(cluster_config)) as f:
            cluster_obj = json.loads(f.read())

        # Verify sync_gateway versions
        for sg in cluster_obj["sync_gateways"]:
            verify_sync_gateway_version(sg["ip"], sync_gateway_version)

        # Verify sg_accel versions, use the same expected version for sync_gateway for now
        for ac in cluster_obj["sg_accels"]:
            verify_sg_accel_version(ac["ip"], sync_gateway_version)

    def start_sync_gateways(self, cluster_config, url=None, config=None):
        """Start sync gateways in a cluster. If url is passed,
        start the sync gateway at that url
        """

        if config is None:
            raise ProvisioningError("Starting a Sync Gateway requires a config")

        ansible_runner = AnsibleRunner(cluster_config)
        config_path = os.path.abspath(config)
        sg_cert_path = os.path.abspath(SYNC_GATEWAY_CERT)
        cbs_cert_path = os.path.join(os.getcwd(), "certs")
        cluster = Cluster(config=cluster_config)
        cb_server = cluster.servers[0]
        bucket_names = cb_server.get_bucket_names()
        # bucket_names = get_buckets_from_sync_gateway_config(config_path)
        couchbase_server_primary_node = add_cbs_to_sg_config_server_field(cluster_config)
        if is_cbs_ssl_enabled(cluster_config):
            self.server_port = ""
            self.server_scheme = "couchbases"

        if is_x509_auth(cluster_config):
            self.server_port = ""
            self.server_scheme = "couchbases"

        couchbase_server_primary_node = get_cbs_primary_nodes_str(cluster_config, couchbase_server_primary_node)
        playbook_vars = {
            "sync_gateway_config_filepath": config_path,
            "username1": "",
            "password": "",
            "certpath": "",
            "keypath": "",
            "cacertpath": "",
            "x509_certs_dir": cbs_cert_path,
            "x509_auth": False,
            "sg_cert_path": sg_cert_path,
            "server_port": self.server_port,
            "server_scheme": self.server_scheme,
            "autoimport": "",
            "xattrs": "",
            "no_conflicts": "",
            "revs_limit": "",
            "sg_use_views": "",
            "num_index_replicas": "",
            "couchbase_server_primary_node": couchbase_server_primary_node,
            "delta_sync": "",
            "prometheus": "",
            "hide_product_version": ""
        }
        sg_platform = get_sg_platform(cluster_config)
        username_list = ['username1', 'username2', 'username3', 'username4']
        i = 0
        if get_sg_version(cluster_config) >= "2.1.0":
            logging_config = '"logging": {"debug": {"enabled": true}'
            try:
                redact_level = get_redact_level(cluster_config)
                playbook_vars["logging"] = '{}, "redaction_level": "{}" {},'.format(logging_config, redact_level, "}")
            except KeyError as ex:
                log_info("Keyerror in getting logging{}".format(str(ex)))
                playbook_vars["logging"] = '{} {},'.format(logging_config, "}")

            if get_sg_use_views(cluster_config):
                playbook_vars["sg_use_views"] = '"use_views": true,'
            else:
                num_replicas = get_sg_replicas(cluster_config)
                playbook_vars["num_index_replicas"] = '"num_index_replicas": {},'.format(num_replicas)

            if sg_platform == "macos":
                sg_home_directory = "/Users/sync_gateway"
            elif sg_platform == "windows":
                sg_home_directory = "C:\\\\PROGRA~1\\\\Couchbase\\\\Sync Gateway"
            else:
                sg_home_directory = "/home/sync_gateway"

            if is_x509_auth(cluster_config):
                playbook_vars[
                    "certpath"] = '"certpath": "{}/certs/chain.pem",'.format(sg_home_directory)
                playbook_vars[
                    "keypath"] = '"keypath": "{}/certs/pkey.key",'.format(sg_home_directory)
                playbook_vars[
                    "cacertpath"] = '"cacertpath": "{}/certs/ca.pem",'.format(sg_home_directory)
                if sg_platform == "windows":
                    playbook_vars["certpath"] = playbook_vars["certpath"].replace("/", "\\\\")
                    playbook_vars["keypath"] = playbook_vars["keypath"].replace("/", "\\\\")
                    playbook_vars["cacertpath"] = playbook_vars["cacertpath"].replace("/", "\\\\")
                playbook_vars["server_scheme"] = "couchbases"
                playbook_vars["server_port"] = ""
                playbook_vars["x509_auth"] = True
                generate_x509_certs(cluster_config, bucket_names, sg_platform)
            else:
                for bucket_name in bucket_names:
                    print("sridevvi -- now adding username for ", bucket_name)
                    playbook_vars[username_list[i]] = '"username": "{}",'.format(bucket_name)
                    i += 1
                playbook_vars["password"] = '"password": "password",'
        else:
            playbook_vars["logging"] = '"log": ["*"],'
            for bucket_name in bucket_names:
                playbook_vars[username_list[i]] = '"username": "{}",'.format(bucket_name)
                i += 1
            playbook_vars["password"] = '"password": "password",'

        if is_xattrs_enabled(cluster_config):
            playbook_vars["autoimport"] = '"import_docs": true,'
            playbook_vars["xattrs"] = '"enable_shared_bucket_access": true,'

        if sg_ssl_enabled(cluster_config):
            playbook_vars["sslcert"] = '"SSLCert": "sg_cert.pem",'
            playbook_vars["sslkey"] = '"SSLKey": "sg_privkey.pem",'

        if no_conflicts_enabled(cluster_config):
            playbook_vars["no_conflicts"] = '"allow_conflicts": false,'
        try:
            revs_limit = get_revs_limit(cluster_config)
            playbook_vars["revs_limit"] = '"revs_limit": {},'.format(revs_limit)
        except KeyError:
            log_info("revs_limit not found in {}, Ignoring".format(cluster_config))

        if is_cbs_ssl_enabled(cluster_config) and get_sg_version(cluster_config) >= "1.5.0":
            playbook_vars["server_scheme"] = "couchbases"
            playbook_vars["server_port"] = 11207
            block_http_vars = {}
            port_list = [8091, 8092, 8093, 8094, 8095, 8096, 11210, 11211]
            for port in port_list:
                block_http_vars["port"] = port
                status = ansible_runner.run_ansible_playbook(
                    "block-http-ports.yml",
                    extra_vars=block_http_vars
                )
                if status != 0:
                    raise ProvisioningError("Failed to block port on SGW")

        if is_delta_sync_enabled(cluster_config) and get_sg_version(cluster_config) >= "2.5.0":
            playbook_vars["delta_sync"] = '"delta_sync": { "enabled": true},'

<<<<<<< HEAD
        data_bucket_list = ['bucket_name1', 'bucket_name2', 'bucket_name3', 'bucket_name4']
        i = 0
        for bucket_name in bucket_names:
            print("sridevvi -- now adding bucket name for ", bucket_name)
            playbook_vars[data_bucket_list[i]] = '"bucket": "{}",'.format(bucket_name)
            i += 1
=======
        if get_sg_version(cluster_config) >= "2.8.0":
            playbook_vars["prometheus"] = '"metricsInterface": ":4986",'

        if is_hide_prod_version_enabled(cluster_config) and get_sg_version(cluster_config) >= "2.8.1":
            playbook_vars["hide_product_version"] = '"hide_product_version": true,'

>>>>>>> 8ecfa553
        if url is not None:
            target = hostname_for_url(cluster_config, url)
            log_info("Starting {} sync_gateway.".format(target))
            status = ansible_runner.run_ansible_playbook(
                "start-sync-gateway.yml",
                extra_vars=playbook_vars,
                subset=target
            )
        else:
            log_info("Starting all sync_gateways.")
            status = ansible_runner.run_ansible_playbook(
                "start-sync-gateway.yml",
                extra_vars=playbook_vars
            )
        if status != 0:
            raise ProvisioningError("Could not start sync_gateway")

    def stop_sync_gateways(self, cluster_config, url=None):
        """ Stop sync gateways in a cluster. If url is passed, shut down
        shut down the sync gateway at that url
        """
        ansible_runner = AnsibleRunner(cluster_config)

        if url is not None:
            target = hostname_for_url(cluster_config, url)
            log_info("Shutting down sync_gateway on {} ...".format(target))
            status = ansible_runner.run_ansible_playbook(
                "stop-sync-gateway.yml",
                subset=target
            )
        else:
            log_info("Shutting down all sync_gateways")
            status = ansible_runner.run_ansible_playbook(
                "stop-sync-gateway.yml",
            )
        if status != 0:
            raise ProvisioningError("Could not stop sync_gateway")

    def restart_sync_gateways(self, cluster_config, url=None):
        """ Restart sync gateways in a cluster. If url is passed, restart
         the sync gateway at that url
        """
        ansible_runner = AnsibleRunner(cluster_config)

        if url is not None:
            target = hostname_for_url(cluster_config, url)
            log_info("Restarting sync_gateway on {} ...".format(target))
            status = ansible_runner.run_ansible_playbook(
                "restart-sync-gateway.yml",
                subset=target
            )
        else:
            log_info("Restarting all sync_gateways")
            status = ansible_runner.run_ansible_playbook(
                "restart-sync-gateway.yml",
            )
        if status != 0:
            raise ProvisioningError("Could not restart sync_gateway")

    def upgrade_sync_gateway(self, sync_gateways, sync_gateway_version, sync_gateway_upgraded_version, sg_conf, cluster_config):
        log_info('------------------------------------------')
        log_info('START Sync Gateway cluster upgrade')
        log_info('------------------------------------------')

        for sg in sync_gateways:
            sg_ip = host_for_url(sg["admin"])
            log_info("Checking for sync gateway product info before upgrade")
            verify_sync_gateway_product_info(sg_ip)
            log_info("Checking for sync gateway version: {}".format(sync_gateway_version))
            verify_sync_gateway_version(sg_ip, sync_gateway_version)
            log_info("Upgrading sync gateway: {}".format(sg_ip))
            self.upgrade_sync_gateways(
                cluster_config=cluster_config,
                sg_conf=sg_conf,
                sync_gateway_version=sync_gateway_upgraded_version,
                url=sg_ip
            )

            time.sleep(10)  # After upgrading each sync gateway, it need few seconds to get product info
            log_info("Checking for sync gateway product info after upgrade")
            verify_sync_gateway_product_info(sg_ip)
            log_info("Checking for sync gateway version after upgrade: {}".format(sync_gateway_upgraded_version))
            verify_sync_gateway_version(sg_ip, sync_gateway_upgraded_version)

        log_info("Upgraded all the sync gateway nodes in the cluster")
        log_info('------------------------------------------')
        log_info('END Sync Gateway cluster upgrade')
        log_info('------------------------------------------')

    def upgrade_sync_gateways(self, cluster_config, sg_conf, sync_gateway_version, url=None):
        """ Upgrade sync gateways in a cluster. If url is passed, upgrade
            the sync gateway at that url
        """
        ansible_runner = AnsibleRunner(cluster_config)

        from libraries.provision.install_sync_gateway import SyncGatewayConfig
        version, build = version_and_build(sync_gateway_version)
        sg_config = SyncGatewayConfig(
            commit=None,
            version_number=version,
            build_number=build,
            config_path=sg_conf,
            build_flags="",
            skip_bucketcreation=False
        )
        sg_conf = os.path.abspath(sg_config.config_path)
        sg_cert_path = os.path.abspath(SYNC_GATEWAY_CERT)
        cbs_cert_path = os.path.join(os.getcwd(), "certs")
        couchbase_server_primary_node = add_cbs_to_sg_config_server_field(cluster_config)
        # bucket_names = get_buckets_from_sync_gateway_config(sg_conf)
        # cluster_helper = ClusterKeywords(cluster_config)
        # cluster_topology = cluster_helper.get_cluster_topology(cluster_config)
        # couchbase_server_url = cluster_topology["couchbase_servers"][0]
        cluster = Cluster(config=cluster_config)
        cb_server = cluster.servers[0]
        bucket_names = cb_server.get_bucket_names()
        if is_x509_auth(cluster_config) or is_cbs_ssl_enabled(cluster_config):
            self.server_port = ""
            self.server_scheme = "couchbases"

        couchbase_server_primary_node = get_cbs_primary_nodes_str(cluster_config, couchbase_server_primary_node)
        # Shared vars
        playbook_vars = {
            "sync_gateway_config_filepath": sg_conf,
            "username": "",
            "password": "",
            "certpath": "",
            "keypath": "",
            "cacertpath": "",
            "x509_auth": False,
            "sg_cert_path": sg_cert_path,
            "x509_certs_dir": cbs_cert_path,
            "server_port": self.server_port,
            "server_scheme": self.server_scheme,
            "autoimport": "",
            "xattrs": "",
            "no_conflicts": "",
            "revs_limit": "",
            "sg_use_views": "",
            "num_index_replicas": "",
            "couchbase_server_primary_node": couchbase_server_primary_node,
            "delta_sync": "",
            "prometheus": "",
            "hide_product_version": ""
        }
        username_list = ['username1', 'username2', 'username3', 'username4']
        i = 0
        sync_gateway_base_url, sync_gateway_package_name, sg_accel_package_name = sg_config.sync_gateway_base_url_and_package()

        playbook_vars["couchbase_sync_gateway_package_base_url"] = sync_gateway_base_url
        playbook_vars["couchbase_sync_gateway_package"] = sync_gateway_package_name
        playbook_vars["couchbase_sg_accel_package"] = sg_accel_package_name
        playbook_vars["username"] = '"username": "{}",'.format(bucket_names[0])
        playbook_vars["password"] = '"password": "password",'

        server_version = get_cbs_version(cluster_config)
        cbs_version, cbs_build = version_and_build(server_version)

        if version >= "2.1.0":
            logging_config = '"logging": {"debug": {"enabled": true}'
            try:
                redact_level = get_redact_level(cluster_config)
                playbook_vars["logging"] = '{}, "redaction_level": "{}" {},'.format(logging_config, redact_level, "}")
            except KeyError as ex:
                log_info("Keyerror in getting logging{}".format(str(ex)))

                playbook_vars["logging"] = '{} {},'.format(logging_config, "}")

            if not get_sg_use_views(cluster_config) and cbs_version >= "5.5.0":
                num_replicas = get_sg_replicas(cluster_config)
                playbook_vars["num_index_replicas"] = '"num_index_replicas": {},'.format(num_replicas)
            else:
                playbook_vars["sg_use_views"] = '"use_views": true,'

            sg_platform = get_sg_platform(cluster_config)
            if sg_platform == "macos":
                sg_home_directory = "/Users/sync_gateway"
            elif sg_platform == "windows":
                sg_home_directory = "C:\\\\PROGRA~1\\\\Couchbase\\\\Sync Gateway"
            else:
                sg_home_directory = "/home/sync_gateway"

            if is_x509_auth(cluster_config):
                playbook_vars[
                    "certpath"] = '"certpath": "{}/certs/chain.pem",'.format(sg_home_directory)
                playbook_vars[
                    "keypath"] = '"keypath": "{}/certs/pkey.key",'.format(sg_home_directory)
                playbook_vars[
                    "cacertpath"] = '"cacertpath": "{}/certs/ca.pem",'.format(sg_home_directory)
                if sg_platform == "windows":
                    playbook_vars["certpath"] = playbook_vars["certpath"].replace("/", "\\\\")
                    playbook_vars["keypath"] = playbook_vars["keypath"].replace("/", "\\\\")
                    playbook_vars["cacertpath"] = playbook_vars["cacertpath"].replace("/", "\\\\")
                playbook_vars["server_scheme"] = "couchbases"
                playbook_vars["server_port"] = ""
                playbook_vars["x509_auth"] = True
                generate_x509_certs(cluster_config, bucket_names, sg_platform)
            else:
                for bucket_name in bucket_names:
                    print("sridevvi -- now adding username in upgrade sgws for ", bucket_name)
                    playbook_vars[username_list[i]] = '"username": "{}",'.format(bucket_name)
                    i += 1
                playbook_vars["password"] = '"password": "password",'
        else:
            playbook_vars["logging"] = '"log": ["*"],'
            for bucket_name in bucket_names:
                playbook_vars[username_list[i]] = '"username": "{}",'.format(bucket_name)
                i += 1
            playbook_vars["password"] = '"password": "password",'

        if is_xattrs_enabled(cluster_config) and cbs_version >= "5.0.0":
            playbook_vars["autoimport"] = '"import_docs": true,'
            playbook_vars["xattrs"] = '"enable_shared_bucket_access": true,'

        if sg_ssl_enabled(cluster_config):
            playbook_vars["sslcert"] = '"SSLCert": "sg_cert.pem",'
            playbook_vars["sslkey"] = '"SSLKey": "sg_privkey.pem",'

        if no_conflicts_enabled(cluster_config):
            playbook_vars["no_conflicts"] = '"allow_conflicts": false,'
        try:
            revs_limit = get_revs_limit(cluster_config)
            playbook_vars["revs_limit"] = '"revs_limit": {},'.format(revs_limit)
        except KeyError:
            log_info("revs_limit not found in {}, Ignoring".format(cluster_config))

        if is_delta_sync_enabled(cluster_config) and version >= "2.5.0":
            playbook_vars["delta_sync"] = '"delta_sync": { "enabled": true},'
<<<<<<< HEAD
        data_bucket_list = ['bucket_name1', 'bucket_name2', 'bucket_name3', 'bucket_name4']
        i = 0
        for bucket_name in bucket_names:
            print("sridevvi -- now adding bucket name in upgrade SGWs for ", bucket_name)
            playbook_vars[data_bucket_list[i]] = '"bucket": "{}",'.format(bucket_name)
            i += 1
=======

        if get_sg_version(cluster_config) >= "2.8.0":
            playbook_vars["prometheus"] = '"metricsInterface": ":4986",'

        if is_hide_prod_version_enabled(cluster_config) and get_sg_version(cluster_config) >= "2.8.1":
            playbook_vars["hide_product_version"] = '"hide_product_version": true,'

>>>>>>> 8ecfa553
        if url is not None:
            target = hostname_for_url(cluster_config, url)
            log_info("Upgrading sync_gateway/sg_accel on {} ...".format(target))
            status = ansible_runner.run_ansible_playbook(
                "upgrade-sg-sgaccel-package.yml",
                subset=target,
                extra_vars=playbook_vars
            )
            log_info("Completed upgrading {}".format(url))
        else:
            log_info("Upgrading all sync_gateways/sg_accels")
            status = ansible_runner.run_ansible_playbook(
                "upgrade-sg-sgaccel-package.yml",
                extra_vars=playbook_vars
            )
            log_info("Completed upgrading all sync_gateways/sg_accels")
        log_info("upgrade status is {}".format(status))

        if status != 0:
            raise Exception("Could not upgrade sync_gateway/sg_accel")

    def redeploy_sync_gateway_config(self, cluster_config, sg_conf, url, sync_gateway_version, enable_import=False):
        """Deploy an SG config with xattrs enabled
            Will also enable import if enable_import is set to True
            It is used to enable xattrs and import in the SG config"""
        ansible_runner = AnsibleRunner(cluster_config)
        server_port = 8091
        server_scheme = "http"
        sg_cert_path = os.path.abspath(SYNC_GATEWAY_CERT)
        cbs_cert_path = os.path.join(os.getcwd(), "certs")
        #  bucket_names = get_buckets_from_sync_gateway_config(sg_conf)
        cluster = Cluster(config=cluster_config)
        cb_server = cluster.servers[0]
        bucket_names = cb_server.get_bucket_names()
        version, build = version_and_build(sync_gateway_version)

        if is_cbs_ssl_enabled(cluster_config):
            server_port = ""
            server_scheme = "couchbases"

        # Shared vars
        playbook_vars = {
            "username1": "",
            "password": "",
            "certpath": "",
            "keypath": "",
            "cacertpath": "",
            "x509_auth": False,
            "x509_certs_dir": cbs_cert_path,
            "sg_cert_path": sg_cert_path,
            "sync_gateway_config_filepath": sg_conf,
            "server_port": server_port,
            "server_scheme": server_scheme,
            "autoimport": "",
            "sslkey": "",
            "sslcert": "",
            "num_index_replicas": "",
            "sg_use_views": "",
            "revs_limit": "",
            "xattrs": "",
            "no_conflicts": "",
            "delta_sync": "",
            "prometheus": "",
            "hide_product_version": ""
        }
        username_list = ['username1', 'username2', 'username3', 'username4']
        i = 0

        if version >= "2.1.0":
            logging_config = '"logging": {"debug": {"enabled": true}'
            try:
                redact_level = get_redact_level(cluster_config)
                playbook_vars["logging"] = '{}, "redaction_level": "{}" {},'.format(logging_config, redact_level, "}")
            except KeyError as ex:
                log_info("Keyerror in getting logging{}".format(str(ex)))
                playbook_vars["logging"] = '{} {},'.format(logging_config, "}")

            if get_sg_use_views(cluster_config):
                playbook_vars["sg_use_views"] = '"use_views": true,'
            else:
                num_replicas = get_sg_replicas(cluster_config)
                playbook_vars["num_index_replicas"] = '"num_index_replicas": {},'.format(num_replicas)

            sg_platform = get_sg_platform(cluster_config)
            if sg_platform == "macos":
                sg_home_directory = "/Users/sync_gateway"
            elif sg_platform == "windows":
                sg_home_directory = "C:\\\\PROGRA~1\\\\Couchbase\\\\Sync Gateway"
            else:
                sg_home_directory = "/home/sync_gateway"

            if is_x509_auth(cluster_config):
                playbook_vars[
                    "certpath"] = '"certpath": "{}/certs "{}/certs/chain.pem",'.format(sg_home_directory)
                playbook_vars[
                    "keypath"] = '"keypath": "{}/certs/pkey.key",'.format(sg_home_directory)
                playbook_vars[
                    "cacertpath"] = '"cacertpath": "{}/certs/ca.pem",'.format(sg_home_directory)
                if sg_platform == "windows":
                    playbook_vars["certpath"] = playbook_vars["certpath"].replace("/", "\\\\")
                    playbook_vars["keypath"] = playbook_vars["keypath"].replace("/", "\\\\")
                    playbook_vars["cacertpath"] = playbook_vars["cacertpath"].replace("/", "\\\\")
                playbook_vars["server_scheme"] = "couchbases"
                playbook_vars["server_port"] = ""
                playbook_vars["x509_auth"] = True
                generate_x509_certs(cluster_config, bucket_names, sg_platform)
            else:
                for bucket_name in bucket_names:
                    playbook_vars[username_list[i]] = '"username": "{}",'.format(bucket_name)
                    i += 1
                playbook_vars["password"] = '"password": "password",'
        else:
            playbook_vars["logging"] = '"log": ["*"],'
            for bucket_name in bucket_names:
                playbook_vars[username_list[i]] = '"username": "{}",'.format(bucket_name)
                i += 1
            playbook_vars["password"] = '"password": "password",'

        if is_xattrs_enabled(cluster_config):
            playbook_vars["xattrs"] = '"enable_shared_bucket_access": true,'

        if is_xattrs_enabled(cluster_config) and enable_import:
            playbook_vars["autoimport"] = '"import_docs": true,'

        if no_conflicts_enabled(cluster_config):
            playbook_vars["no_conflicts"] = '"allow_conflicts": false,'

        if sg_ssl_enabled(cluster_config):
            playbook_vars["sslcert"] = '"SSLCert": "sg_cert.pem",'
            playbook_vars["sslkey"] = '"SSLKey": "sg_privkey.pem",'

        try:
            revs_limit = get_revs_limit(cluster_config)
            playbook_vars["revs_limit"] = '"revs_limit": {},'.format(revs_limit)
        except KeyError:
            log_info("revs_limit not found in {}, Ignoring".format(cluster_config))

        if is_delta_sync_enabled(cluster_config) and version >= "2.5.0":
            playbook_vars["delta_sync"] = '"delta_sync": { "enabled": true},'

<<<<<<< HEAD
        data_bucket_list = ['bucket_name1', 'bucket_name2', 'bucket_name3', 'bucket_name4']
        i = 0
        for bucket_name in bucket_names:
            playbook_vars[data_bucket_list[i]] = '"bucket": "{}",'.format(bucket_name)
            i += 1
=======
        if get_sg_version(cluster_config) >= "2.8.0":
            playbook_vars["prometheus"] = '"metricsInterface": ":4986",'

        if is_hide_prod_version_enabled(cluster_config) and get_sg_version(cluster_config) >= "2.8.1":
            playbook_vars["hide_product_version"] = '"hide_product_version": true,'

>>>>>>> 8ecfa553
        # Deploy config
        if url is not None:
            target = hostname_for_url(cluster_config, url)
            log_info("Deploying sync_gateway config on {} ...".format(target))
            status = ansible_runner.run_ansible_playbook(
                "deploy-sync-gateway-config.yml",
                subset=target,
                extra_vars=playbook_vars
            )
        else:
            log_info("Deploying config on all sync_gateways")
            status = ansible_runner.run_ansible_playbook(
                "deploy-sync-gateway-config.yml",
                extra_vars=playbook_vars
            )
        if status != 0:
            raise Exception("Could not deploy config to sync_gateway")

    def create_directory(self, cluster_config, url, dir_name):
        if dir_name is None:
            raise Error("Please provide a directory to delete")

        if url is not None:
            target = hostname_for_url(cluster_config, url)
            ansible_runner = AnsibleRunner(cluster_config)
            log_info("Deleting and creating {} on Sync Gateway {} ...".format(dir_name, url))
            playbook_vars = {
                "directory": dir_name
            }

            status = ansible_runner.run_ansible_playbook(
                "create-directory.yml",
                extra_vars=playbook_vars,
                subset=target
            )
        else:
            log_info("Deleting and creating {} on all Sync Gateways ...".format(dir_name))
            status = ansible_runner.run_ansible_playbook(
                "create-directory.yml",
                extra_vars=playbook_vars
            )

        if status != 0:
            raise ProvisioningError("Could not create the directory on sync_gateway")

    def create_empty_file(self, cluster_config, url, file_name, file_size):
        if file_name is None or file_size is None:
            raise Error("Please provide a file name and the file size to create")

        if url is not None:
            target = hostname_for_url(cluster_config, url)
            ansible_runner = AnsibleRunner(cluster_config)
            log_info("Deleting and creating {} on Sync Gateway {} ...".format(file_name, url))

            playbook_vars = {
                "file_name": file_name,
                "file_size": file_size,
                "owner": "sync_gateway",
                "group": "sync_gateway"
            }

            status = ansible_runner.run_ansible_playbook(
                "create-empty-file.yml",
                subset=target,
                extra_vars=playbook_vars
            )
        else:
            log_info("Deleting and creating {} on all Sync Gateways ...".format(file_name))
            status = ansible_runner.run_ansible_playbook(
                "create-empty-file.yml",
                extra_vars=playbook_vars
            )

        if status != 0:
            raise ProvisioningError("Could not create an empty file on sync_gateway")


def create_sync_gateways(cluster_config, sg_config_path):

    """
    @summary:
    Get the ips from cluster config and generate two sync gateways and return the objects
    """
    cluster = Cluster(config=cluster_config)
    cluster.reset(sg_config_path=sg_config_path)
    sg1 = cluster.sync_gateways[0]
    sg2 = cluster.sync_gateways[1]

    return sg1, sg2


def create_docs_via_sdk(cbs_url, cbs_cluster, bucket_name, num_docs, doc_name='doc_set_two'):
    cbs_host = host_for_url(cbs_url)
    log_info("Adding docs via SDK...")
    if cbs_cluster.ipv6:
        sdk_client = Bucket('couchbase://{}/{}?ipv6=allow'.format(re.sub(r'[\[\]]', '', cbs_host), bucket_name), password='password')
    else:
        sdk_client = Bucket('couchbase://{}/{}'.format(cbs_host, bucket_name), password='password')
    sdk_client.timeout = 600

    sdk_doc_bodies = document.create_docs(doc_name, num_docs)
    sdk_docs = {doc['_id']: doc for doc in sdk_doc_bodies}
    sdk_client.upsert_multi(sdk_docs)

    log_info("Adding docs done on CBS")
    return sdk_docs, sdk_client


def setup_replications_on_sgconfig(remote_sg_url, sg_db, remote_user, remote_password, direction="pushAndPull", channels=None, continuous=False, replication_id=None):

    # replication = {}
    repl1 = {}
    if replication_id is None:
        replication_id = "sgw_repl_{}".format(random_string(length=10, digit=True))
    remote_sg_url = remote_sg_url.replace("://", "://{}:{}@".format(remote_user, remote_password))
    remote_sg_url = "{}/{}".format(remote_sg_url, sg_db)
    # remote_sg_url = "{}/{}".format(remote_sg_url)
    repl1["remote"] = "{}".format(remote_sg_url)
    repl1["direction"] = direction
    repl1["continuous"] = continuous
    if channels is not None:
        repl1["filter"] = "sync_gateway/bychannel"
        repl1["query_params"] = channels
    # replication[replication_id] = repl1
    repl1_string = json.dumps(repl1)
    repl1_string = repl1_string.replace("\"True\"", "true")
    replication_string = "\"{}\": {}".format(replication_id, repl1_string)
    return replication_string, replication_id


def setup_sgreplicate1_on_sgconfig(source_sg_url, sg_db1, remote_sg_url, sg_db2, channels=None, continuous=False):

    # replication = {}
    repl = {}
    replication_id = "sgw_repl_{}".format(random_string(length=10, digit=True))
    # source_sg_url = source_sg_url.replace("://", "://{}:{}@".format(remote_user, remote_password))
    source_sg_url = "{}/{}".format(source_sg_url, sg_db1)
    # remote_sg_url = remote_sg_url.replace("://", "://{}:{}@".format(remote_user, remote_password))
    remote_sg_url = "{}/{}".format(remote_sg_url, sg_db2)
    # remote_sg_url = "{}/{}".format(remote_sg_url)
    repl["replication_id"] = "{}".format(replication_id)
    repl["source"] = "{}".format(source_sg_url)
    repl["target"] = "{}".format(remote_sg_url)
    repl["continuous"] = continuous
    if channels is not None:
        repl["filter"] = "sync_gateway/bychannel"
        repl["query_params"] = channels
    # replication[replication_id] = repl1
    repl_string = json.dumps(repl)
    repl_string = repl_string.replace("\"True\"", "true")
    return repl_string, replication_id


def update_replication_in_sgw_config(sg_conf_name, sg_mode, repl_remote, repl_remote_db, repl_remote_user, repl_remote_password, repl_repl_id, repl_direction="push_and_pull", repl_conflict_resolution_type="default", repl_continuous=None, repl_filter_query_params=None, custom_conflict_js_function=None):
    sg_config = sync_gateway_config_path_for_mode(sg_conf_name, sg_mode)
    temp_sg_config, _ = copy_sgconf_to_temp(sg_config, sg_mode)
    if "4984" in repl_remote:
        if repl_remote_user and repl_remote_password:
            remote_url = repl_remote.replace("://", "://{}:{}@".format(repl_remote_user, repl_remote_password))
            remote_url = "{}/{}".format(remote_url, repl_remote_db)
        else:
            raise Exception("No remote node's username and password provided ")
    temp_sg_config = replace_string_on_sgw_config(temp_sg_config, "{{ repl_remote }}", "{}".format(remote_url))
    temp_sg_config = replace_string_on_sgw_config(temp_sg_config, "{{ repl_direction }}", "\"{}\"".format(repl_direction))
    temp_sg_config = replace_string_on_sgw_config(temp_sg_config, "{{ repl_conflict_resolution_type }}", "\"{}\"".format(repl_conflict_resolution_type))
    temp_sg_config = replace_string_on_sgw_config(temp_sg_config, "{{ repl_repl_id }}", "\"{}\"".format(repl_repl_id))
    if repl_continuous is not None:
        cont = "true"
        temp_sg_config = replace_string_on_sgw_config(temp_sg_config, "{{ repl_continuous }}", "\"continuous\": {},".format(cont))
    else:
        temp_sg_config = replace_string_on_sgw_config(temp_sg_config, "{{ repl_continuous }}", "")
    if repl_filter_query_params is not None:
        temp_sg_config = replace_string_on_sgw_config(temp_sg_config, "{{ repl_filter_query_params }}", "\"{}\",".format(repl_filter_query_params))
    else:
        temp_sg_config = replace_string_on_sgw_config(temp_sg_config, "{{ repl_filter_query_params }}", "")
    if repl_conflict_resolution_type == "custom":
        custom_conflict_key = "custom_conflict_resolver"
        custom_conflict_key_value = "\"{}\":`{}`".format(custom_conflict_key, custom_conflict_js_function)
        temp_sg_config = replace_string_on_sgw_config(temp_sg_config, "{{ custom_conflict_js_function }}", "{}".format(custom_conflict_key_value))
    return temp_sg_config


def wait_until_docs_imported_from_server(sg_admin_url, sg_client, sg_db, expected_docs, prev_import_count, timeout=5):
    sg_expvars = sg_client.get_expvars(sg_admin_url)
    sg_import_count = sg_expvars["syncgateway"]["per_db"][sg_db]["shared_bucket_import"]["import_count"]
    count = 0
    while True:
        sg_expvars = sg_client.get_expvars(sg_admin_url)
        sg_import_count = sg_expvars["syncgateway"]["per_db"][sg_db]["shared_bucket_import"]["import_count"]
        import_count = sg_import_count - prev_import_count
        if count > timeout or import_count >= expected_docs:
            break
        time.sleep(1)
        count += 1<|MERGE_RESOLUTION|>--- conflicted
+++ resolved
@@ -17,12 +17,8 @@
 from libraries.provision.ansible_runner import AnsibleRunner
 from utilities.cluster_config_utils import is_cbs_ssl_enabled, is_xattrs_enabled, no_conflicts_enabled, get_redact_level, get_sg_platform
 from utilities.cluster_config_utils import get_sg_replicas, get_sg_use_views, get_sg_version, sg_ssl_enabled, get_cbs_version, is_delta_sync_enabled
-<<<<<<< HEAD
 # from libraries.testkit.syncgateway import get_buckets_from_sync_gateway_config
-=======
 from utilities.cluster_config_utils import is_hide_prod_version_enabled
-from libraries.testkit.syncgateway import get_buckets_from_sync_gateway_config
->>>>>>> 8ecfa553
 from libraries.testkit.cluster import Cluster
 from keywords.utils import host_for_url
 from couchbase.bucket import Bucket
@@ -334,7 +330,6 @@
         if is_delta_sync_enabled(cluster_config) and get_sg_version(cluster_config) >= "2.5.0":
             delta_sync_prop = '"delta_sync": { "enabled": true},'
 
-<<<<<<< HEAD
         # data_bucket_list = ['bucket_name1', 'bucket_name2', 'bucket_name3', 'bucket_name4']
         i = 0
         for bucket_name in bucket_names:
@@ -343,11 +338,9 @@
             i += 1
         print("user anme props is ", user_name_props)
         print("data_bucket props is ", data_bucket_props)
-=======
         if is_hide_prod_version_enabled(cluster_config) and get_sg_version(cluster_config) >= "2.8.1":
             hide_prod_version_prop = '"hide_product_version": true,'
 
->>>>>>> 8ecfa553
         temp = template.render(
             couchbase_server_primary_node=couchbase_server_primary_node,
             is_index_writer="false",
@@ -374,14 +367,11 @@
             no_conflicts=no_conflicts_prop,
             revs_limit=revs_limit_prop,
             delta_sync=delta_sync_prop,
-<<<<<<< HEAD
             bucket_name1=data_bucket_props[0],
             bucket_name2=data_bucket_props[1],
             bucket_name3=data_bucket_props[2],
             bucket_name4=data_bucket_props[3]
-=======
             hide_prod_version=hide_prod_version_prop
->>>>>>> 8ecfa553
         )
         data = json.loads(temp)
 
@@ -559,21 +549,18 @@
         if is_delta_sync_enabled(cluster_config) and get_sg_version(cluster_config) >= "2.5.0":
             playbook_vars["delta_sync"] = '"delta_sync": { "enabled": true},'
 
-<<<<<<< HEAD
         data_bucket_list = ['bucket_name1', 'bucket_name2', 'bucket_name3', 'bucket_name4']
         i = 0
         for bucket_name in bucket_names:
             print("sridevvi -- now adding bucket name for ", bucket_name)
             playbook_vars[data_bucket_list[i]] = '"bucket": "{}",'.format(bucket_name)
             i += 1
-=======
         if get_sg_version(cluster_config) >= "2.8.0":
             playbook_vars["prometheus"] = '"metricsInterface": ":4986",'
 
         if is_hide_prod_version_enabled(cluster_config) and get_sg_version(cluster_config) >= "2.8.1":
             playbook_vars["hide_product_version"] = '"hide_product_version": true,'
 
->>>>>>> 8ecfa553
         if url is not None:
             target = hostname_for_url(cluster_config, url)
             log_info("Starting {} sync_gateway.".format(target))
@@ -802,14 +789,12 @@
 
         if is_delta_sync_enabled(cluster_config) and version >= "2.5.0":
             playbook_vars["delta_sync"] = '"delta_sync": { "enabled": true},'
-<<<<<<< HEAD
         data_bucket_list = ['bucket_name1', 'bucket_name2', 'bucket_name3', 'bucket_name4']
         i = 0
         for bucket_name in bucket_names:
             print("sridevvi -- now adding bucket name in upgrade SGWs for ", bucket_name)
             playbook_vars[data_bucket_list[i]] = '"bucket": "{}",'.format(bucket_name)
             i += 1
-=======
 
         if get_sg_version(cluster_config) >= "2.8.0":
             playbook_vars["prometheus"] = '"metricsInterface": ":4986",'
@@ -817,7 +802,6 @@
         if is_hide_prod_version_enabled(cluster_config) and get_sg_version(cluster_config) >= "2.8.1":
             playbook_vars["hide_product_version"] = '"hide_product_version": true,'
 
->>>>>>> 8ecfa553
         if url is not None:
             target = hostname_for_url(cluster_config, url)
             log_info("Upgrading sync_gateway/sg_accel on {} ...".format(target))
@@ -958,20 +942,17 @@
         if is_delta_sync_enabled(cluster_config) and version >= "2.5.0":
             playbook_vars["delta_sync"] = '"delta_sync": { "enabled": true},'
 
-<<<<<<< HEAD
         data_bucket_list = ['bucket_name1', 'bucket_name2', 'bucket_name3', 'bucket_name4']
         i = 0
         for bucket_name in bucket_names:
             playbook_vars[data_bucket_list[i]] = '"bucket": "{}",'.format(bucket_name)
             i += 1
-=======
         if get_sg_version(cluster_config) >= "2.8.0":
             playbook_vars["prometheus"] = '"metricsInterface": ":4986",'
 
         if is_hide_prod_version_enabled(cluster_config) and get_sg_version(cluster_config) >= "2.8.1":
             playbook_vars["hide_product_version"] = '"hide_product_version": true,'
 
->>>>>>> 8ecfa553
         # Deploy config
         if url is not None:
             target = hostname_for_url(cluster_config, url)
