--- conflicted
+++ resolved
@@ -16,11 +16,8 @@
 from keywords.exceptions import ProvisioningError
 
 from libraries.provision.ansible_runner import AnsibleRunner
-<<<<<<< HEAD
-from utilities.cluster_config_utils import is_cbs_ssl_enabled, is_xattrs_enabled, no_conflicts_enabled, sg_ssl_enabled
-=======
-from utilities.cluster_config_utils import is_cbs_ssl_enabled, is_xattrs_enabled, no_conflicts_enabled, get_sg_replicas, get_sg_use_views, get_sg_version
->>>>>>> 65d0c55e
+from utilities.cluster_config_utils import is_cbs_ssl_enabled, is_xattrs_enabled, no_conflicts_enabled
+from utilities.cluster_config_utils import sg_ssl_enabled, get_sg_replicas, get_sg_use_views, get_sg_version
 
 
 def validate_sync_gateway_mode(mode):
@@ -393,17 +390,13 @@
             "server_port": server_port,
             "server_scheme": server_scheme,
             "autoimport": "",
-<<<<<<< HEAD
             "xattrs": "",
             "sslkey": "",
             "sslcert": "",
-            "sg_cert_path": ""
-=======
+            "sg_cert_path": "",
             "num_index_replicas": "",
             "num_index_replicas_housekeeping": "",
             "sg_use_views": "",
-            "xattrs": ""
->>>>>>> 65d0c55e
         }
 
         if get_sg_version(cluster_config) >= "2.1.0":
