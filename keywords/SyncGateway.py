import re
import os
import json

import requests
from requests import Session

from keywords.constants import SYNC_GATEWAY_CONFIGS
from keywords.utils import version_is_binary, add_cbs_to_sg_config_server_field
from keywords.utils import log_r
from keywords.utils import version_and_build
from keywords.utils import hostname_for_url
from keywords.utils import log_info
from utilities.cluster_config_utils import get_revs_limit

from keywords.exceptions import ProvisioningError

from libraries.provision.ansible_runner import AnsibleRunner
from utilities.cluster_config_utils import is_cbs_ssl_enabled, is_xattrs_enabled, no_conflicts_enabled


def validate_sync_gateway_mode(mode):
    """Verifies that the sync_gateway mode is either channel cache ('cc') or distributed index ('di')"""
    if mode != "cc" and mode != "di":
        raise ValueError("Sync Gateway mode must be 'cc' (channel cache) or 'di' (distributed index)")


def sync_gateway_config_path_for_mode(config_prefix, mode):
    """Construct a sync_gateway config path depending on a mode
    1. Check that mode is valid ("cc" or "di")
    2. Construct the config path relative to the root of the repository
    3. Make sure the config exists
    """

    validate_sync_gateway_mode(mode)

    # Construct expected config path
    config = "{}/{}_{}.json".format(SYNC_GATEWAY_CONFIGS, config_prefix, mode)
    print "Sync Gatway Config:", config
    print os.getcwd()
    if not os.path.isfile(config):
        raise ValueError("Could not file config: {}".format(config))

    return config


def get_sync_gateway_version(host):
    resp = requests.get("http://{}:4984".format(host))
    log_r(resp)
    resp.raise_for_status()
    resp_obj = resp.json()

    running_version = resp_obj["version"]
    running_version_parts = re.split("[ /(;)]", running_version)

    # Vendor version is parsed as a float, convert so it can be compared with full version strings
    running_vendor_version = str(resp_obj["vendor"]["version"])

    if running_version_parts[3] == "HEAD":
        # Example: resp_obj["version"] = Couchbase Sync Gateway/HEAD(nobranch)(e986c8a)
        running_version_formatted = running_version_parts[6]
    else:
        # Example: resp_obj["version"] = "Couchbase Sync Gateway/1.3.0(183;bfe61c7)"
        running_version_formatted = "{}-{}".format(running_version_parts[3], running_version_parts[4])

    # Returns the version as 338493 commit format or 1.2.1-4 version format
    return running_version_formatted, running_vendor_version


def verify_sync_gateway_product_info(host):
    """ Get the product information from host and verify for Sync Gateway:
    - vendor name in GET / request
    - Server header in response
    """

    resp = requests.get("http://{}:4984".format(host))
    log_r(resp)
    resp.raise_for_status()
    resp_obj = resp.json()

    server_header = resp.headers["server"]
    log_info("'server' header: {}".format(server_header))
    if not server_header.startswith("Couchbase Sync Gateway"):
        raise ProvisioningError("Wrong product info. Expected 'Couchbase Sync Gateway'")

    vendor_name = resp_obj["vendor"]["name"]
    log_info("vendor name: {}".format(vendor_name))
    if vendor_name != "Couchbase Sync Gateway":
        raise ProvisioningError("Wrong vendor name. Expected 'Couchbase Sync Gateway'")


def verify_sync_gateway_version(host, expected_sync_gateway_version):
    running_sg_version, running_sg_vendor_version = get_sync_gateway_version(host)

    log_info("Expected sync_gateway Version: {}".format(expected_sync_gateway_version))
    log_info("Running sync_gateway Version: {}".format(running_sg_version))
    log_info("Running sync_gateway Vendor Version: {}".format(running_sg_vendor_version))

    if version_is_binary(expected_sync_gateway_version):
        # Example, 1.2.1-4
        if running_sg_version != expected_sync_gateway_version:
            raise ProvisioningError("Unexpected sync_gateway version!! Expected: {} Actual: {}".format(expected_sync_gateway_version, running_sg_version))
        # Running vendor version: ex. '1.2', check that the expected version start with the vendor version
        if not expected_sync_gateway_version.startswith(running_sg_vendor_version):
            raise ProvisioningError("Unexpected sync_gateway vendor version!! Expected: {} Actual: {}".format(expected_sync_gateway_version, running_sg_vendor_version))
    else:
        # Since sync_gateway does not return the full commit, verify the prefix
        if running_sg_version != expected_sync_gateway_version[:7]:
            raise ProvisioningError("Unexpected sync_gateway version!! Expected: {} Actual: {}".format(expected_sync_gateway_version, running_sg_version))


def get_sg_accel_version(host):
    resp = requests.get("http://{}:4985".format(host))
    log_r(resp)
    resp.raise_for_status()
    resp_obj = resp.json()

    running_version = resp_obj["version"]
    running_version_parts = re.split("[ /(;)]", running_version)

    if running_version_parts[3] == "HEAD":
        running_version_formatted = running_version_parts[6]
    else:
        running_version_formatted = "{}-{}".format(running_version_parts[3], running_version_parts[4])

    # Returns the version as 338493 commit format or 1.2.1-4 version format
    return running_version_formatted


def verify_sg_accel_product_info(host):
    """ Get the product information from host and verify for SG Accel:
    - vendor name in GET / request
    - Server header in response
    """

    resp = requests.get("http://{}:4985".format(host))
    log_r(resp)
    resp.raise_for_status()
    resp_obj = resp.json()

    server_header = resp.headers["server"]
    log_info("'server' header: {}".format(server_header))
    if not server_header.startswith("Couchbase SG Accel"):
        raise ProvisioningError("Wrong product info. Expected 'Couchbase SG Accel'")

    vendor_name = resp_obj["vendor"]["name"]
    log_info("vendor name: {}".format(vendor_name))
    if vendor_name != "Couchbase SG Accel":
        raise ProvisioningError("Wrong vendor name. Expected 'Couchbase SG Accel'")


def verify_sg_accel_version(host, expected_sg_accel_version):
    running_ac_version = get_sg_accel_version(host)

    log_info("Expected sg_accel Version: {}".format(expected_sg_accel_version))
    log_info("Running sg_accel Version: {}".format(running_ac_version))

    if version_is_binary(expected_sg_accel_version):
        # Example, 1.2.1-4
        if running_ac_version != expected_sg_accel_version:
            raise ProvisioningError("Unexpected sync_gateway version!! Expected: {} Actual: {}".format(expected_sg_accel_version, running_ac_version))
    else:
        # Since sync_gateway does not return the full commit, verify the prefix
        if running_ac_version != expected_sg_accel_version[:7]:
            raise ProvisioningError("Unexpected sync_gateway version!! Expected: {} Actual: {}".format(expected_sg_accel_version, running_ac_version))


class SyncGateway:

    def __init__(self):
        self._session = Session()
        self.server_port = 8091
        self.server_scheme = "http"

    def install_sync_gateway(self, cluster_config, sync_gateway_version, sync_gateway_config):

        # Dirty hack -- these have to be put here in order to avoid circular imports
        from libraries.provision.install_sync_gateway import install_sync_gateway
        from libraries.provision.install_sync_gateway import SyncGatewayConfig

        if version_is_binary(sync_gateway_version):
            version, build = version_and_build(sync_gateway_version)
            print("VERSION: {} BUILD: {}".format(version, build))
            sg_config = SyncGatewayConfig(None, version, build, sync_gateway_config, "", False)
        else:
            sg_config = SyncGatewayConfig(sync_gateway_version, None, None, sync_gateway_config, "", False)

        install_sync_gateway(cluster_config=cluster_config, sync_gateway_config=sg_config)

        log_info("Verfying versions for cluster: {}".format(cluster_config))

        with open("{}.json".format(cluster_config)) as f:
            cluster_obj = json.loads(f.read())

        # Verify sync_gateway versions
        for sg in cluster_obj["sync_gateways"]:
            verify_sync_gateway_version(sg["ip"], sync_gateway_version)

        # Verify sg_accel versions, use the same expected version for sync_gateway for now
        for ac in cluster_obj["sg_accels"]:
            verify_sg_accel_version(ac["ip"], sync_gateway_version)

    def start_sync_gateways(self, cluster_config, url=None, config=None):
        """ Start sync gateways in a cluster. If url is passed,
        start the sync gateway at that url
        """

        if config is None:
            raise ProvisioningError("Starting a Sync Gateway requires a config")

        ansible_runner = AnsibleRunner(cluster_config)
        config_path = os.path.abspath(config)
        couchbase_server_primary_node = add_cbs_to_sg_config_server_field(cluster_config)
        if is_cbs_ssl_enabled(cluster_config):
            self.server_port = 18091
            self.server_scheme = "https"

        playbook_vars = {
            "sync_gateway_config_filepath": config_path,
            "server_port": self.server_port,
            "server_scheme": self.server_scheme,
            "autoimport": "",
            "xattrs": "",
            "no_conflicts": "",
            "revs_limit": "",
            "couchbase_server_primary_node": couchbase_server_primary_node
        }

        if is_xattrs_enabled(cluster_config):
            playbook_vars["autoimport"] = '"import_docs": "continuous",'
            playbook_vars["xattrs"] = '"enable_shared_bucket_access": true,'

        if no_conflicts_enabled(cluster_config):
            playbook_vars["no_conflicts"] = '"allow_conflicts": false,'
        try:
            revs_limit = get_revs_limit(cluster_config)
            playbook_vars["revs_limit"] = '"revs_limit": {},'.format(revs_limit)
        except KeyError as ex:
            log_info("Keyerror in getting revs_limit{}".format(ex.message))
<<<<<<< HEAD
=======
            playbook_vars["revs_limit"] = ''
>>>>>>> 9a875e4d
        if url is not None:
            target = hostname_for_url(cluster_config, url)
            log_info("Starting {} sync_gateway.".format(target))
            status = ansible_runner.run_ansible_playbook(
                "start-sync-gateway.yml",
                extra_vars=playbook_vars,
                subset=target
            )
        else:
            log_info("Starting all sync_gateways.")
            status = ansible_runner.run_ansible_playbook(
                "start-sync-gateway.yml",
                extra_vars=playbook_vars
            )
        if status != 0:
            raise ProvisioningError("Could not start sync_gateway")

    def stop_sync_gateways(self, cluster_config, url=None):
        """ Stop sync gateways in a cluster. If url is passed, shut down
        shut down the sync gateway at that url
        """
        ansible_runner = AnsibleRunner(cluster_config)

        if url is not None:
            target = hostname_for_url(cluster_config, url)
            log_info("Shutting down sync_gateway on {} ...".format(target))
            status = ansible_runner.run_ansible_playbook(
                "stop-sync-gateway.yml",
                subset=target
            )
        else:
            log_info("Shutting down all sync_gateways")
            status = ansible_runner.run_ansible_playbook(
                "stop-sync-gateway.yml",
            )
        if status != 0:
            raise ProvisioningError("Could not stop sync_gateway")

    def restart_sync_gateways(self, cluster_config, url=None):
        """ Restart sync gateways in a cluster. If url is passed, restart
         the sync gateway at that url
        """
        ansible_runner = AnsibleRunner(cluster_config)

        if url is not None:
            target = hostname_for_url(cluster_config, url)
            log_info("Restarting sync_gateway on {} ...".format(target))
            status = ansible_runner.run_ansible_playbook(
                "restart-sync-gateway.yml",
                subset=target
            )
        else:
            log_info("Restarting all sync_gateways")
            status = ansible_runner.run_ansible_playbook(
                "restart-sync-gateway.yml",
            )
        if status != 0:
            raise ProvisioningError("Could not restart sync_gateway")

    def upgrade_sync_gateways(self, cluster_config, sg_conf, sync_gateway_version, url=None):
        """ Upgrade sync gateways in a cluster. If url is passed, upgrade
            the sync gateway at that url
        """
        ansible_runner = AnsibleRunner(cluster_config)

        from libraries.provision.install_sync_gateway import SyncGatewayConfig
        version, build = version_and_build(sync_gateway_version)
        sg_config = SyncGatewayConfig(
            commit=None,
            version_number=version,
            build_number=build,
            config_path=sg_conf,
            build_flags="",
            skip_bucketcreation=False
        )
        sg_conf = os.path.abspath(sg_config.config_path)

        # Shared vars
        playbook_vars = {}

        sync_gateway_base_url, sync_gateway_package_name, sg_accel_package_name = sg_config.sync_gateway_base_url_and_package()

        playbook_vars["couchbase_sync_gateway_package_base_url"] = sync_gateway_base_url
        playbook_vars["couchbase_sync_gateway_package"] = sync_gateway_package_name
        playbook_vars["couchbase_sg_accel_package"] = sg_accel_package_name

        if url is not None:
            target = hostname_for_url(cluster_config, url)
            log_info("Upgrading sync_gateway/sg_accel on {} ...".format(target))
            status = ansible_runner.run_ansible_playbook(
                "upgrade-sg-sgaccel-package.yml",
                subset=target,
                extra_vars=playbook_vars
            )
            log_info("Completed upgrading {}".format(url))
        else:
            log_info("Upgrading all sync_gateways/sg_accels")
            status = ansible_runner.run_ansible_playbook(
                "upgrade-sg-sgaccel-package.yml",
                extra_vars=playbook_vars
            )
            log_info("Completed upgrading all sync_gateways/sg_accels")
        if status != 0:
            raise Exception("Could not upgrade sync_gateway/sg_accel")

    def enable_import_xattrs(self, cluster_config, sg_conf, url, enable_import=False):
        """Deploy an SG config with xattrs enabled
            Will also enable import if enable_import is set to True
            It is used to enable xattrs and import in the SG config"""
        ansible_runner = AnsibleRunner(cluster_config)
        server_port = 8091
        server_scheme = "http"

        if is_cbs_ssl_enabled(cluster_config):
            server_port = 18091
            server_scheme = "https"

        # Shared vars
        playbook_vars = {
            "sync_gateway_config_filepath": sg_conf,
            "server_port": server_port,
            "server_scheme": server_scheme,
            "autoimport": "",
            "xattrs": ""
        }

        if is_xattrs_enabled(cluster_config):
            playbook_vars["xattrs"] = '"enable_shared_bucket_access": true,'

        if is_xattrs_enabled(cluster_config) and enable_import:
            playbook_vars["autoimport"] = '"import_docs": "continuous",'

        # Deploy config
        if url is not None:
            target = hostname_for_url(cluster_config, url)
            log_info("Deploying sync_gateway config on {} ...".format(target))
            status = ansible_runner.run_ansible_playbook(
                "deploy-sync-gateway-config.yml",
                subset=target,
                extra_vars=playbook_vars
            )
        else:
            log_info("Deploying config on all sync_gateways")
            status = ansible_runner.run_ansible_playbook(
                "deploy-sync-gateway-config.yml",
                extra_vars=playbook_vars
            )
        if status != 0:
            raise Exception("Could not deploy config to sync_gateway")<|MERGE_RESOLUTION|>--- conflicted
+++ resolved
@@ -237,10 +237,7 @@
             playbook_vars["revs_limit"] = '"revs_limit": {},'.format(revs_limit)
         except KeyError as ex:
             log_info("Keyerror in getting revs_limit{}".format(ex.message))
-<<<<<<< HEAD
-=======
             playbook_vars["revs_limit"] = ''
->>>>>>> 9a875e4d
         if url is not None:
             target = hostname_for_url(cluster_config, url)
             log_info("Starting {} sync_gateway.".format(target))
