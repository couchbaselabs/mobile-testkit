import os
import time

from keywords.TestServerWinBase import TestServerWinBase
from keywords.constants import LATEST_BUILDS, RELEASED_BUILDS
from keywords.exceptions import LiteServError
from keywords.utils import log_info


class TestServerNetMsft(TestServerWinBase):

    def __init__(self, version_build, host, port, community_enabled=None, platform="net-msft"):

        # Initialize baseclass properies
        super(TestServerNetMsft, self).__init__(version_build, host, port)

        self.platform = platform

        if version_build <= "2.1.0":
            raise Exception("No .net based app available to download for 2.1.0 or below at latestbuild. Use nuget package to create app.")

        if self.platform == "c-msft":
            if community_enabled:
                build_tag_name = "testserver_windesktop-x86_64_community"
            else:
                build_tag_name = "testserver_windesktop-x86_64_enterprise"
            self.build_name = "{}-{}".format(build_tag_name, self.version_build)
            self.binary_path = "{}-{}\\testserver.exe".format(build_tag_name, self.version_build)
            self.package_name = "{}.zip".format(build_tag_name)
            if self.build is None:
                self.download_url = "{}/couchbase-lite-c/{}/{}".format(RELEASED_BUILDS, self.version, self.package_name)
            else:
                self.download_url = "{}/couchbase-lite-c/{}/{}/{}".format(LATEST_BUILDS, self.version, self.build, self.package_name)
        elif self.platform == "c-uwp":
            self.binary_path = "TestServer-C-UWP-{}\\run.ps1".format(self.version_build)
            if self.build is None:
                self.download_url = "{}/couchbase-lite-c/{}/TestServer.C.UWP.zip".format(RELEASED_BUILDS, self.version)
            else:
                self.download_url = "{}/couchbase-lite-c/{}/{}/TestServer.C.UWP.zip".format(LATEST_BUILDS, self.version,
                                                                                            self.build)
            self.package_name = "TestServer.C.UWP.zip"
            self.stop_binary_path = "TestServer-C-UWP-{}\\stop.ps1".format(self.version_build)
            self.build_name = "TestServer-C-UWP-{}".format(self.version_build)

        elif self.platform == "net-msft":
            if community_enabled:
                self.build_name = "TestServer-Net-community-{}".format(self.version_build)
                self.binary_path = "TestServer-Net-community-{}\\TestServer.NetCore.dll".format(self.version_build)
                self.package_name = "TestServer.NetCore-community.zip"
            else:
                self.build_name = "TestServer-Net-{}".format(self.version_build)
                self.binary_path = "TestServer-Net-{}\\TestServer.NetCore.dll".format(self.version_build)
                self.package_name = "TestServer.NetCore.zip"
            if self.build is None:
                self.download_url = "{}/couchbase-lite-net/{}/{}".format(RELEASED_BUILDS, self.version, self.package_name)
            else:
                self.download_url = "{}/couchbase-lite-net/{}/{}/{}".format(LATEST_BUILDS, self.version, self.build, self.package_name)
        elif self.platform == "maui-winui":
            self.binary_path = "TestServer-Maui-WinUI-{}\\run.ps1".format(self.version_build)
            if self.build is None:
<<<<<<< HEAD
                self.download_url = "{}/couchbase-lite-net/{}/TestServer.Maui.WinUI.zip".format(
                    RELEASED_BUILDS, self.version)
            else:
                self.download_url = "{}/couchbase-lite-net/{}/{}/TestServer.Maui.WinUI.zip".format(
                    LATEST_BUILDS, self.version, self.build)
=======
                 self.download_url = "{}/couchbase-lite-net/{}/TestServer.Maui.WinUI.zip".format(
                     RELEASED_BUILDS, self.version)
            else:
                self.download_url = "{}/couchbase-lite-net/{}/{}/TestServer.Maui.WinUI.zip".format(
                     LATEST_BUILDS, self.version, self.build)
>>>>>>> 4d45082d
            self.package_name = "TestServer.Maui.WinUI.zip"
            self.stop_binary_path = "TestServer-Maui-WinUI-{}\\stop.ps1".format(self.version_build)
            self.build_name = "TestServer-Maui-WinUI-{}".format(self.version_build)
        else:
            self.binary_path = "TestServer-UWP-{}\\run.ps1".format(self.version_build)
            if self.build is None:
                self.download_url = "{}/couchbase-lite-net/{}/TestServer.UWP.zip".format(RELEASED_BUILDS, self.version)
            else:
                self.download_url = "{}/couchbase-lite-net/{}/{}/TestServer.UWP.zip".format(LATEST_BUILDS, self.version, self.build)
            self.package_name = "TestServer.UWP.zip"
            self.stop_binary_path = "TestServer-UWP-{}\\stop.ps1".format(self.version_build)
            self.build_name = "TestServer-UWP-{}".format(self.version_build)

    def download(self, version_build=None):
        """
        1. Downloads the LiteServ.zip package from latestbuild to the remote Windows host to Desktop\\LiteServ\\
        2. Extracts the package and removes the zip
        """
        if version_build is not None:
            self.version_build = version_build

        # Download LiteServ via Ansible on remote machine
        status = self.ansible_runner.run_ansible_playbook("download-testserver-msft.yml", extra_vars={
            "download_url": self.download_url,
            "package_name": self.package_name,
            "build_name": self.build_name
        })

        if status != 0:
            raise LiteServError("Failed to download Test server on remote machine")

    def install(self):
        log_info("{}: Nothing to install".format(self.platform))

    def remove(self):
        log_info("{}: Nothing to remove".format(self.platform))

    def start(self, logfile_name):
        """
        1. Starts a Testserver with logging to provided logfile file object.
           The running LiteServ process will be stored in the self.process property.
        2. The method will poll on the endpoint to make sure LiteServ is available.
        3. The expected version will be compared with the version reported by http://<host>:<port>
        4. eturn the url of the running LiteServ
        """
        if self.platform == "net-msft":
            self.logfile = logfile_name
            log_info("Starting Test server {}".format(self.binary_path))
            # Start Testserver via Ansible on remote machine
            status = self.ansible_runner.run_ansible_playbook(
                "start-testserver-msft.yml",
                extra_vars={
                    "binary_path": self.binary_path,
                    "version_build": self.version_build
                }
            )
        elif self.platform == "c-msft":
            self.logfile = logfile_name
            log_info("Starting Test server {}".format(self.binary_path))
            # Start Testserver via Ansible on remote machine
            status = self.ansible_runner.run_ansible_playbook(
                "start-testserver-c-msft.yml",
                extra_vars={
                    "binary_path": self.binary_path
                }
            )
        elif self.platform == "maui-winui":
            # .Net6 WinUI
            log_info("Starting Test server Maui WinUI {}".format(self.binary_path))
            # Start Testserver via Ansible on remote machine
            status = self.ansible_runner.run_ansible_playbook(
<<<<<<< HEAD
                "start-testserver-maui-winui.yml",
=======
                 "start-testserver-maui-winui.yml",
>>>>>>> 4d45082d
                extra_vars={
                    "binary_path": self.binary_path
                }
            )
        else:
            # net-uwp
            log_info("Starting Test server UWP {}".format(self.binary_path))
            # Start Testserver via Ansible on remote machine
            status = self.ansible_runner.run_ansible_playbook(
                "start-testserver-uwp.yml",
                extra_vars={
                    "binary_path": self.binary_path
                }
            )

        if status != 0:
            raise LiteServError("Could not start testserver")
        time.sleep(15)

    def _verify_launched(self):
        """Poll on expected http://<host>:<port> until it is reachable
        """
        resp_obj = self._wait_until_reachable()
        log_info(resp_obj)

    def stop(self):
        """
        Stops a .NET listener on a remote windows machine via ansible and pulls logs.
        """
        log_info("Stopping TestServer on windows ...")

        if self.platform == "net-msft":
            log_full_path = "{}/{}".format(os.getcwd(), self.logfile)
            log_info("Pulling logs to {} ...".format(log_full_path))
            status = self.ansible_runner.run_ansible_playbook(
                "stop-testserver-windows.yml",
                extra_vars={
                    "log_full_path": log_full_path
                }
            )
        elif self.platform == "c-msft":
            status = self.ansible_runner.run_ansible_playbook(
                "stop-testserver-c-windows.yml"
            )
        elif self.platform == "maui-winui":
            # This is .Net6 WinUI
            status = self.ansible_runner.run_ansible_playbook(
                "stop-testserver-maui-winui.yml",
                extra_vars={
                    "binary_path": self.stop_binary_path
                }
            )
        else:
            # net-uwp
            status = self.ansible_runner.run_ansible_playbook(
                "stop-testserver-uwp.yml",
                extra_vars={
                    "binary_path": self.stop_binary_path
                }
            )

        if status != 0:
            raise LiteServError("Could not stop TestServer")<|MERGE_RESOLUTION|>--- conflicted
+++ resolved
@@ -58,19 +58,11 @@
         elif self.platform == "maui-winui":
             self.binary_path = "TestServer-Maui-WinUI-{}\\run.ps1".format(self.version_build)
             if self.build is None:
-<<<<<<< HEAD
-                self.download_url = "{}/couchbase-lite-net/{}/TestServer.Maui.WinUI.zip".format(
-                    RELEASED_BUILDS, self.version)
-            else:
-                self.download_url = "{}/couchbase-lite-net/{}/{}/TestServer.Maui.WinUI.zip".format(
-                    LATEST_BUILDS, self.version, self.build)
-=======
                  self.download_url = "{}/couchbase-lite-net/{}/TestServer.Maui.WinUI.zip".format(
                      RELEASED_BUILDS, self.version)
             else:
                 self.download_url = "{}/couchbase-lite-net/{}/{}/TestServer.Maui.WinUI.zip".format(
                      LATEST_BUILDS, self.version, self.build)
->>>>>>> 4d45082d
             self.package_name = "TestServer.Maui.WinUI.zip"
             self.stop_binary_path = "TestServer-Maui-WinUI-{}\\stop.ps1".format(self.version_build)
             self.build_name = "TestServer-Maui-WinUI-{}".format(self.version_build)
@@ -142,11 +134,7 @@
             log_info("Starting Test server Maui WinUI {}".format(self.binary_path))
             # Start Testserver via Ansible on remote machine
             status = self.ansible_runner.run_ansible_playbook(
-<<<<<<< HEAD
-                "start-testserver-maui-winui.yml",
-=======
                  "start-testserver-maui-winui.yml",
->>>>>>> 4d45082d
                 extra_vars={
                     "binary_path": self.binary_path
                 }
