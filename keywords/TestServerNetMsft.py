--- conflicted
+++ resolved
@@ -146,19 +146,5 @@
                 }
             )
 
-<<<<<<< HEAD
-        log_full_path = "{}/{}".format(os.getcwd(), self.logfile)
-
-        log_info("Stopping TestServer on windows matching ...")
-        log_info("Pulling logs to {} ...".format(log_full_path))
-
-        status = self.ansible_runner.run_ansible_playbook(
-            "stop-TestServer-windows.yml",
-            extra_vars={
-                "log_full_path": log_full_path
-            }
-        )
-=======
->>>>>>> d06d853e
         if status != 0:
             raise LiteServError("Could not stop TestServer")