--- conflicted
+++ resolved
@@ -90,11 +90,8 @@
                 output = subprocess.check_output(["adb", "-e", "install", "-r", apk_path])
                 break
             except Exception as e:
-<<<<<<< HEAD
                 if "INSTALL_FAILED_ALREADY_EXISTS" in str(e) or "INSTALL_FAILED_UPDATE_INCOMPATIBLE" in str(e):
-=======
-                if "INSTALL_FAILED_ALREADY_EXISTS" in e.args[0] or "INSTALL_FAILED_UPDATE_INCOMPATIBLE" in e.message:
->>>>>>> bc326608
+
                     # Apk may be installed, remove and retry install
                     log_info("Trying to remove....")
                     self.remove()
