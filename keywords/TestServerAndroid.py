--- conflicted
+++ resolved
@@ -41,11 +41,7 @@
             self.installed_package_name = "com.couchbase.testsuite"
             self.activity_name = self.installed_package_name + "/android.app.NativeActivity"
         elif self.platform == "maui-android":
-<<<<<<< HEAD
-            # .Net6 Android
-=======
             # .Net6 Maui Android
->>>>>>> 4d45082d
             self.download_source = "couchbase-lite-net"
             self.package_name = self.apk_name = "TestServer.Maui.Android.apk"
             self.installed_package_name = "com.couchbase.testserver.maui"
