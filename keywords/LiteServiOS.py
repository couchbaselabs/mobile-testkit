import json
import subprocess
import os
import requests
<<<<<<< HEAD
import time
=======
>>>>>>> 06ee9e68

from keywords.LiteServBase import LiteServBase
from keywords.constants import BINARY_DIR
from keywords.constants import LATEST_BUILDS
<<<<<<< HEAD
from keywords.constants import MAX_RETRIES
=======
>>>>>>> 06ee9e68
from keywords.exceptions import LiteServError
from keywords.utils import version_and_build
from keywords.utils import log_info
from keywords.utils import log_r
from zipfile import ZipFile

from requests.exceptions import ConnectionError

<<<<<<< HEAD

=======
>>>>>>> 06ee9e68
class LiteServiOS(LiteServBase):

    def download(self):
        """
        1. Check to see if package is downloaded already. If so, return
        2. Download the LiteServ package from latest builds to 'deps/binaries'
        3. Unzip the packages and make the binary executable
        """
        version, build = version_and_build(self.version_build)

        package_name = "LiteServ-iOS.zip"
        app_name = "LiteServ-iOS.app"

        expected_binary_path = "{}/{}/{}".format(BINARY_DIR, "LiteServ-iOS", app_name)
        if os.path.isfile(expected_binary_path):
            log_info("Package is already downloaded. Skipping.")
            return

        # Package not downloaded, proceed to download from latest builds
        downloaded_package_zip_name = "{}/{}".format(BINARY_DIR, package_name)
        url = "{}/couchbase-lite-ios/{}/ios/{}/{}".format(LATEST_BUILDS, version, self.version_build, package_name)

        log_info("Downloading {} -> {}/{}".format(url, BINARY_DIR, package_name))
        resp = requests.get(url)
        resp.raise_for_status()
        with open("{}/{}".format(BINARY_DIR, package_name), "wb") as f:
            f.write(resp.content)

        extracted_directory_name = downloaded_package_zip_name.replace(".zip", "")
        with ZipFile("{}".format(downloaded_package_zip_name)) as zip_f:
            zip_f.extractall("{}".format(extracted_directory_name))
<<<<<<< HEAD
=======

        # Remove .zip
        os.remove("{}".format(downloaded_package_zip_name))
>>>>>>> 06ee9e68

        # Remove .zip
        os.remove("{}".format(downloaded_package_zip_name))

    def install_device(self):
        """Installs / launches LiteServ on iOS device
        Warning: Only works with a single device at the moment
        """

        if self.storage_engine != "SQLite":
            raise LiteServError("https://github.com/couchbaselabs/liteserv-ios/issues/1")

        package_name = "LiteServ-iOS.app"
        app_path = "{}/{}/{}".format(BINARY_DIR, "LiteServ-iOS", package_name)
        log_info("Installing: {}".format(app_path))

        # install app / launch app to connected device
        output = subprocess.check_output([
            "ios-deploy", "--justlaunch", "--bundle", app_path
        ])
        log_info(output)

        bundle_id = "com.couchbase.LiteServ-iOS"
        output = subprocess.check_output(["ios-deploy", "--list_bundle_id"])
        log_info(output)

        if bundle_id not in output:
            raise LiteServError("Could not install LiteServ-iOS")

        self.stop()

    def install(self, device="iPhone-7"):
        """Installs / launches LiteServ on iOS simulator
        Default is iPhone-7
        """

        if self.storage_engine != "SQLite":
            raise LiteServError("https://github.com/couchbaselabs/liteserv-ios/issues/1")

        package_name = "LiteServ-iOS.app"
        app_path = "{}/{}/{}".format(BINARY_DIR, "LiteServ-iOS", package_name)
        log_info("Installing: {}".format(app_path))

        # install app / launch app to connected device
        output = subprocess.check_output([
            "ios-sim", "launch", "--devicetypeid", device, "--log", "results/logs/LiteServ-iOS.log", "--exit", app_path
        ])
        log_info(output)
        bundle_id = "com.couchbase.LiteServ-iOS"

        if bundle_id not in output:
            raise LiteServError("Could not install LiteServ-iOS")

        self.stop()

    def remove(self):
        """
        Remove the iOS app from the connected device
        """
        log_info("Removing LiteServ-iOS")

        bundle_id = "com.couchbase.LiteServ-iOS"
        output = subprocess.check_output([
            "ios-deploy", "--uninstall_only", "--bundle_id", bundle_id
        ])
        log_info(output)

        # Check that removal is successful
        output = subprocess.check_output(["ios-deploy", "--list_bundle_id"])
        log_info(output)

        if bundle_id in output:
            raise LiteServError("LiteServ-iOS is still present after uninstall")

    def start(self, logfile_name):
        """
        1. Starts a LiteServ with logging to provided logfile file object.
           The running LiteServ process will be stored in the self.process property.
        2. The method will poll on the endpoint to make sure LiteServ is available.
        3. The expected version will be compared with the version reported by http://<host>:<port>
        4. Return the url of the running LiteServ
        """

        if self.storage_engine != "SQLite":
            raise NotImplementedError("Need to make sure to support other storage types")

        self._verify_not_running()

        if self.port == 59850:
            raise LiteServError("On iOS, port 59850 is reserved for the admin port")

        liteserv_admin_url = "http://{}:59850".format(self.host)
        log_info("Starting LiteServ: {}".format(liteserv_admin_url))

        data = {
            "port": int(self.port)
        }

        resp = self.session.put("{}/start".format(liteserv_admin_url), data=json.dumps(data))
        log_r(resp)
        resp.raise_for_status()

        self._verify_launched()

        return "http://{}:{}".format(self.host, self.port)

    def _verify_launched(self):
        """ Poll on expected http://<host>:<port> until it is reachable
        Assert that the response contains the expected version information
        """

        resp_obj = self._wait_until_reachable()
        log_info(resp_obj)

        if resp_obj["vendor"]["name"] != "Couchbase Lite (Objective-C)":
            raise LiteServError("Unexpected LiteServ platform running!")

        version, build = version_and_build(self.version_build)
        expected_version = "{} (build {})".format(version, build)
        running_version = resp_obj["vendor"]["version"]

        if expected_version != running_version:
            raise LiteServError("Expected version: {} does not match running version: {}".format(expected_version, running_version))

    def stop(self):
        """
        1. Flush and close the logfile capturing the LiteServ output
        2. Kill the LiteServ process
        3. Verify that no service is running on http://<host>:<port>
        """

        log_info("Stopping LiteServ: http://{}:{}".format(self.host, self.port))

        liteserv_admin_url = "http://{}:59850".format(self.host)
        log_info("Stopping LiteServ: {}".format(liteserv_admin_url))

        count = 0
        while count < MAX_RETRIES:
            if count == MAX_RETRIES:
                raise LiteServError("Could not connect to LiteServ")

            try:
                resp = self.session.put("{}/stop".format(liteserv_admin_url))
                log_r(resp)
                resp.raise_for_status()
                break
            except ConnectionError:
                log_info("LiteServ may not be launched (Retrying) ...")
                time.sleep(1)
                count += 1

        self._verify_not_running()<|MERGE_RESOLUTION|>--- conflicted
+++ resolved
@@ -2,30 +2,20 @@
 import subprocess
 import os
 import requests
-<<<<<<< HEAD
 import time
-=======
->>>>>>> 06ee9e68
 
 from keywords.LiteServBase import LiteServBase
 from keywords.constants import BINARY_DIR
 from keywords.constants import LATEST_BUILDS
-<<<<<<< HEAD
 from keywords.constants import MAX_RETRIES
-=======
->>>>>>> 06ee9e68
 from keywords.exceptions import LiteServError
 from keywords.utils import version_and_build
 from keywords.utils import log_info
 from keywords.utils import log_r
 from zipfile import ZipFile
-
 from requests.exceptions import ConnectionError
 
-<<<<<<< HEAD
-
-=======
->>>>>>> 06ee9e68
+
 class LiteServiOS(LiteServBase):
 
     def download(self):
@@ -57,12 +47,9 @@
         extracted_directory_name = downloaded_package_zip_name.replace(".zip", "")
         with ZipFile("{}".format(downloaded_package_zip_name)) as zip_f:
             zip_f.extractall("{}".format(extracted_directory_name))
-<<<<<<< HEAD
-=======
 
         # Remove .zip
         os.remove("{}".format(downloaded_package_zip_name))
->>>>>>> 06ee9e68
 
         # Remove .zip
         os.remove("{}".format(downloaded_package_zip_name))
