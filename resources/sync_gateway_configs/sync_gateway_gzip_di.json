--- conflicted
+++ resolved
@@ -6,11 +6,8 @@
     "maxFileDescriptors": 90000,
     "slowServerCallWarningThreshold": 500,
     "compressResponses": true,
-<<<<<<< HEAD
-=======
     {{ sslcert }}
     {{ sslkey }}
->>>>>>> fc1d243d
     {{ logging }}
     "cluster_config": {
         "server":"{{ server_scheme }}://{{ couchbase_server_primary_node }}:{{ server_port }}",
