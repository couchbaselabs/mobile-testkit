{
    "interface":":4984",
    "adminInterface": "0.0.0.0:4985",
    "maxIncomingConnections": 0,
    "maxCouchbaseConnections": 16,
    "maxFileDescriptors": 90000,
     "slowServerCallWarningThreshold": 500,
    "compressResponses": false,
    "log": ["*"],
    "databases":{
        "db":{
            "server":"{{ scheme }}://{{ couchbase_server_primary_node }}:{{ server_port }}",
            "bucket":"data-bucket",
<<<<<<< HEAD
	    "shadow": {
		"server": "{{ scheme }}://{{ couchbase_server_primary_node }}:{{ server_port }}",
		"bucket": "source-bucket"
	    }
=======
            "password": "password",
	        "shadow": {
		      "server": "http://{{ couchbase_server_primary_node }}:8091",
		      "bucket": "source-bucket",
              "username": "source-bucket",
              "password": "password"
	      }
>>>>>>> 455ab094
        }
    }
}
<|MERGE_RESOLUTION|>--- conflicted
+++ resolved
@@ -9,22 +9,15 @@
     "log": ["*"],
     "databases":{
         "db":{
-            "server":"{{ scheme }}://{{ couchbase_server_primary_node }}:{{ server_port }}",
+            "server":"{{ server_scheme }}://{{ couchbase_server_primary_node }}:{{ server_port }}",
             "bucket":"data-bucket",
-<<<<<<< HEAD
-	    "shadow": {
-		"server": "{{ scheme }}://{{ couchbase_server_primary_node }}:{{ server_port }}",
-		"bucket": "source-bucket"
-	    }
-=======
             "password": "password",
-	        "shadow": {
-		      "server": "http://{{ couchbase_server_primary_node }}:8091",
-		      "bucket": "source-bucket",
-              "username": "source-bucket",
-              "password": "password"
+        	    "shadow": {
+		          "server": "{{ server_scheme }}://{{ couchbase_server_primary_node }}:{{ server_port }}",
+		          "bucket": "source-bucket",
+                  "username": "source-bucket",
+                  "password": "password"
 	      }
->>>>>>> 455ab094
         }
     }
 }
