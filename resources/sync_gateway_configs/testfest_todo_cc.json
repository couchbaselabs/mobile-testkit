--- conflicted
+++ resolved
@@ -1,15 +1,9 @@
 {
   "interface":":4984",
   "adminInterface": "0.0.0.0:4985",
-<<<<<<< HEAD
-  "log": ["*"],
-  {{ sslcert }}
-  {{ sslkey }}
-=======
   {{ sslcert }}
   {{ sslkey }}
   {{ logging }}
->>>>>>> f58c7578
   "databases": {
     "todo": {
       {{ autoimport }}
