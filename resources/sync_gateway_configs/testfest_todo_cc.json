{
  "interface":":4984",
  "adminInterface": "0.0.0.0:4985",
  "log": ["*"],
  "databases": {
    "todo": {
      {{ autoimport }}
      {{ xattrs }}
<<<<<<< HEAD
      "unsupported": {
        {{ no_conflicts }}
        "replicator_2": true
      },
=======
      {{ no_conflicts }}
>>>>>>> e4395cce
      "server":"{{ server_scheme }}://{{ couchbase_server_primary_node }}:{{ server_port }}",
      "bucket": "data-bucket",
      "username":"data-bucket",
      "password": "password",
      "users": {
        "traun": {"password": "pass", "admin_channels": ["traun"]},
        "james": {"password": "pass", "admin_channels": ["james"]},
        "hideki": {"password": "pass", "admin_channels": ["hideki"]},
        "pasin": {"password": "pass", "admin_channels": ["pasin"]},
        "jens": {"password": "pass", "admin_channels": ["jens"]},
        "jim": {"password": "pass", "admin_channels": ["jim"]},
        "seth": {"password": "pass", "admin_channels": ["seth"]},
        "raghu": {"password": "pass", "admin_channels": ["raghu"]},
        "mod": {"password": "pass", "admin_roles": ["moderator"]},
        "admin": {"password": "pass", "admin_roles": ["admin"]},
        "hemant": {"password": "pass", "admin_roles": ["admin"]}
      },
      "roles": {
        "moderator": {},
        "admin": {}
      },
      "sync": `
function(doc, oldDoc){
  /* Type validation */
  if (isCreate()) {
    // Don't allow creating a document without a type.
    validateNotEmpty("type", doc.type);
  } else if (isUpdate()) {
    // Don't allow changing the type of any document.
    validateReadOnly("type", doc.type, oldDoc.type);
  }

  if (getType() == "moderator") {
    /* Control Write Access */
    // Only allow admins to add/remove moderators.
    requireRole("admin");

    /* Validate */
    if (!isDelete()) {
      // Validate required fields.
      validateNotEmpty("username", doc.username);

      if (isCreate()) {
        // We use a key pattern to ensure unique moderators within the system,
        // so we need to ensure that doc._id matches the pattern
        // moderator.{username}.
        if (doc._id != "moderator." + doc.username) {
          throw({forbidden: "_id must match the pattern moderator.{username}."});
        }
      } else {
        // doc._id is tied to username, validated during create, and must remain this
        // way to ensure unique moderators within the system.
        validateReadOnly("username", doc.username, oldDoc.username);
      }
    }

    /* Route */
    if (!isDelete()) {
      // Add user to moderator role.
      role(doc.username, "role:moderator");
    }
    // Add doc to the user's channel.
    var username = doc._deleted ? oldDoc.username : doc.username;
    channel(username);

    /* Grant Read Access */
    if (!isDelete()) {
      // Grant user access to moderators channel.
      access(doc.username, "moderators");
    }
    // Grant user access to their channel.
    access(doc.username, doc.username);
  } else if (getType() == "task-list") { // Task List access control
    /* Write Access */
    var owner = doc._deleted ? oldDoc.owner : doc.owner;
    try {
      // Moderators can create/update lists for other users.
      requireRole("moderator");
    } catch (e) {
      // Users can create/update lists for themselves.
      requireUser(owner);
    }

    /* Validation */
    if (!isDelete()) {
      // Validate required fields.
      validateNotEmpty("name", doc.name);
      validateNotEmpty("owner", doc.owner);

      if (isCreate()) {
        // Validate that the _id is prefixed by owner.
        if (!hasPrefix(doc._id, doc.owner + ".")) {
            throw({forbidden: "task-list id must be prefixed by list owner"});
        }
      } else {
        // Don’t allow task-list ownership to be changed.
        validateReadOnly("owner", doc.owner, oldDoc.owner);
      }
    }

    /* Routing */
    // Add doc to task-list's channel.
    channel("task-list." + doc._id);
    channel("moderators");

    /* Read Access */
    // Grant task-list owner access to the task-list, its tasks, and its users.
    access(owner, "task-list." + doc._id);
    access(owner, "task-list." + doc._id + ".users");
    access("role:moderator", "task-list." + doc._id);
  } else if (getType() == "task") {
    /* Write Access */
    if (!isDelete()) {
      validateNotEmpty("taskList", doc.taskList);
    }
    var owner = doc._deleted ? oldDoc.taskList.owner : doc.taskList.owner;
    var listId = doc._deleted ? oldDoc.taskList.id : doc.taskList.id;
    try {
      requireAccess("task-list." + listId);
    } catch (e) {
      requireUser(owner);
    }

    /* Validate */
    if (!isDelete()) {
      // Validate required fields.
      validateNotEmpty("taskList.id", doc.taskList.id);
      validateNotEmpty("taskList.owner", doc.taskList.owner);
      validateNotEmpty("task", doc.task);

      if (isCreate()) {
        // Validate that the taskList.id is prefixed by taskList.owner.  We only need to
        // validate this during create because these fields are read-only after create.
        if (!hasPrefix(doc.taskList.id, doc.taskList.owner + ".")) {
            throw({forbidden: "task-list id must be prefixed by task-list owner"});
        }
      } else {
        // Don’t allow tasks to be moved to another task-list.
        validateReadOnly("taskList.id", doc.taskList.id, oldDoc.taskList.id);
        validateReadOnly("taskList.owner", doc.taskList.owner, oldDoc.taskList.owner);
      }
    }

    /* Route */
    // Add doc to task-list and moderators channel.
    channel("task-list." + listId);
    channel("moderators");
  } else if (getType() == "task-list.user") {
    /* Control Write Access */
    if (!isDelete()) {
      validateNotEmpty("taskList", doc.taskList);
    }
    var owner = doc._deleted ? oldDoc.taskList.owner : doc.taskList.owner;
    var username = doc._deleted ? oldDoc.username : doc.username;
    try {
      requireUser(owner);
    } catch (e) {
      requireRole("moderator");
    }

    /* Validate */
    if (!isDelete()) {
        // Validate required fields.
        validateNotEmpty("taskList.id", doc.taskList.id);
        validateNotEmpty("taskList.owner", doc.taskList.owner);
        validateNotEmpty("username", doc.username);

        if (isCreate()) {
          // We use a key pattern to ensure unique users w/in a list, so we need to
          // ensure that doc._id matches the pattern {taskList.id}.{username}.
          if (doc._id != doc.taskList.id + "." + doc.username) {
            throw({forbidden: "_id must match the pattern {taskList.id}.{username}."});
          }

          // Validate that the taskList.id is prefixed by taskList.owner.
          if (!hasPrefix(doc.taskList.id, doc.taskList.owner + ".")) {
              throw({forbidden: "task-list id must be prefixed by task-list owner"});
          }
        } else {
          // Don’t allow users to be moved to another task-list.  Also, doc._id is tied to
          // these values, validated during create, and must remain this way to ensure
          // uniqueness within a list.
          validateReadOnly("taskList.id", doc.taskList.id, oldDoc.taskList.id);
          validateReadOnly("taskList.owner", doc.taskList.owner, oldDoc.taskList.owner);
        }
    }

    /* Route */
    // Add doc to task-list users and moderators channel.
    var listId = doc._deleted ? oldDoc.taskList.id : doc.taskList.id;
    channel("task-list." + listId + ".users");
    channel("moderators");

    /* Grant Read Access */
    // Grant the user access to the task-list and its tasks.
    if (!isDelete()) {
      access(doc.username, "task-list." + listId);
    }

    channel(username);
  } else {
    // Log invalid document type error.
    log("Invalid document type: " + doc.type);

    throw({forbidden: "Invalid document type: " + doc.type});
  }

  function getType() {
    return (isDelete() ? oldDoc.type : doc.type);
  }

  function isCreate() {
    // Checking false for the Admin UI to work
    return ((oldDoc == false) || (oldDoc == null || oldDoc._deleted) && !isDelete());
  }

  function isUpdate() {
    return (!isCreate() && !isDelete());
  }

  function isDelete() {
    return (doc._deleted == true);
  }

  function validateNotEmpty(key, value) {
    if (!value) {
      throw({forbidden: key + " is not provided."});
    }
  }

  function validateReadOnly(name, value, oldValue) {
    if (value != oldValue) {
      throw({forbidden: name + " is read-only."});
    }
  }

  // Checks whether the provided value starts with the specified prefix
  function hasPrefix(value, prefix) {
    if (value && prefix) {
      return value.substring(0, prefix.length) == prefix
    } else {
      return false
    }
  }
}
      `
    }
  }
}<|MERGE_RESOLUTION|>--- conflicted
+++ resolved
@@ -6,14 +6,7 @@
     "todo": {
       {{ autoimport }}
       {{ xattrs }}
-<<<<<<< HEAD
-      "unsupported": {
-        {{ no_conflicts }}
-        "replicator_2": true
-      },
-=======
       {{ no_conflicts }}
->>>>>>> e4395cce
       "server":"{{ server_scheme }}://{{ couchbase_server_primary_node }}:{{ server_port }}",
       "bucket": "data-bucket",
       "username":"data-bucket",
