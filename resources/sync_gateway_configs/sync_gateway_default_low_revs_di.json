{
  "interface":":4984",
  "adminInterface": "0.0.0.0:4985",
  "maxIncomingConnections": 0,
  "maxCouchbaseConnections": 16,
  "maxFileDescriptors": 90000,
  "slowServerCallWarningThreshold": 500,
  "compressResponses": false,
  "log": ["CRUD+", "Cache+", "HTTP+", "Changes+"],
  "cluster_config": {
    "server":"{{ server_scheme }}://{{ couchbase_server_primary_node }}:{{ server_port }}",
    "data_dir":".",
    "bucket":"data-bucket",
    "username":"data-bucket",
    "password": "password"
  },
  "databases":{
    "db":{
      {{ autoimport }}
      "unsupported": {
        {{ xattrs }}
      },
      "feed_type":"DCPSHARD",
      "channel_index":{
        "num_shards":16,
        "server":"{{ server_scheme }}://{{ couchbase_server_primary_node }}:{{ server_port }}",
        "bucket":"index-bucket",
        "username":"index-bucket",
        "password": "password",
        "writer":{{ is_index_writer }}
      },
      "server":"{{ server_scheme }}://{{ couchbase_server_primary_node }}:{{ server_port }}",
      "bucket":"data-bucket",
      "password": "password",
<<<<<<< HEAD
      "revs_limit":5
=======
      "writer":{{ is_index_writer }}
    },
    "server":"{{ server_scheme }}://{{ couchbase_server_primary_node }}:{{ server_port }}",
    "bucket":"data-bucket",
    "username":"data-bucket",
    "password": "password",
    "revs_limit":5
>>>>>>> 84c20c9c
    }
  }
}
<|MERGE_RESOLUTION|>--- conflicted
+++ resolved
@@ -32,17 +32,8 @@
       "server":"{{ server_scheme }}://{{ couchbase_server_primary_node }}:{{ server_port }}",
       "bucket":"data-bucket",
       "password": "password",
-<<<<<<< HEAD
+      "username":"data-bucket",
       "revs_limit":5
-=======
-      "writer":{{ is_index_writer }}
-    },
-    "server":"{{ server_scheme }}://{{ couchbase_server_primary_node }}:{{ server_port }}",
-    "bucket":"data-bucket",
-    "username":"data-bucket",
-    "password": "password",
-    "revs_limit":5
->>>>>>> 84c20c9c
     }
   }
 }
