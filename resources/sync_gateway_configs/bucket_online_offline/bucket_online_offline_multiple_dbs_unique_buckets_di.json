--- conflicted
+++ resolved
@@ -37,13 +37,10 @@
         },
         "db2":{
             {{ xattrs }}
-<<<<<<< HEAD
             {{ no_conflicts }}
-=======
             {{ sg_use_views }}
             {{ num_index_replicas }}
             {{ num_index_replicas_housekeeping }}
->>>>>>> 942afe0d
             "offline":false,
             "server":"{{ server_scheme }}://{{ couchbase_server_primary_node }}:{{ server_port }}",
             "bucket":"data-bucket-2",
@@ -59,13 +56,10 @@
         },
         "db3":{
             {{ xattrs }}
-<<<<<<< HEAD
             {{ no_conflicts }}
-=======
             {{ sg_use_views }}
             {{ num_index_replicas }}
             {{ num_index_replicas_housekeeping }}
->>>>>>> 942afe0d
             "offline":false,
             "server":"{{ server_scheme }}://{{ couchbase_server_primary_node }}:{{ server_port }}",
             "bucket":"data-bucket-3",
@@ -81,13 +75,10 @@
         },
         "db4":{
             {{ xattrs }}
-<<<<<<< HEAD
             {{ no_conflicts }}
-=======
             {{ sg_use_views }}
             {{ num_index_replicas }}
             {{ num_index_replicas_housekeeping }}
->>>>>>> 942afe0d
             "server":"{{ server_scheme }}://{{ couchbase_server_primary_node }}:{{ server_port }}",
             "bucket":"data-bucket-4",
             "username":"data-bucket-4",
