{
    "interface":":4984",
    "adminInterface": "0.0.0.0:4985",
    "maxIncomingConnections": 0,
    "maxCouchbaseConnections": 16,
    "maxFileDescriptors": 90000,
    "slowServerCallWarningThreshold": 500,
    "compressResponses": false,
    "log": ["CRUD+", "Cache+", "HTTP+", "Changes+"],
    "verbose":"true",
    "databases":{
        "db":{
            "offline":false,
<<<<<<< HEAD
            "server":"{{ scheme }}://{{ couchbase_server_primary_node }}:{{ server_port }}",
            "bucket":"data-bucket"
=======
            "server":"http://{{ couchbase_server_primary_node }}:8091",
            "bucket":"data-bucket",
            "password": "password"
>>>>>>> 455ab094
        }
    }
}
<|MERGE_RESOLUTION|>--- conflicted
+++ resolved
@@ -11,14 +11,9 @@
     "databases":{
         "db":{
             "offline":false,
-<<<<<<< HEAD
-            "server":"{{ scheme }}://{{ couchbase_server_primary_node }}:{{ server_port }}",
-            "bucket":"data-bucket"
-=======
-            "server":"http://{{ couchbase_server_primary_node }}:8091",
+            "server":"{{ server_scheme }}://{{ couchbase_server_primary_node }}:{{ server_port }}",
             "bucket":"data-bucket",
             "password": "password"
->>>>>>> 455ab094
         }
     }
 }
