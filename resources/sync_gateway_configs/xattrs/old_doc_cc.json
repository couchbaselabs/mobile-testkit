--- conflicted
+++ resolved
@@ -2,11 +2,8 @@
     "interface":":4984",
     "adminInterface": "0.0.0.0:4985",
     {{ logging }}
-<<<<<<< HEAD
-=======
     {{ sslcert }}
     {{ sslkey }}
->>>>>>> fc1d243d
     "databases":{
         "db":{
             {{ no_conflicts }}
