--- conflicted
+++ resolved
@@ -1,11 +1,7 @@
 {
     "interface":":4984",
     "adminInterface": "0.0.0.0:4985",
-<<<<<<< HEAD
-    "log": ["*"],
-=======
     {{ logging }}
->>>>>>> f58c7578
     {{ sslcert }}
     {{ sslkey }}
     "databases":{
@@ -13,7 +9,6 @@
             {{ no_conflicts }}
             {{ sg_use_views }}
             {{ num_index_replicas }}
-
             "import_docs": "continuous",
             "enable_shared_bucket_access": true,
             "server":"{{ server_scheme }}://{{ couchbase_server_primary_node }}:{{ server_port }}",
