--- conflicted
+++ resolved
@@ -7,30 +7,18 @@
     "slowServerCallWarningThreshold": 500,
     "compressResponses": false,
     "log": ["*"],
-<<<<<<< HEAD
     "databases":{
         "db":{
-            "server":"{{ scheme }}://{{ couchbase_server_primary_node }}:{{ server_port }}",
+            "server":"{{ server_scheme }}://{{ couchbase_server_primary_node }}:{{ server_port }}",
             "bucket":"data-bucket",
-	    "revs_limit":5,
-	    "shadow": {
-		"server": "{{ scheme }}://{{ couchbase_server_primary_node }}:{{ server_port }}",
-		"bucket": "source-bucket"
-	    }
-=======
-    "databases": {
-        "db": {
-            "server": "http://{{ couchbase_server_primary_node }}:8091",
-            "bucket": "data-bucket",
             "password": "password",
-            "revs_limit": 5,
-            "shadow": {
-                "server": "http://{{ couchbase_server_primary_node }}:8091",
-                "bucket": "source-bucket",
+    	    "revs_limit":5,
+    	    "shadow": {
+		        "server": "{{ server_scheme }}://{{ couchbase_server_primary_node }}:{{ server_port }}",
+		        "bucket": "source-bucket",
                 "username": "source-bucket",
                 "password": "password"
             }
->>>>>>> 455ab094
         }
     }
 }