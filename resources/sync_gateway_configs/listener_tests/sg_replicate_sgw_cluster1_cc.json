{
    "interface":":4984",
    "adminInterface": "0.0.0.0:4985",
    {{ sslcert }}
    {{ sslkey }}
    {{ logging }}
<<<<<<< HEAD
    {{ hide_product_version }}
=======
    {{ prometheus }}
>>>>>>> 19042346
    "databases":{
        "sg_db1":{
            {{ autoimport }}
            {{ xattrs }}
            {{ no_conflicts }}
            "revs_limit": 20,
            {{ sg_use_views }}
            {{ num_index_replicas }}
            {{ cacertpath }}
            {{ certpath }}
            {{ keypath }}
            {{ delta_sync }}
            "server":"{{ server_scheme }}://{{ couchbase_server_primary_node }}:{{ server_port }}",
            "bucket":"data-bucket-1",
            "username":"data-bucket-1",
            "password": "password"
        }
    }
}<|MERGE_RESOLUTION|>--- conflicted
+++ resolved
@@ -4,11 +4,8 @@
     {{ sslcert }}
     {{ sslkey }}
     {{ logging }}
-<<<<<<< HEAD
     {{ hide_product_version }}
-=======
     {{ prometheus }}
->>>>>>> 19042346
     "databases":{
         "sg_db1":{
             {{ autoimport }}
