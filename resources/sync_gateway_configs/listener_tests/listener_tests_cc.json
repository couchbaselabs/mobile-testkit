--- conflicted
+++ resolved
@@ -1,13 +1,9 @@
 {
     "interface":":4984",
     "adminInterface": "0.0.0.0:4985",
-<<<<<<< HEAD
-    "log": ["CRUD+", "Cache+", "HTTP+", "Changes+"],
     {{ sslcert }}
     {{ sslkey }}
-=======
     {{ logging }}
->>>>>>> 56e93d98
     "databases":{
         "db":{
             {{ autoimport }}
