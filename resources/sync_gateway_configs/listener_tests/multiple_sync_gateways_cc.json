{
    "interface":":4984",
    "adminInterface": "0.0.0.0:4985",
    "log": ["CRUD+", "Cache+", "HTTP+", "Changes+"],
    "databases":{
        "sg_db1":{
<<<<<<< HEAD
            "server":"{{ scheme }}://{{ couchbase_server_primary_node }}:{{ server_port }}",
            "bucket":"data-bucket-1"
        },
        "sg_db2":{
            "server":"{{ scheme }}://{{ couchbase_server_primary_node }}:{{ server_port }}",
            "bucket":"data-bucket-2"
=======
            "server":"http://{{ couchbase_server_primary_node }}:8091",
            "bucket":"data-bucket-1",
            "password": "password"
        },
        "sg_db2":{
            "server":"http://{{ couchbase_server_primary_node }}:8091",
            "bucket":"data-bucket-2",
            "password": "password"
>>>>>>> 455ab094
        }
    }
}<|MERGE_RESOLUTION|>--- conflicted
+++ resolved
@@ -4,23 +4,14 @@
     "log": ["CRUD+", "Cache+", "HTTP+", "Changes+"],
     "databases":{
         "sg_db1":{
-<<<<<<< HEAD
-            "server":"{{ scheme }}://{{ couchbase_server_primary_node }}:{{ server_port }}",
-            "bucket":"data-bucket-1"
-        },
-        "sg_db2":{
-            "server":"{{ scheme }}://{{ couchbase_server_primary_node }}:{{ server_port }}",
-            "bucket":"data-bucket-2"
-=======
-            "server":"http://{{ couchbase_server_primary_node }}:8091",
+            "server":"{{ server_scheme }}://{{ couchbase_server_primary_node }}:{{ server_port }}",
             "bucket":"data-bucket-1",
             "password": "password"
         },
         "sg_db2":{
-            "server":"http://{{ couchbase_server_primary_node }}:8091",
+            "server":"{{ server_scheme }}://{{ couchbase_server_primary_node }}:{{ server_port }}",
             "bucket":"data-bucket-2",
             "password": "password"
->>>>>>> 455ab094
         }
     }
 }