{
    "interface":":4984",
    "adminInterface": "0.0.0.0:4985",
    "log": ["CRUD+", "Cache+", "HTTP+", "Changes+"],
    {{ sslcert }}
    {{ sslkey }}
    "databases":{
        "sg_db1":{
            {{ autoimport }}
            {{ xattrs }}
            {{ no_conflicts }}
<<<<<<< HEAD
            {{ revs_limit }}
=======
            {{ sg_use_views }}
            {{ num_index_replicas }}
            {{ num_index_replicas_housekeeping }}
>>>>>>> 65d0c55e
            "server":"{{ server_scheme }}://{{ couchbase_server_primary_node }}:{{ server_port }}",
            "bucket":"data-bucket-1",
            "username":"data-bucket-1",
            "password": "password"
        },
        "sg_db2":{
            {{ autoimport }}
            {{ xattrs }}
            {{ no_conflicts }}
<<<<<<< HEAD
            {{ revs_limit }}
=======
            {{ sg_use_views }}
            {{ num_index_replicas }}
            {{ num_index_replicas_housekeeping }}
>>>>>>> 65d0c55e
            "server":"{{ server_scheme }}://{{ couchbase_server_primary_node }}:{{ server_port }}",
            "bucket":"data-bucket-2",
            "username":"data-bucket-2",
            "password": "password"
        }
    }
}<|MERGE_RESOLUTION|>--- conflicted
+++ resolved
@@ -9,13 +9,10 @@
             {{ autoimport }}
             {{ xattrs }}
             {{ no_conflicts }}
-<<<<<<< HEAD
             {{ revs_limit }}
-=======
             {{ sg_use_views }}
             {{ num_index_replicas }}
             {{ num_index_replicas_housekeeping }}
->>>>>>> 65d0c55e
             "server":"{{ server_scheme }}://{{ couchbase_server_primary_node }}:{{ server_port }}",
             "bucket":"data-bucket-1",
             "username":"data-bucket-1",
@@ -25,13 +22,10 @@
             {{ autoimport }}
             {{ xattrs }}
             {{ no_conflicts }}
-<<<<<<< HEAD
             {{ revs_limit }}
-=======
             {{ sg_use_views }}
             {{ num_index_replicas }}
             {{ num_index_replicas_housekeeping }}
->>>>>>> 65d0c55e
             "server":"{{ server_scheme }}://{{ couchbase_server_primary_node }}:{{ server_port }}",
             "bucket":"data-bucket-2",
             "username":"data-bucket-2",
