{
    "interface":":4984",
    "adminInterface": "0.0.0.0:4985",
<<<<<<< HEAD
=======
    {{ sslcert }}
    {{ sslkey }}
>>>>>>> fc1d243d
    {{ logging }}
    "databases":{
        "sg_db1":{
            {{ autoimport }}
            {{ xattrs }}
            {{ no_conflicts }}
            {{ revs_limit }}
            {{ sg_use_views }}
            {{ num_index_replicas }}
            "server":"{{ server_scheme }}://{{ couchbase_server_primary_node }}:{{ server_port }}",
            "bucket":"data-bucket-1",
            "username":"data-bucket-1",
            "password": "password"
        },
        "sg_db2":{
            {{ autoimport }}
            {{ xattrs }}
            {{ no_conflicts }}
            {{ revs_limit }}
            {{ sg_use_views }}
            {{ num_index_replicas }}
            "server":"{{ server_scheme }}://{{ couchbase_server_primary_node }}:{{ server_port }}",
            "bucket":"data-bucket-2",
            "username":"data-bucket-2",
            "password": "password"
        }
    }
}<|MERGE_RESOLUTION|>--- conflicted
+++ resolved
@@ -1,11 +1,8 @@
 {
     "interface":":4984",
     "adminInterface": "0.0.0.0:4985",
-<<<<<<< HEAD
-=======
     {{ sslcert }}
     {{ sslkey }}
->>>>>>> fc1d243d
     {{ logging }}
     "databases":{
         "sg_db1":{
