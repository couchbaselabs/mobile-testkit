{
    "interface":":4984",
    "adminInterface": "0.0.0.0:4985",
    "maxIncomingConnections": 0,
    "maxCouchbaseConnections": 16,
    "maxFileDescriptors": 90000,
    "slowServerCallWarningThreshold": 500,
    "compressResponses": false,
    "log": ["CRUD+", "Cache+", "HTTP+", "Changes+"],
    "cluster_config": {
        "server":"{{ server_scheme }}://{{ couchbase_server_primary_node }}:{{ server_port }}",
        "data_dir":".",
        "bucket":"data-bucket-1",
        "username":"data-bucket-1",
        "password": "password"
    },
    "databases":{
        "sg_db1":{
            {{ xattrs }}
            "unsupported": {
                {{ no_conflicts }}
            },
<<<<<<< HEAD
=======
            {{ revs_limit }}
>>>>>>> 9a875e4d
            "server":"{{ server_scheme }}://{{ couchbase_server_primary_node }}:{{ server_port }}",
            "bucket":"data-bucket-1",
            "username":"data-bucket-1",
            "password": "password",
            "unsupported": { "allow_conflicts": false },
            "channel_index":{
                "server":"{{ server_scheme }}://{{ couchbase_server_primary_node }}:{{ server_port }}",
                "bucket":"index-bucket-1",
                "username":"index-bucket-1",
                "password": "password",
                "writer":{{ is_index_writer }}
            }
        },
        "sg_db2":{
            {{ xattrs }}
            "server":"{{ server_scheme }}://{{ couchbase_server_primary_node }}:{{ server_port }}",
            "bucket":"data-bucket-2",
            "username":"data-bucket-2",
            "password": "password",
            "unsupported": { "allow_conflicts": false },
            {{ revs_limit }}
            "channel_index":{
                "server":"{{ server_scheme }}://{{ couchbase_server_primary_node }}:{{ server_port }}",
                "bucket":"index-bucket-2",
                "username":"index-bucket-2",
                "password": "password",
                "writer":{{ is_index_writer }}
            }
        }
    }
}
<|MERGE_RESOLUTION|>--- conflicted
+++ resolved
@@ -20,10 +20,7 @@
             "unsupported": {
                 {{ no_conflicts }}
             },
-<<<<<<< HEAD
-=======
             {{ revs_limit }}
->>>>>>> 9a875e4d
             "server":"{{ server_scheme }}://{{ couchbase_server_primary_node }}:{{ server_port }}",
             "bucket":"data-bucket-1",
             "username":"data-bucket-1",
