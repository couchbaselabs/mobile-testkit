--- conflicted
+++ resolved
@@ -2,11 +2,8 @@
     "interface":":4984",
     "adminInterface": "0.0.0.0:4985",
     "compressResponses": false,
-<<<<<<< HEAD
-=======
     {{ sslcert }}
     {{ sslkey }}
->>>>>>> fc1d243d
     {{ logging }}
     "databases":{
         "db": {
