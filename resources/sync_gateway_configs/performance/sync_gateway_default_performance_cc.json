--- conflicted
+++ resolved
@@ -6,13 +6,9 @@
     "maxFileDescriptors": 90000,
     "slowServerCallWarningThreshold": 500,
     "compressResponses": true,
-<<<<<<< HEAD
-    "log":["HTTP"],
     {{ sslcert }}
     {{ sslkey }}
-=======
     {{ logging }}
->>>>>>> 56e93d98
     "databases":{
         "db":{
             {{ autoimport }}
