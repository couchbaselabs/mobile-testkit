--- conflicted
+++ resolved
@@ -11,14 +11,7 @@
         "db":{
             {{ autoimport }}
             {{ xattrs }}
-<<<<<<< HEAD
-            "unsupported": {
-                {{ no_conflicts }}
-                "replicator_2": true
-            },
-=======
             {{ no_conflicts }}
->>>>>>> e4395cce
             "server":"{{ server_scheme }}://{{ couchbase_server_primary_node }}:{{ server_port }}",
             "bucket":"data-bucket",
             "username":"data-bucket",
