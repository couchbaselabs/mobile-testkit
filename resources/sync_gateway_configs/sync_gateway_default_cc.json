--- conflicted
+++ resolved
@@ -6,16 +6,9 @@
     "maxFileDescriptors": 90000,
     "slowServerCallWarningThreshold": 500,
     "compressResponses": false,
-<<<<<<< HEAD
-    "log": ["*"],
-    "logFilePath": "/home/sync_gateway/logs",
-    {{ sslcert }}
-    {{ sslkey }}
-=======
     {{ sslcert }}
     {{ sslkey }}
     {{ logging }}
->>>>>>> f58c7578
     "databases":{
         "db":{
             {{ autoimport }}
@@ -23,12 +16,10 @@
             {{ no_conflicts }}
             {{ sg_use_views }}
             {{ num_index_replicas }}
-
             "server":"{{ server_scheme }}://{{ couchbase_server_primary_node }}:{{ server_port }}",
             "bucket":"data-bucket",
             "username":"data-bucket",
             "password": "password",
-            "num_index_replicas": 0,
             "cache": {
                 "channel_cache_max_length": 15000,
                 "channel_cache_min_length": 15000,
