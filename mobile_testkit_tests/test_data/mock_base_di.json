--- conflicted
+++ resolved
@@ -14,14 +14,11 @@
     ], 
     "environment": {
         "sg_lb_enabled": false, 
-        "sync_gateway_ssl": false, 
-        "xattrs_enabled": false, 
-        "sync_gateway_version": "1.5.0-571", 
-<<<<<<< HEAD
-        "ipv6_enabled": false, 
-=======
->>>>>>> f58c7578
-        "cbs_ssl_enabled": false, 
+        "sync_gateway_ssl": false,
+        "xattrs_enabled": false,
+        "sync_gateway_version": "1.5.0-571",
+        "ipv6_enabled": false,
+        "cbs_ssl_enabled": false,
         "server_version": "5.0.0-3519"
     }, 
     "hosts": [
