--- conflicted
+++ resolved
@@ -70,9 +70,6 @@
 }
 
 func (bucket couchbaseBucket) StartTapFeed(args walrus.TapArguments) (walrus.TapFeed, error) {
-<<<<<<< HEAD
-	panic("unimplemented") // temporary for 1.0a1c4; implemented in master branch
-=======
 	cbArgs := memcached.TapArguments{
 		Backfill: args.Backfill,
 		Dump:     args.Dump,
@@ -102,7 +99,6 @@
 
 func (bucket couchbaseBucket) Dump() {
 	Warn("Dump not implemented for couchbaseBucket")
->>>>>>> a02b39d0
 }
 
 // Creates a Bucket that talks to a real live Couchbase server.
