--- conflicted
+++ resolved
@@ -152,102 +152,6 @@
         self.sync_gateway_config = config
         mode = config.get_mode()
 
-<<<<<<< HEAD
-        is_valid, reason = validate_cluster(self.sync_gateways, self.sg_accels, config)
-        if not is_valid:
-            raise ProvisioningError(reason)
-
-        log_info(">>> Creating buckets on: {}".format(self.servers[0].url))
-        log_info(">>> Creating buckets {}".format(bucket_name_set))
-        self.servers[0].create_buckets(bucket_names=bucket_name_set,
-                                       cluster_config=self._cluster_config,
-                                       ipv6=self.ipv6)
-
-        # Wait for server to be in a warmup state to work around
-        # https://github.com/couchbase/sync_gateway/issues/1745
-        log_info(">>> Waiting for Server: {} to be in a healthy state".format(self.servers[0].url))
-        self.servers[0].wait_for_ready_state()
-
-        log_info(">>> Starting sync_gateway with configuration: {}".format(config_path_full))
-
-        server_port = ""
-        server_scheme = "couchbase"
-        couchbase_server_primary_node = add_cbs_to_sg_config_server_field(self._cluster_config)
-        if self.cbs_ssl:
-            server_port = 18091
-            server_scheme = "https"
-
-        couchbase_server_primary_node = get_cbs_primary_nodes_str(self._cluster_config, couchbase_server_primary_node)
-
-        # Start sync-gateway
-        playbook_vars = {
-            "sync_gateway_config_filepath": config_path_full,
-            "username": "",
-            "password": "",
-            "certpath": "",
-            "keypath": "",
-            "cacertpath": "",
-            "x509_certs_dir": cbs_cert_path,
-            "x509_auth": False,
-            "sg_cert_path": sg_cert_path,
-            "server_port": server_port,
-            "server_scheme": server_scheme,
-            "autoimport": "",
-            "xattrs": "",
-            "no_conflicts": "",
-            "revs_limit": "",
-            "sslcert": "",
-            "sslkey": "",
-            "num_index_replicas": "",
-            "sg_use_views": "",
-            "couchbase_server_primary_node": couchbase_server_primary_node,
-            "delta_sync": "",
-            "prometheus": "",
-            "hide_product_version": "",
-            "disable_persistent_config": "",
-            "server_tls_skip_verify": "",
-            "disable_tls_server": "",
-            "disable_admin_auth": ""
-        }
-
-        sg_platform = get_sg_platform(self._cluster_config)
-        if get_sg_version(self._cluster_config) >= "2.1.0":
-            logging_config = '"logging": {"debug": {"enabled": true}'
-            try:
-                redact_level = get_redact_level(self._cluster_config)
-                playbook_vars["logging"] = '{}, "redaction_level": "{}" {},'.format(logging_config, redact_level, "}")
-            except KeyError as ex:
-                log_info("Keyerror in getting logging{}".format(ex))
-                playbook_vars["logging"] = '{} {},'.format(logging_config, "}")
-            if get_sg_use_views(self._cluster_config):
-                playbook_vars["sg_use_views"] = '"use_views": true,'
-            else:
-                num_replicas = get_sg_replicas(self._cluster_config)
-                playbook_vars["num_index_replicas"] = '"num_index_replicas": {},'.format(num_replicas)
-
-            if "macos" in sg_platform:
-                sg_home_directory = "/Users/sync_gateway"
-            elif sg_platform == "windows":
-                sg_home_directory = "C:\\\\PROGRA~1\\\\Couchbase\\\\Sync Gateway"
-            else:
-                sg_home_directory = "/home/sync_gateway"
-
-            if is_x509_auth(self._cluster_config):
-                playbook_vars[
-                    "certpath"] = '"certpath": "{}/certs/chain.pem",'.format(sg_home_directory)
-                playbook_vars[
-                    "keypath"] = '"keypath": "{}/certs/pkey.key",'.format(sg_home_directory)
-                playbook_vars[
-                    "cacertpath"] = '"cacertpath": "{}/certs/ca.pem",'.format(sg_home_directory)
-                if sg_platform == "windows":
-                    playbook_vars["certpath"] = playbook_vars["certpath"].replace("/", "\\\\")
-                    playbook_vars["keypath"] = playbook_vars["keypath"].replace("/", "\\\\")
-                    playbook_vars["cacertpath"] = playbook_vars["cacertpath"].replace("/", "\\\\")
-                playbook_vars["server_scheme"] = "couchbases"
-                playbook_vars["server_port"] = ""
-                playbook_vars["x509_auth"] = True
-                generate_x509_certs(self._cluster_config, bucket_names, sg_platform)
-=======
         if get_sg_version(self._cluster_config) >= "3.0.0" and not is_centralized_persistent_config_disabled(self._cluster_config):
             playbook_vars, db_config_json, sgw_config_data = self.setup_server_and_sgw(sg_config_path=sg_config_path, bucket_list=bucket_list, use_config=use_config)
         else:
@@ -355,41 +259,11 @@
                     playbook_vars["username"] = '"username": "{}",'.format(
                         bucket_names[0])
                     playbook_vars["password"] = '"password": "password",'
->>>>>>> edf104a6
             else:
                 playbook_vars["logging"] = '"log": ["*"],'
                 playbook_vars["username"] = '"username": "{}",'.format(
                     bucket_names[0])
                 playbook_vars["password"] = '"password": "password",'
-<<<<<<< HEAD
-        else:
-            playbook_vars["logging"] = '"log": ["*"],'
-            playbook_vars["username"] = '"username": "{}",'.format(
-                bucket_names[0])
-            playbook_vars["password"] = '"password": "password",'
-
-        if self.cbs_ssl and get_sg_version(self._cluster_config) >= "1.5.0":
-            playbook_vars["server_scheme"] = "couchbases"
-            playbook_vars["server_port"] = 11207
-            block_http_vars = {}
-            port_list = [8091, 8092, 8093, 8094, 8095, 8096, 11210, 11211]
-            for port in port_list:
-                block_http_vars["port"] = port
-                status = ansible_runner.run_ansible_playbook(
-                    "block-http-ports.yml",
-                    extra_vars=block_http_vars
-                )
-                if status != 0:
-                    raise ProvisioningError("Failed to block port on SGW")
-        # Add configuration to run with xattrs
-        if self.xattrs:
-            if get_sg_version(self._cluster_config) >= "2.1.0":
-                playbook_vars["autoimport"] = '"import_docs": true,'
-            else:
-                playbook_vars["autoimport"] = '"import_docs": "continuous",'
-            playbook_vars["xattrs"] = '"enable_shared_bucket_access": true,'
-=======
->>>>>>> edf104a6
 
             if self.cbs_ssl and get_sg_version(self._cluster_config) >= "1.5.0":
                 playbook_vars["server_scheme"] = "couchbases"
@@ -443,22 +317,6 @@
             if is_centralized_persistent_config_disabled(self._cluster_config) and get_sg_version(self._cluster_config) >= "3.0.0":
                 playbook_vars["disable_persistent_config"] = '"disable_persistent_config": true,'
 
-<<<<<<< HEAD
-        if is_centralized_persistent_config_disabled(self._cluster_config) and get_sg_version(self._cluster_config) >= "3.0.0":
-            playbook_vars["disable_persistent_config"] = '"disable_persistent_config": true,'
-
-        if is_server_tls_skip_verify_enabled(self._cluster_config) and get_sg_version(self._cluster_config) >= "3.0.0":
-            playbook_vars["server_tls_skip_verify"] = '"server_tls_skip_verify": true,'
-
-        if is_tls_server_disabled(self._cluster_config) and get_sg_version(self._cluster_config) >= "3.0.0":
-            playbook_vars["disable_tls_server"] = '"use_tls_server": false,'
-
-        if is_admin_auth_disabled(self._cluster_config) and get_sg_version(self._cluster_config) >= "3.0.0":
-            playbook_vars["disable_admin_auth"] = '"admin_interface_authentication": false,    \n"metrics_interface_authentication": false,'
-
-        # Sleep for a few seconds for the indexes to teardown
-        time.sleep(5)
-=======
             if is_server_tls_skip_verify_enabled(self._cluster_config) and get_sg_version(self._cluster_config) >= "3.0.0":
                 playbook_vars["server_tls_skip_verify"] = '"server_tls_skip_verify": true,'
 
@@ -471,7 +329,6 @@
             # Sleep for a few seconds for the indexes to teardown
             time.sleep(5)
             # time.sleep(30)
->>>>>>> edf104a6
 
         status = ansible_runner.run_ansible_playbook(
             "start-sync-gateway.yml",
