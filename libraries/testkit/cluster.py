import json
import os
import time

from requests.exceptions import ConnectionError

import keywords.exceptions
from keywords.couchbaseserver import CouchbaseServer
from keywords.exceptions import ProvisioningError
from keywords.utils import log_info, add_cbs_to_sg_config_server_field
from libraries.provision.ansible_runner import AnsibleRunner
from libraries.testkit.admin import Admin
from libraries.testkit.config import Config
from libraries.testkit.sgaccel import SgAccel
from libraries.testkit.syncgateway import SyncGateway
from utilities.cluster_config_utils import is_load_balancer_enabled, get_revs_limit
from utilities.cluster_config_utils import get_load_balancer_ip, no_conflicts_enabled
<<<<<<< HEAD
from keywords.constants import SYNC_GATEWAY_CERT
=======
from utilities.cluster_config_utils import get_sg_replicas, get_sg_use_views, get_sg_version
>>>>>>> 942afe0d


class Cluster:
    """
    An older remnant of first pass of Python API

    Before using or extending this, check keywords/ClusterKeywords.py to see if it already
    has this functionality
    """

    def __init__(self, config):

        self._cluster_config = config

        if not os.path.isfile(self._cluster_config):
            log_info("Cluster config not found in 'resources/cluster_configs/'")
            raise IOError("Cluster config not found in 'resources/cluster_configs/'")

        log_info(self._cluster_config)

        # Load resources/cluster_configs/<cluster_config>.json
        with open("{}.json".format(config)) as f:
            cluster = json.loads(f.read())

        # Get load balancer IP
        lb_ip = None
        if is_load_balancer_enabled(self._cluster_config):
            # If load balancer is defined,
            # Switch all SG URLs to that of load balancer
            lb_ip = get_load_balancer_ip(self._cluster_config)

            sgs = [{"name": sg["name"], "ip": lb_ip} for sg in cluster["sync_gateways"]]
            log_info("Using load balancer IP as the SG IP: {}".format(sgs))
        else:
            sgs = [{"name": sg["name"], "ip": sg["ip"]} for sg in cluster["sync_gateways"]]

        acs = [{"name": ac["name"], "ip": ac["ip"]} for ac in cluster["sg_accels"]]

        self.cbs_ssl = cluster["environment"]["cbs_ssl_enabled"]
        self.xattrs = cluster["environment"]["xattrs_enabled"]
        self.sync_gateway_ssl = cluster["environment"]["sync_gateway_ssl"]

        if self.cbs_ssl:
            cbs_urls = ["https://{}:18091".format(cbs["ip"]) for cbs in cluster["couchbase_servers"]]
        else:
            cbs_urls = ["http://{}:8091".format(cbs["ip"]) for cbs in cluster["couchbase_servers"]]

        log_info("cbs: {}".format(cbs_urls))
        log_info("sgs: {}".format(sgs))
        log_info("acs: {}".format(acs))
        log_info("ssl: {}".format(self.cbs_ssl))

        self.sync_gateways = [SyncGateway(cluster_config=self._cluster_config, target=sg) for sg in sgs]
        self.sg_accels = [SgAccel(cluster_config=self._cluster_config, target=ac) for ac in acs]
        self.servers = [CouchbaseServer(url=cb_url) for cb_url in cbs_urls]
        self.sync_gateway_config = None  # will be set to Config object when reset() called

    def reset(self, sg_config_path):

        ansible_runner = AnsibleRunner(self._cluster_config)

        log_info(">>> Reseting cluster ...")
        log_info(">>> CBS SSL enabled: {}".format(self.cbs_ssl))
        log_info(">>> Using xattrs: {}".format(self.xattrs))

        # Stop sync_gateways
        log_info(">>> Stopping sync_gateway")
        status = ansible_runner.run_ansible_playbook("stop-sync-gateway.yml")
        assert status == 0, "Failed to stop sync gateway"

        # Stop sync_gateway accels
        log_info(">>> Stopping sg_accel")
        status = ansible_runner.run_ansible_playbook("stop-sg-accel.yml")
        assert status == 0, "Failed to stop sg_accel"

        # Deleting sync_gateway artifacts
        log_info(">>> Deleting sync_gateway artifacts")
        status = ansible_runner.run_ansible_playbook("delete-sync-gateway-artifacts.yml")
        assert status == 0, "Failed to delete sync_gateway artifacts"

        # Deleting sg_accel artifacts
        log_info(">>> Deleting sg_accel artifacts")
        status = ansible_runner.run_ansible_playbook("delete-sg-accel-artifacts.yml")
        assert status == 0, "Failed to delete sg_accel artifacts"

        # Delete buckets
        log_info(">>> Deleting buckets on: {}".format(self.servers[0].url))
        self.servers[0].delete_buckets()

        # Parse config and grab bucket names
        config_path_full = os.path.abspath(sg_config_path)
        config = Config(config_path_full)
        mode = config.get_mode()
        bucket_name_set = config.get_bucket_name_set()
        sg_cert_path = os.path.abspath(SYNC_GATEWAY_CERT)

        self.sync_gateway_config = config

        is_valid, reason = validate_cluster(self.sync_gateways, self.sg_accels, config)
        if not is_valid:
            raise ProvisioningError(reason)

        log_info(">>> Creating buckets on: {}".format(self.servers[0].url))
        log_info(">>> Creating buckets {}".format(bucket_name_set))
        self.servers[0].create_buckets(bucket_name_set)

        # Wait for server to be in a warmup state to work around
        # https://github.com/couchbase/sync_gateway/issues/1745
        log_info(">>> Waiting for Server: {} to be in a healthy state".format(self.servers[0].url))
        self.servers[0].wait_for_ready_state()

        log_info(">>> Starting sync_gateway with configuration: {}".format(config_path_full))

        server_port = 8091
        server_scheme = "http"
        couchbase_server_primary_node = add_cbs_to_sg_config_server_field(self._cluster_config)
        if self.cbs_ssl:
            server_port = 18091
            server_scheme = "https"

        # Start sync-gateway
        playbook_vars = {
            "sync_gateway_config_filepath": config_path_full,
            "sg_cert_path": sg_cert_path,
            "server_port": server_port,
            "server_scheme": server_scheme,
            "autoimport": "",
            "xattrs": "",
            "no_conflicts": "",
            "revs_limit": "",
<<<<<<< HEAD
            "sslcert": "",
            "sslkey": "",
=======
            "num_index_replicas": "",
            "num_index_replicas_housekeeping": "",
            "sg_use_views": "",
>>>>>>> 942afe0d
            "couchbase_server_primary_node": couchbase_server_primary_node
        }

        if get_sg_version(self._cluster_config) >= "2.1.0":
            num_replicas = get_sg_replicas(self._cluster_config)
            playbook_vars["num_index_replicas"] = '"num_index_replicas": {},'.format(num_replicas)
            playbook_vars["num_index_replicas_housekeeping"] = '"num_index_replicas_housekeeping": {},'.format(num_replicas)

            if get_sg_use_views(self._cluster_config):
                playbook_vars["sg_use_views"] = '"use_views": true,'

        # Add configuration to run with xattrs
        if self.xattrs:
            playbook_vars["autoimport"] = '"import_docs": "continuous",'
            playbook_vars["xattrs"] = '"enable_shared_bucket_access": true,'

        if self.sync_gateway_ssl:
            playbook_vars["sslcert"] = '"SSLCert": "sg_cert.pem",'
            playbook_vars["sslkey"] = '"SSLKey": "sg_privkey.pem",'

        if no_conflicts_enabled(self._cluster_config):
            playbook_vars["no_conflicts"] = '"allow_conflicts": false,'
        try:
            revs_limit = get_revs_limit(self._cluster_config)
            playbook_vars["revs_limit"] = '"revs_limit": {},'.format(revs_limit)
        except KeyError as ex:
            log_info("Keyerror in getting revs_limit{}".format(ex.message))
<<<<<<< HEAD
            playbook_vars["revs_limit"] = ''
=======

        # Sleep for a few seconds for the indexes to teardown
        time.sleep(5)

>>>>>>> 942afe0d
        status = ansible_runner.run_ansible_playbook(
            "start-sync-gateway.yml",
            extra_vars=playbook_vars
        )
        assert status == 0, "Failed to start to Sync Gateway"

        # HACK - only enable sg_accel for distributed index tests
        # revise this with https://github.com/couchbaselabs/sync-gateway-testcluster/issues/222
        if mode == "di":
            # Start sg-accel
            status = ansible_runner.run_ansible_playbook(
                "start-sg-accel.yml",
                extra_vars=playbook_vars
            )
            assert status == 0, "Failed to start sg_accel"

        # Validate CBGT
        if mode == "di":
            if not self.validate_cbgt_pindex_distribution_retry(len(self.sg_accels)):
                self.save_cbgt_diagnostics()
                raise Exception("Failed to validate CBGT Pindex distribution")
            log_info(">>> Detected valid CBGT Pindex distribution")
        else:
            log_info(">>> Running in channel cache")

        return mode

    def restart_services(self):
        ansible_runner = AnsibleRunner(self._cluster_config)
        status = ansible_runner.run_ansible_playbook(
            "restart-services.yml",
            extra_vars={}
        )
        assert status == 0, "Failed to restart services"

    def save_cbgt_diagnostics(self):

        # CBGT REST Admin API endpoint
        for sync_gateway_writer in self.sg_accels:

            adminApi = Admin(sync_gateway_writer)
            cbgt_diagnostics = adminApi.get_cbgt_diagnostics()
            adminApi.get_cbgt_config()

            # dump raw diagnostics
            pretty_print_json = json.dumps(cbgt_diagnostics, sort_keys=True, indent=4, separators=(',', ': '))
            log_info("SG {} CBGT diagnostic output: {}".format(sync_gateway_writer, pretty_print_json))

    def validate_cbgt_pindex_distribution_retry(self, num_running_sg_accels):
        """
        Validates the CBGT pindex distribution by looking for nodes that don't have
        any pindexes assigned to it
        """
        for i in xrange(10):
            is_valid = self.validate_cbgt_pindex_distribution(num_running_sg_accels)
            if is_valid:
                return True
            else:
                log_info("Could not validate CBGT Pindex distribution.  Will retry after sleeping ..")
                time.sleep(5)

        return False

    def validate_cbgt_pindex_distribution(self, num_running_sg_accels):

        if num_running_sg_accels < 1:
            raise keywords.exceptions.ClusterError("Need at least one sg_accel running to verify pindexes")

        # build a map of node -> num_pindexes
        node_defs_pindex_counts = {}

        # CBGT REST Admin API endpoint
        adminApi = Admin(self.sg_accels[0])
        cbgt_cfg = adminApi.get_cbgt_config()

        # loop over the planpindexes and update the count for the node where it lives
        # this will end up with a dictionary like:
        #  {'74c818f04b99b169': 32, '11886131c807a30e': 32}  (each node uuid has 32 pindexes)
        plan_pindexes = cbgt_cfg.p_indexes
        for data_bucket_key, data_bucket_val in plan_pindexes.iteritems():

            # get the nodes where this pindex lives
            nodes = data_bucket_val["nodes"]
            # it should only live on one node.  if not, abort.
            if len(nodes) > 1:
                raise Exception("Unexpected: a CBGT Pindex was assigned to more than one node")
            # loop over the nodes where this pindex lives and increment the count
            for node in nodes:

                # add a key for this node if we don't already have one
                if node not in node_defs_pindex_counts:
                    node_defs_pindex_counts[node] = 0

                current_pindex_count = node_defs_pindex_counts[node]
                current_pindex_count += 1
                node_defs_pindex_counts[node] = current_pindex_count

        log_info("CBGT node to pindex counts: {}".format(node_defs_pindex_counts))

        # make sure number of unique node uuids is equal to the number of sync gateway writers
        if len(node_defs_pindex_counts) != num_running_sg_accels:
            log_info("CBGT len(unique_node_uuids) != len(self.sync_gateway_writers) ({} != {})".format(
                len(node_defs_pindex_counts),
                num_running_sg_accels
            ))
            return False

        # make sure that all of the nodes have approx the same number of pindexes assigneed to them
        i = 0
        num_pindex_first_node = 0
        for node_def_uuid, num_pindexes in node_defs_pindex_counts.iteritems():

            if i == 0:
                # it's the first node we've looked at, just record number of pindexes and continue
                num_pindex_first_node = num_pindexes
                i += 1
                continue

            # ok, it's the 2nd+ node, make sure the delta with the first node is less than or equal to 1
            # (the reason we can't compare for equality is that sometimes the pindexes can't be
            # divided evenly across the cluster)
            delta = abs(num_pindex_first_node - num_pindexes)
            if delta > 1:
                log_info("CBGT Sync Gateway node {} has {} pindexes, but other node has {} pindexes.".format(
                    node_def_uuid,
                    num_pindexes,
                    num_pindex_first_node
                ))
                return False

        return True

    def verify_alive(self, mode):
        errors = []
        for sg in self.sync_gateways:
            try:
                info = sg.info()
                log_info("sync_gateway: {}, info: {}".format(sg.url, info))
            except ConnectionError as e:
                log_info("sync_gateway down: {}".format(e))
                errors.append((sg, e))

        if mode == "di":
            for sa in self.sg_accels:
                try:
                    info = sa.info()
                    log_info("sg_accel: {}, info: {}".format(sa.url, info))
                except ConnectionError as e:
                    log_info("sg_accel down: {}".format(e))
                    errors.append((sa, e))

        return errors

    def stop_sg_and_accel(self):

        # Stop sync_gateways
        log_info(">>> Stopping sync_gateway")
        for sg in self.sync_gateways:
            status = sg.stop()
            assert status == 0, "Failed to stop sync gateway for host {}".format(sg.hostname)

        # Stop sync_gateway accels
        log_info(">>> Stopping sg_accel")
        for sgaccel in self.sg_accels:
            status = sgaccel.stop()
            assert status == 0, "Failed to stop sync gateway for host {}".format(sgaccel.hostname)

    def __repr__(self):
        s = "\n\n"
        s += "Sync Gateways\n"
        for sg in self.sync_gateways:
            s += str(sg)
        s += "\nSync Gateway Accels\n"
        for sgw in self.sg_accels:
            s += str(sgw)
        s += "\nCouchbase Servers\n"
        for server in self.servers:
            s += str(server)
        s += "\n"
        return s


def validate_cluster(sync_gateways, sg_accels, config):

    # Validate sync gateways
    if len(sync_gateways) == 0:
        return False, "Functional tests require at least 1 index reader"

    # If we are using a Distributed Index config, make sure that we have sg-accels
    if config.mode == "di" and len(sg_accels) == 0:
        return False, "INVALID CONFIG: Running in Distributed Index mode but no sg_accels are defined."

    return True, ""<|MERGE_RESOLUTION|>--- conflicted
+++ resolved
@@ -15,11 +15,8 @@
 from libraries.testkit.syncgateway import SyncGateway
 from utilities.cluster_config_utils import is_load_balancer_enabled, get_revs_limit
 from utilities.cluster_config_utils import get_load_balancer_ip, no_conflicts_enabled
-<<<<<<< HEAD
 from keywords.constants import SYNC_GATEWAY_CERT
-=======
 from utilities.cluster_config_utils import get_sg_replicas, get_sg_use_views, get_sg_version
->>>>>>> 942afe0d
 
 
 class Cluster:
@@ -150,14 +147,11 @@
             "xattrs": "",
             "no_conflicts": "",
             "revs_limit": "",
-<<<<<<< HEAD
             "sslcert": "",
             "sslkey": "",
-=======
             "num_index_replicas": "",
             "num_index_replicas_housekeeping": "",
             "sg_use_views": "",
->>>>>>> 942afe0d
             "couchbase_server_primary_node": couchbase_server_primary_node
         }
 
@@ -185,14 +179,11 @@
             playbook_vars["revs_limit"] = '"revs_limit": {},'.format(revs_limit)
         except KeyError as ex:
             log_info("Keyerror in getting revs_limit{}".format(ex.message))
-<<<<<<< HEAD
             playbook_vars["revs_limit"] = ''
-=======
 
         # Sleep for a few seconds for the indexes to teardown
         time.sleep(5)
 
->>>>>>> 942afe0d
         status = ansible_runner.run_ansible_playbook(
             "start-sync-gateway.yml",
             extra_vars=playbook_vars
