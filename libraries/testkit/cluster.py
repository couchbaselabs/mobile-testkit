--- conflicted
+++ resolved
@@ -15,12 +15,10 @@
 import keywords.SyncGateway
 
 from keywords import utils
+
 import keywords.exceptions
-<<<<<<< HEAD
-=======
 from keywords.exceptions import ProvisioningError
 
->>>>>>> 6da30760
 from keywords.utils import log_info
 from keywords.SyncGateway import load_sg_accel_config
 
@@ -66,14 +64,13 @@
         if len(acs) > 0:
             self.sa = keywords.SyncGateway.SGAccel(self.sg_accels[0].url)
 
-<<<<<<< HEAD
+
     def validate_cluster(self):
         # Validate sync gateways
         if len(self.sync_gateways) == 0:
             raise Exception("Functional tests require at least 1 index reader")
 
-=======
->>>>>>> 6da30760
+
     def reset(self, sg_config_path):
 
         ansible_runner = AnsibleRunner(self._cluster_config)
@@ -131,16 +128,6 @@
         status = self.sg.start_sync_gateway(self._cluster_config, self.sync_gateways[0].url, config_path_full)
         assert status == 0, "Failed to start to Sync Gateway"
 
-        # HACK - only enable sg_accel for distributed index tests
-        # revise this with https://github.com/couchbaselabs/sync-gateway-testcluster/issues/222
-        # if mode == "di":
-        #    # Start sg-accel
-        #    status = ansible_runner.run_ansible_playbook(
-        #        "start-sg-accel.yml",
-        #        extra_vars={
-        #            "sync_gateway_config_filepath": config_path_full
-        #        }
-        #    )
 
         # Validate CBGT
         if mode == "di":
