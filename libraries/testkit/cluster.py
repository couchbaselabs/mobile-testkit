import json
import os
import time
from jinja2 import Template
from requests.exceptions import ConnectionError

import keywords.exceptions
from keywords.couchbaseserver import CouchbaseServer
from keywords.exceptions import ProvisioningError
from keywords.utils import log_info, add_cbs_to_sg_config_server_field
from keywords.utils import version_and_build
from libraries.provision.ansible_runner import AnsibleRunner
from libraries.testkit.admin import Admin
from libraries.testkit.config import Config, seperate_sgw_and_db_config
from libraries.testkit.sgaccel import SgAccel
# from libraries.testkit.syncgateway import SyncGateway, send_dbconfig_as_restCall, create_logging_config
from libraries.testkit.syncgateway import SyncGateway, send_dbconfig_as_restCall
from libraries.testkit.syncgateway import get_buckets_from_sync_gateway_config
from utilities.cluster_config_utils import is_load_balancer_enabled, get_revs_limit, get_redact_level, is_load_balancer_with_two_clusters_enabled
from utilities.cluster_config_utils import get_load_balancer_ip, no_conflicts_enabled, is_delta_sync_enabled, get_sg_platform
from utilities.cluster_config_utils import generate_x509_certs, is_x509_auth, get_cbs_primary_nodes_str, is_hide_prod_version_enabled
from keywords.constants import SYNC_GATEWAY_CERT
from utilities.cluster_config_utils import get_sg_replicas, get_sg_use_views, get_sg_version
from utilities.cluster_config_utils import is_centralized_persistent_config_disabled, is_server_tls_skip_verify_enabled, is_admin_auth_disabled, is_tls_server_disabled


class Cluster:
    """
    An older remnant of first pass of Python API

    Before using or extending this, check keywords/ClusterKeywords.py to see if it already
    has this functionality
    """

    def __init__(self, config):

        self._cluster_config = config
        sgs = []
        cbs_urls = []
        acs = []

        if not os.path.isfile(self._cluster_config):
            log_info("Cluster config not found in 'resources/cluster_configs/'")
            raise IOError("Cluster config not found in 'resources/cluster_configs/'")

        log_info(self._cluster_config)

        # Load resources/cluster_configs/<cluster_config>.json
        with open("{}.json".format(config)) as f:
            cluster = json.loads(f.read())
        # Get load balancer IP
        lb_ip = None
        if is_load_balancer_with_two_clusters_enabled(self._cluster_config):
            # If load balancer is defined,
            # Switch all SG URLs to that of load balancer
            count = 0
            total_sgs_count = cluster["environment"]["sgw_cluster1_count"] + cluster["environment"]["sgw_cluster2_count"]
            for sg in cluster["sync_gateways"]:
                if count < cluster["environment"]["sgw_cluster1_count"]:
                    lb1_ip = cluster["load_balancers"][0]["ip"]
                    if cluster["environment"]["ipv6_enabled"]:
                        lb1_ip = "[{}]".format(lb1_ip)
                    sgs.append({"name": sg["name"], "ip": lb1_ip})
                elif count < total_sgs_count:
                    lb2_ip = cluster["load_balancers"][1]["ip"]
                    if cluster["environment"]["ipv6_enabled"]:
                        lb2_ip = "[{}]".format(lb2_ip)
                    sgs.append({"name": sg["name"], "ip": lb2_ip})
                count += 1
        elif is_load_balancer_enabled(self._cluster_config):
            # If load balancer is defined,
            # Switch all SG URLs to that of load balancer
            lb_ip = get_load_balancer_ip(self._cluster_config)

            for sg in cluster["sync_gateways"]:
                if cluster["environment"]["ipv6_enabled"]:
                    lb_ip = "[{}]".format(lb_ip)
                sgs.append({"name": sg["name"], "ip": lb_ip})
            log_info("Using load balancer IP as the SG IP: {}".format(sgs))
        else:
            for sg in cluster["sync_gateways"]:
                if cluster["environment"]["ipv6_enabled"]:
                    sg["ip"] = "[{}]".format(sg["ip"])
                sgs.append({"name": sg["name"], "ip": sg["ip"]})

        for ac in cluster["sg_accels"]:
            if cluster["environment"]["ipv6_enabled"]:
                ac["ip"] = "[{}]".format(ac["ip"])
            acs.append({"name": ac["name"], "ip": ac["ip"]})

        self.cbs_ssl = cluster["environment"]["cbs_ssl_enabled"]
        self.xattrs = cluster["environment"]["xattrs_enabled"]
        self.sync_gateway_ssl = cluster["environment"]["sync_gateway_ssl"]
        self.centralized_persistent_config = not cluster["environment"]["disable_persistent_config"]
        self.ipv6 = cluster["environment"]["ipv6_enabled"]

        if self.cbs_ssl:
            for cbs in cluster["couchbase_servers"]:
                if cluster["environment"]["ipv6_enabled"]:
                    cbs["ip"] = "[{}]".format(cbs["ip"])
                cbs_urls.append("https://{}:18091".format(cbs["ip"]))
        else:
            for cbs in cluster["couchbase_servers"]:
                if cluster["environment"]["ipv6_enabled"]:
                    cbs["ip"] = "[{}]".format(cbs["ip"])
                cbs_urls.append("http://{}:8091".format(cbs["ip"]))

        log_info("cbs: {}".format(cbs_urls))
        log_info("sgs: {}".format(sgs))
        log_info("acs: {}".format(acs))
        log_info("ssl: {}".format(self.cbs_ssl))

        self.sync_gateways = [SyncGateway(cluster_config=self._cluster_config, target=sg) for sg in sgs]
        self.sg_accels = [SgAccel(cluster_config=self._cluster_config, target=ac) for ac in acs]
        self.servers = [CouchbaseServer(url=cb_url) for cb_url in cbs_urls]
        self.sync_gateway_config = None  # will be set to Config object when reset() called

    def reset(self, sg_config_path, bucket_list=[], use_config=False, sgdb_creation=True):

        ansible_runner = AnsibleRunner(self._cluster_config)

        log_info(">>> Reseting cluster ...")
        log_info(">>> CBS SSL enabled: {}".format(self.cbs_ssl))
        log_info(">>> Using xattrs: {}".format(self.xattrs))

        # Stop sync_gateways
        log_info(">>> Stopping sync_gateway")
        status = ansible_runner.run_ansible_playbook("stop-sync-gateway.yml")
        assert status == 0, "Failed to stop sync gateway"

        # Stop sync_gateway accels
        log_info(">>> Stopping sg_accel")
        status = ansible_runner.run_ansible_playbook("stop-sg-accel.yml")
        assert status == 0, "Failed to stop sg_accel"

        # Deleting sync_gateway artifacts
        log_info(">>> Deleting sync_gateway artifacts")
        status = ansible_runner.run_ansible_playbook("delete-sync-gateway-artifacts.yml")
        assert status == 0, "Failed to delete sync_gateway artifacts"

        # Deleting sg_accel artifacts
        log_info(">>> Deleting sg_accel artifacts")
        status = ansible_runner.run_ansible_playbook("delete-sg-accel-artifacts.yml")
        assert status == 0, "Failed to delete sg_accel artifacts"

        # Delete buckets
        log_info(">>> Deleting buckets on: {}".format(self.servers[0].url))
        self.servers[0].delete_buckets()
        # Parse config and grab bucket names
        config_path_full = os.path.abspath(sg_config_path)
        config = Config(config_path_full, self._cluster_config, bucket_list=bucket_list)
        self.sync_gateway_config = config
        mode = config.get_mode()

        if get_sg_version(self._cluster_config) >= "3.0.0" and not is_centralized_persistent_config_disabled(self._cluster_config):
            playbook_vars, db_config_json, sgw_config_data = self.setup_server_and_sgw(sg_config_path=sg_config_path, bucket_list=bucket_list, use_config=use_config)
        else:
            bucket_name_set = config.get_bucket_name_set()
            sg_cert_path = os.path.abspath(SYNC_GATEWAY_CERT)
            cbs_cert_path = os.path.join(os.getcwd(), "certs")
            bucket_names = get_buckets_from_sync_gateway_config(sg_config_path, self._cluster_config)

            is_valid, reason = validate_cluster(self.sync_gateways, self.sg_accels, config)
            if not is_valid:
                raise ProvisioningError(reason)

            log_info(">>> Creating buckets on: {}".format(self.servers[0].url))
            log_info(">>> Creating buckets {}".format(bucket_name_set))
            self.servers[0].create_buckets(bucket_names=bucket_name_set,
                                           cluster_config=self._cluster_config,
                                           ipv6=self.ipv6)

            # Wait for server to be in a warmup state to work around
            # https://github.com/couchbase/sync_gateway/issues/1745
            log_info(">>> Waiting for Server: {} to be in a healthy state".format(self.servers[0].url))
            self.servers[0].wait_for_ready_state()

            log_info(">>> Starting sync_gateway with configuration: {}".format(config_path_full))

            server_port = 8091
            server_scheme = "http"
            couchbase_server_primary_node = add_cbs_to_sg_config_server_field(self._cluster_config)
            if self.cbs_ssl:
                server_port = 18091
                server_scheme = "https"

            couchbase_server_primary_node = get_cbs_primary_nodes_str(self._cluster_config, couchbase_server_primary_node)

            # Start sync-gateway
            playbook_vars = {
                "sync_gateway_config_filepath": config_path_full,
                "username": "",
                "password": "",
                "certpath": "",
                "keypath": "",
                "cacertpath": "",
                "x509_certs_dir": cbs_cert_path,
                "x509_auth": False,
                "sg_cert_path": sg_cert_path,
                "server_port": server_port,
                "server_scheme": server_scheme,
                "autoimport": "",
                "xattrs": "",
                "no_conflicts": "",
                "revs_limit": "",
                "sslcert": "",
                "sslkey": "",
                "num_index_replicas": "",
                "sg_use_views": "",
                "couchbase_server_primary_node": couchbase_server_primary_node,
                "delta_sync": "",
                "prometheus": "",
                "hide_product_version": "",
                "tls": "",
                "disable_persistent_config": "",
                "server_tls_skip_verify": "",
                "disable_tls_server": "",
                "disable_admin_auth": ""
            }

            sg_platform = get_sg_platform(self._cluster_config)
            if get_sg_version(self._cluster_config) >= "2.1.0":
                logging_config = '"logging": {"debug": {"enabled": true}'
                try:
                    redact_level = get_redact_level(self._cluster_config)
                    playbook_vars["logging"] = '{}, "redaction_level": "{}" {},'.format(logging_config, redact_level, "}")
                except KeyError as ex:
                    log_info("Keyerror in getting logging{}".format(ex))
                    playbook_vars["logging"] = '{} {},'.format(logging_config, "}")
                if get_sg_use_views(self._cluster_config):
                    playbook_vars["sg_use_views"] = '"use_views": true,'
                else:
                    num_replicas = get_sg_replicas(self._cluster_config)
                    playbook_vars["num_index_replicas"] = '"num_index_replicas": {},'.format(num_replicas)

                if "macos" in sg_platform:
                    sg_home_directory = "/Users/sync_gateway"
                elif sg_platform == "windows":
                    sg_home_directory = "C:\\\\PROGRA~1\\\\Couchbase\\\\Sync Gateway"
                else:
                    sg_home_directory = "/home/sync_gateway"

                if is_x509_auth(self._cluster_config):
                    playbook_vars[
                        "certpath"] = '"certpath": "{}/certs/chain.pem",'.format(sg_home_directory)
                    playbook_vars[
                        "keypath"] = '"keypath": "{}/certs/pkey.key",'.format(sg_home_directory)
                    playbook_vars[
                        "cacertpath"] = '"cacertpath": "{}/certs/ca.pem",'.format(sg_home_directory)
                    if sg_platform == "windows":
                        playbook_vars["certpath"] = playbook_vars["certpath"].replace("/", "\\\\")
                        playbook_vars["keypath"] = playbook_vars["keypath"].replace("/", "\\\\")
                        playbook_vars["cacertpath"] = playbook_vars["cacertpath"].replace("/", "\\\\")
                    playbook_vars["server_scheme"] = "couchbases"
                    playbook_vars["server_port"] = ""
                    playbook_vars["x509_auth"] = True
                    generate_x509_certs(self._cluster_config, bucket_names, sg_platform)
                else:
                    playbook_vars["username"] = '"username": "{}",'.format(
                        bucket_names[0])
                    playbook_vars["password"] = '"password": "password",'
            else:
                playbook_vars["logging"] = '"log": ["*"],'
                playbook_vars["username"] = '"username": "{}",'.format(
                    bucket_names[0])
                playbook_vars["password"] = '"password": "password",'
<<<<<<< HEAD
        else:
            playbook_vars["logging"] = '"log": ["*"],'
            playbook_vars["username"] = '"username": "{}",'.format(
                bucket_names[0])
            playbook_vars["password"] = '"password": "password",'

        if self.cbs_ssl and get_sg_version(self._cluster_config) >= "1.5.0":
            playbook_vars["server_scheme"] = "couchbases"
            playbook_vars["server_port"] = 11207
            block_http_vars = {}
            port_list = ["8091:8096,11210:11211"]
            for port in port_list:
                block_http_vars["port"] = port
                status = ansible_runner.run_ansible_playbook(
                    "block-http-ports.yml",
                    extra_vars=block_http_vars
                )
                if status != 0:
                    raise ProvisioningError("Failed to block port on SGW")
        # Add configuration to run with xattrs
        if self.xattrs:
            if get_sg_version(self._cluster_config) >= "2.1.0":
                playbook_vars["autoimport"] = '"import_docs": true,'
            else:
                playbook_vars["autoimport"] = '"import_docs": "continuous",'
            playbook_vars["xattrs"] = '"enable_shared_bucket_access": true,'

        if self.sync_gateway_ssl:
            playbook_vars["sslcert"] = '"SSLCert": "sg_cert.pem",'
            playbook_vars["sslkey"] = '"SSLKey": "sg_privkey.pem",'
=======
>>>>>>> 979cf451

            if self.cbs_ssl and get_sg_version(self._cluster_config) >= "1.5.0":
                playbook_vars["server_scheme"] = "couchbases"
                playbook_vars["server_port"] = 11207
                block_http_vars = {}
                port_list = [8091, 8092, 8093, 8094, 8095, 8096, 11210, 11211]
                for port in port_list:
                    block_http_vars["port"] = port
                    status = ansible_runner.run_ansible_playbook(
                        "block-http-ports.yml",
                        extra_vars=block_http_vars
                    )
                    if status != 0:
                        raise ProvisioningError("Failed to block port on SGW")
            # Add configuration to run with xattrs
            if self.xattrs:
                if get_sg_version(self._cluster_config) >= "2.1.0":
                    playbook_vars["autoimport"] = '"import_docs": true,'
                else:
                    playbook_vars["autoimport"] = '"import_docs": "continuous",'
                playbook_vars["xattrs"] = '"enable_shared_bucket_access": true,'

            if self.sync_gateway_ssl:
                if self.centralized_persistent_config:
                    playbook_vars["tls"] = """ "https": {
                             "tls_cert_path": "sg_cert.pem",
                             "tls_key_path": "sg_privkey.pem"
                            }, """
                else:
                    playbook_vars["sslcert"] = '"SSLCert": "sg_cert.pem",'
                    playbook_vars["sslkey"] = '"SSLKey": "sg_privkey.pem",'

            if no_conflicts_enabled(self._cluster_config):
                playbook_vars["no_conflicts"] = '"allow_conflicts": false,'
            try:
                revs_limit = get_revs_limit(self._cluster_config)
                playbook_vars["revs_limit"] = '"revs_limit": {},'.format(revs_limit)
            except KeyError:
                log_info("revs_limit not found in {}, Ignoring".format(self._cluster_config))
                playbook_vars["revs_limit"] = ''

            if is_delta_sync_enabled(self._cluster_config) and get_sg_version(self._cluster_config) >= "2.5.0":
                playbook_vars["delta_sync"] = '"delta_sync": { "enabled": true},'

            if get_sg_version(self._cluster_config) >= "2.8.0":
                playbook_vars["prometheus"] = '"metricsInterface": ":4986",'

            if is_hide_prod_version_enabled(self._cluster_config) and get_sg_version(self._cluster_config) >= "2.8.1":
                playbook_vars["hide_product_version"] = '"hide_product_version": true,'

            if is_centralized_persistent_config_disabled(self._cluster_config) and get_sg_version(self._cluster_config) >= "3.0.0":
                playbook_vars["disable_persistent_config"] = '"disable_persistent_config": true,'

            if is_server_tls_skip_verify_enabled(self._cluster_config) and get_sg_version(self._cluster_config) >= "3.0.0":
                playbook_vars["server_tls_skip_verify"] = '"server_tls_skip_verify": true,'

            if is_tls_server_disabled(self._cluster_config) and get_sg_version(self._cluster_config) >= "3.0.0":
                playbook_vars["disable_tls_server"] = '"use_tls_server": false,'

            if is_admin_auth_disabled(self._cluster_config) and get_sg_version(self._cluster_config) >= "3.0.0":
                playbook_vars["disable_admin_auth"] = '"admin_interface_authentication": false,    \n"metrics_interface_authentication": false,'

            # Sleep for a few seconds for the indexes to teardown
            time.sleep(5)
            # time.sleep(30)

        status = ansible_runner.run_ansible_playbook(
            "start-sync-gateway.yml",
            extra_vars=playbook_vars
        )
        assert status == 0, "Failed to start to Sync Gateway"

        # HACK - only enable sg_accel for distributed index tests
        # revise this with https://github.com/couchbaselabs/sync-gateway-testcluster/issues/222
        if mode == "di":
            # Start sg-accel
            status = ansible_runner.run_ansible_playbook(
                "start-sg-accel.yml",
                extra_vars=playbook_vars
            )
            assert status == 0, "Failed to start sg_accel"

        # Validate CBGT
        if mode == "di":
            if not self.validate_cbgt_pindex_distribution_retry(len(self.sg_accels)):
                self.save_cbgt_diagnostics()
                raise Exception("Failed to validate CBGT Pindex distribution")
            log_info(">>> Detected valid CBGT Pindex distribution")
        else:
            log_info(">>> Running in channel cache")

        if status == 0 and sgdb_creation:
            time.sleep(5)  # give a time afer restart to create db config, change to 60 if it fails
            if get_sg_version(self._cluster_config) >= "3.0.0" and not is_centralized_persistent_config_disabled(self._cluster_config):
                # Now create rest API for all database configs
                send_dbconfig_as_restCall(self._cluster_config, db_config_json, self.sync_gateways, sgw_config_data)

        return mode

    def setup_server_and_sgw(self, sg_config_path, bucket_creation=True, bucket_list=[], use_config=False, sync_gateway_version=None):
        # Parse config and grab bucket names
        ansible_runner = AnsibleRunner(self._cluster_config)
        sg_conf_name = "sync_gateway_default"
        mode = "cc"
        if sync_gateway_version:
            version, _ = version_and_build(sync_gateway_version)
        else:
            version = get_sg_version(self._cluster_config)
        # cannot import at file level due to conflicts, this is needed just for this method
        from keywords.SyncGateway import sync_gateway_config_path_for_mode, get_cpc_config_from_config_path
        cpc_sgw_config_path = sync_gateway_config_path_for_mode(sg_conf_name, mode, cpc=True)
        if use_config:
            if use_config is True:
                cpc_sgw_config_path = get_cpc_config_from_config_path(sg_config_path, mode)
                sg_config_path = sync_gateway_config_path_for_mode(sg_conf_name, mode)
            else:
                cpc_sgw_config_path = sg_config_path
                sg_config_path = use_config

        cpc_config_path_full = os.path.abspath(cpc_sgw_config_path)
        config_path_full = os.path.abspath(sg_config_path)
        config = Config(config_path_full, self._cluster_config, bucket_list=bucket_list)
        if not bucket_list:
            bucket_name_set = config.get_bucket_name_set()
        else:
            bucket_name_set = bucket_list
        sg_cert_path = os.path.abspath(SYNC_GATEWAY_CERT)
        cbs_cert_path = os.path.join(os.getcwd(), "certs")

        bucket_names = bucket_name_set
        common_bucket_user = "bucket-admin"
        self.sync_gateway_config = config

        if bucket_creation:
            log_info(">>> Creating buckets on: {}".format(self.servers[0].url))
            log_info(">>> Creating buckets {}".format(bucket_name_set))
            self.servers[0].create_buckets(bucket_names=bucket_name_set, cluster_config=self._cluster_config, ipv6=self.ipv6)
            log_info(">>> Waiting for Server: {} to be in a healthy state".format(self.servers[0].url))
            self.servers[0].wait_for_ready_state()
        self.servers[0]._create_internal_rbac_user_by_roles('*', self._cluster_config, common_bucket_user, "mobile_sync_gateway")
        log_info(">>> Starting sync_gateway with configuration using setup_server_and_sgw: {}".format(cpc_config_path_full))

        # Extracing sgw config from sgw config file
        with open(config_path_full, "r") as config:
            sgw_config_data = config.read()

        # Extracting cluster from cluster config
        with open("{}.json".format(self._cluster_config)) as f:
            cluster = json.loads(f.read())

        server_scheme_var = "couchbase"
        server_port_var = ""
        couchbase_server_primary_node = add_cbs_to_sg_config_server_field(self._cluster_config)
        if self.cbs_ssl:
            server_port_var = 18091
            server_scheme_var = "https"

        couchbase_server_primary_node = get_cbs_primary_nodes_str(self._cluster_config, couchbase_server_primary_node)
        # Assign default values to all configs
        x509_auth_var = False
        password_var = ""
        username_playbook_var = ""
        tls_var = ""
        sslcert_var = ""
        sslkey_var = ""
        hide_product_version_var = ""
        bucket_list_var = ""
        disable_persistent_config_var = ""
        prometheus_var = ""

        certpath_var = ""
        keypath_var = ""
        cacertpath_var = ""
        username_var = ""
        sg_use_views_var = ""
        num_index_replicas_var = ""
        autoimport_var = '"import_docs": false,'
        xattrs_var = '"enable_shared_bucket_access": false,'
        no_conflicts_var = ""
        revs_limit_var = ""
        delta_sync_var = ""
        disable_persistent_config_var = ""
        server_tls_skip_verify_var = ""
        disable_tls_server_var = ""
        disable_admin_auth_var = ""
        group_id_var = ""
        webhook_ip_var = cluster["webhook_ip"][0]["ip"]

        sg_platform = get_sg_platform(self._cluster_config)

        logging_config = '"logging": {"debug": {"enabled": true}'
        try:
            redact_level = get_redact_level(self._cluster_config)
            logging_var = '{}, "redaction_level": "{}" {},'.format(logging_config, redact_level, "}")
        except KeyError as ex:
            log_info("Keyerror in getting logging{}".format(ex))
            logging_var = '{} {},'.format(logging_config, "}")

        if "macos" in sg_platform:
            sg_home_directory = "/Users/sync_gateway"
        elif sg_platform == "windows":
            sg_home_directory = "C:\\\\PROGRA~1\\\\Couchbase\\\\Sync Gateway"
        else:
            sg_home_directory = "/home/sync_gateway"

        if is_x509_auth(self._cluster_config):
            certpath_var = '"x509_cert_path": "{}/certs/chain.pem",'.format(sg_home_directory)
            keypath_var = '"x509_key_path": "{}/certs/pkey.key",'.format(sg_home_directory)
            cacertpath_var = '"ca_cert_path": "{}/certs/ca.pem",'.format(sg_home_directory)

            if sg_platform == "windows":
                certpath_var = certpath_var.replace("/", "\\\\")
                keypath_var = keypath_var.replace("/", "\\\\")
                cacertpath_var = cacertpath_var.replace("/", "\\\\")

            server_scheme_var = "couchbases"
            server_port_var = ""
            generate_x509_certs(self._cluster_config, bucket_names, sg_platform)
            x509_auth_var = True

        else:
            username_playbook_var = '"username": "{}",'.format(common_bucket_user)
            username_var = '"username": "{}",'.format(bucket_names[0])
            password_var = '"password": "password",'

        if self.cbs_ssl:
            server_scheme_var = "couchbases"
            server_port_var = "11207"
            block_http_vars = {}
            port_list = [8091, 8092, 8093, 8094, 8095, 8096, 11210, 11211]
            for port in port_list:
                block_http_vars["port"] = port
                status = ansible_runner.run_ansible_playbook(
                    "block-http-ports.yml",
                    extra_vars=block_http_vars
                )
                if status != 0:
                    raise ProvisioningError("Failed to block port on SGW")

        if self.sync_gateway_ssl:
            if not is_centralized_persistent_config_disabled(self._cluster_config):
                tls_var = """ "https": {
                             "tls_cert_path": "sg_cert.pem",
                             "tls_key_path": "sg_privkey.pem"
                            }, """
            else:
                sslcert_var = '"SSLCert": "sg_cert.pem",'
                sslkey_var = '"SSLKey": "sg_privkey.pem",'
        if is_hide_prod_version_enabled(self._cluster_config):
            hide_product_version_var = '"hide_product_version": true,'
        bucket_list_var = '"buckets": {},'.format(bucket_names)

        group_id_var = '"group_id": "{}",'.format(bucket_names[0])
        if is_centralized_persistent_config_disabled(self._cluster_config) and version >= "3.0.0":
            disable_persistent_config_var = '"disable_persistent_config": true,'

        if is_server_tls_skip_verify_enabled(self._cluster_config) and version >= "3.0.0":
            server_tls_skip_verify_var = '"server_tls_skip_verify": true,'

        if is_tls_server_disabled(self._cluster_config) and version >= "3.0.0":
            disable_tls_server_var = '"use_tls_server": false,'

        if is_admin_auth_disabled(self._cluster_config) and version >= "3.0.0":
            disable_admin_auth_var = '"admin_interface_authentication": false,    \n"metrics_interface_authentication": false,'

        if version >= "2.8.0":
            prometheus_var = '"metrics_interface": ":4986",'

        if get_sg_use_views(self._cluster_config):
            sg_use_views_var = '"use_views": true,'
        else:
            num_replicas = get_sg_replicas(self._cluster_config)
            num_index_replicas_var = '"num_index_replicas": {},'.format(num_replicas)

        # Add configuration to run with xattrs
        if self.xattrs:
            if version >= "2.1.0":
                autoimport_var = '"import_docs": true,'
            else:
                autoimport_var = '"import_docs": "continuous",'
            xattrs_var = '"enable_shared_bucket_access": true,'

        if no_conflicts_enabled(self._cluster_config):
            no_conflicts_var = '"allow_conflicts": false,'

        try:
            revs_limit = get_revs_limit(self._cluster_config)
            revs_limit_var = '"revs_limit": {},'.format(revs_limit)

        except KeyError:
            log_info("revs_limit not found in {}, Ignoring".format(self._cluster_config))

        if is_delta_sync_enabled(self._cluster_config) and version >= "2.5.0":
            delta_sync_var = '"delta_sync": { "enabled": true},'

        db_bucket_var = '"bucket": "{}",'.format(bucket_names[0])
        # Replace values with string on sgw config data

        template = Template(sgw_config_data)
        sgw_config_data = template.render(
            couchbase_server_primary_node=couchbase_server_primary_node,
            logging=logging_var,
            bootstrap_username=username_playbook_var,
            server_port=server_port_var,
            server_scheme=server_scheme_var,
            sg_cert_path=sg_cert_path,
            sslcert=sslcert_var,
            sslkey=sslkey_var,
            prometheus=prometheus_var,
            hide_product_version=hide_product_version_var,
            tls=tls_var,
            bucket_list=bucket_list_var,
            disable_persistent_config=disable_persistent_config_var,
            x509_certs_dir=cbs_cert_path,
            certpath=certpath_var,
            keypath=keypath_var,
            cacertpath=cacertpath_var,
            username=username_var,
            password=password_var,
            bucket=db_bucket_var,
            sg_use_views=sg_use_views_var,
            num_index_replicas=num_index_replicas_var,
            autoimport=autoimport_var,
            xattrs=xattrs_var,
            no_conflicts=no_conflicts_var,
            revs_limit=revs_limit_var,
            delta_sync=delta_sync_var,
            server_tls_skip_verify=server_tls_skip_verify_var,
            disable_tls_server=disable_tls_server_var,
            disable_admin_auth=disable_admin_auth_var,
            webhook_ip=webhook_ip_var,
            groupid=group_id_var
        )
        sg_config_path, database_config = seperate_sgw_and_db_config(sgw_config_data)
        db_config_json = database_config
        # Create bootstrap playbook vars
        bootstrap_playbook_vars = {
            "sync_gateway_config_filepath": cpc_config_path_full,
            "server_port": server_port_var,
            "server_scheme": server_scheme_var,
            "username": username_playbook_var,
            "password": password_var,
            "sg_cert_path": sg_cert_path,
            "sslcert": sslcert_var,
            "sslkey": sslkey_var,
            "prometheus": prometheus_var,
            "hide_product_version": hide_product_version_var,
            "tls": tls_var,
            "bucket_list": bucket_list_var,
            "disable_persistent_config": disable_persistent_config_var,
            "x509_auth": x509_auth_var,
            "x509_certs_dir": cbs_cert_path,
            "couchbase_server_primary_node": couchbase_server_primary_node,
            "logging": logging_var,
            "autoimport": autoimport_var,
            "xattrs": xattrs_var,
            "no_conflicts": no_conflicts_var,
            "sg_use_views": sg_use_views_var,
            "num_index_replicas": num_index_replicas_var,
            "disable_tls_server": disable_tls_server_var,
            "certpath": certpath_var,
            "keypath": keypath_var,
            "cacertpath": cacertpath_var,
            "delta_sync": delta_sync_var,
            "revs_limit": revs_limit_var,
            "server_tls_skip_verify": server_tls_skip_verify_var,
            "disable_admin_auth": disable_admin_auth_var,
            "webhook_ip": webhook_ip_var,
            "groupid": group_id_var
        }
        # Sleep for a few seconds for the indexes to teardown
        time.sleep(5)
        return bootstrap_playbook_vars, db_config_json, sgw_config_data

    def restart_services(self):
        ansible_runner = AnsibleRunner(self._cluster_config)
        status = ansible_runner.run_ansible_playbook(
            "restart-services.yml",
            extra_vars={}
        )
        assert status == 0, "Failed to restart services"

    def save_cbgt_diagnostics(self):

        # CBGT REST Admin API endpoint
        for sync_gateway_writer in self.sg_accels:

            adminApi = Admin(sync_gateway_writer)
            cbgt_diagnostics = adminApi.get_cbgt_diagnostics()
            adminApi.get_cbgt_config()

            # dump raw diagnostics
            pretty_print_json = json.dumps(cbgt_diagnostics, sort_keys=True, indent=4, separators=(',', ': '))
            log_info("SG {} CBGT diagnostic output: {}".format(sync_gateway_writer, pretty_print_json))

    def validate_cbgt_pindex_distribution_retry(self, num_running_sg_accels):
        """
        Validates the CBGT pindex distribution by looking for nodes that don't have
        any pindexes assigned to it
        """
        for i in range(10):
            is_valid = self.validate_cbgt_pindex_distribution(num_running_sg_accels)
            if is_valid:
                return True
            else:
                log_info("Could not validate CBGT Pindex distribution.  Will retry after sleeping ..")
                time.sleep(5)

        return False

    def validate_cbgt_pindex_distribution(self, num_running_sg_accels):

        if num_running_sg_accels < 1:
            raise keywords.exceptions.ClusterError("Need at least one sg_accel running to verify pindexes")

        # build a map of node -> num_pindexes
        node_defs_pindex_counts = {}

        # CBGT REST Admin API endpoint
        adminApi = Admin(self.sg_accels[0])
        cbgt_cfg = adminApi.get_cbgt_config()

        # loop over the planpindexes and update the count for the node where it lives
        # this will end up with a dictionary like:
        #  {'74c818f04b99b169': 32, '11886131c807a30e': 32}  (each node uuid has 32 pindexes)
        plan_pindexes = cbgt_cfg.p_indexes
        for data_bucket_key, data_bucket_val in plan_pindexes.items():

            # get the nodes where this pindex lives
            nodes = data_bucket_val["nodes"]
            # it should only live on one node.  if not, abort.
            if len(nodes) > 1:
                raise Exception("Unexpected: a CBGT Pindex was assigned to more than one node")
            # loop over the nodes where this pindex lives and increment the count
            for node in nodes:

                # add a key for this node if we don't already have one
                if node not in node_defs_pindex_counts:
                    node_defs_pindex_counts[node] = 0

                current_pindex_count = node_defs_pindex_counts[node]
                current_pindex_count += 1
                node_defs_pindex_counts[node] = current_pindex_count

        log_info("CBGT node to pindex counts: {}".format(node_defs_pindex_counts))

        # make sure number of unique node uuids is equal to the number of sync gateway writers
        if len(node_defs_pindex_counts) != num_running_sg_accels:
            log_info("CBGT len(unique_node_uuids) != len(self.sync_gateway_writers) ({} != {})".format(
                len(node_defs_pindex_counts),
                num_running_sg_accels
            ))
            return False

        # make sure that all of the nodes have approx the same number of pindexes assigneed to them
        i = 0
        num_pindex_first_node = 0
        for node_def_uuid, num_pindexes in node_defs_pindex_counts.items():

            if i == 0:
                # it's the first node we've looked at, just record number of pindexes and continue
                num_pindex_first_node = num_pindexes
                i += 1
                continue

            # ok, it's the 2nd+ node, make sure the delta with the first node is less than or equal to 1
            # (the reason we can't compare for equality is that sometimes the pindexes can't be
            # divided evenly across the cluster)
            delta = abs(num_pindex_first_node - num_pindexes)
            if delta > 1:
                log_info("CBGT Sync Gateway node {} has {} pindexes, but other node has {} pindexes.".format(
                    node_def_uuid,
                    num_pindexes,
                    num_pindex_first_node
                ))
                return False

        return True

    def verify_alive(self, mode="cc"):
        errors = []
        for sg in self.sync_gateways:
            try:
                info = sg.info()
                log_info(" verify_alive sync_gateway : {}, info: {}".format(sg.url, info))
            except ConnectionError as e:
                log_info("verify_alive sync_gateway down: {}".format(e))
                errors.append((sg, e))

        if mode == "di":
            for sa in self.sg_accels:
                try:
                    info = sa.info()
                    log_info("sg_accel: {}, info: {}".format(sa.url, info))
                except ConnectionError as e:
                    log_info("sg_accel down: {}".format(e))
                    errors.append((sa, e))

        return errors

    def stop_sg_and_accel(self):

        # Stop sync_gateways
        log_info(">>> Stopping sync_gateway")
        for sg in self.sync_gateways:
            status = sg.stop()
            assert status == 0, "Failed to stop sync gateway for host {}".format(sg.hostname)

        # Stop sync_gateway accels
        log_info(">>> Stopping sg_accel")
        for sgaccel in self.sg_accels:
            status = sgaccel.stop()
            assert status == 0, "Failed to stop sync gateway for host {}".format(sgaccel.hostname)

    def __repr__(self):
        s = "\n\n"
        s += "Sync Gateways\n"
        for sg in self.sync_gateways:
            s += str(sg)
        s += "\nSync Gateway Accels\n"
        for sgw in self.sg_accels:
            s += str(sgw)
        s += "\nCouchbase Servers\n"
        for server in self.servers:
            s += str(server)
        s += "\n"
        return s


def validate_cluster(sync_gateways, sg_accels, config):

    # Validate sync gateways
    if len(sync_gateways) == 0:
        return False, "Functional tests require at least 1 index reader"

    # If we are using a Distributed Index config, make sure that we have sg-accels
    if config.mode == "di" and len(sg_accels) == 0:
        return False, "INVALID CONFIG: Running in Distributed Index mode but no sg_accels are defined."

    return True, ""<|MERGE_RESOLUTION|>--- conflicted
+++ resolved
@@ -264,39 +264,6 @@
                 playbook_vars["username"] = '"username": "{}",'.format(
                     bucket_names[0])
                 playbook_vars["password"] = '"password": "password",'
-<<<<<<< HEAD
-        else:
-            playbook_vars["logging"] = '"log": ["*"],'
-            playbook_vars["username"] = '"username": "{}",'.format(
-                bucket_names[0])
-            playbook_vars["password"] = '"password": "password",'
-
-        if self.cbs_ssl and get_sg_version(self._cluster_config) >= "1.5.0":
-            playbook_vars["server_scheme"] = "couchbases"
-            playbook_vars["server_port"] = 11207
-            block_http_vars = {}
-            port_list = ["8091:8096,11210:11211"]
-            for port in port_list:
-                block_http_vars["port"] = port
-                status = ansible_runner.run_ansible_playbook(
-                    "block-http-ports.yml",
-                    extra_vars=block_http_vars
-                )
-                if status != 0:
-                    raise ProvisioningError("Failed to block port on SGW")
-        # Add configuration to run with xattrs
-        if self.xattrs:
-            if get_sg_version(self._cluster_config) >= "2.1.0":
-                playbook_vars["autoimport"] = '"import_docs": true,'
-            else:
-                playbook_vars["autoimport"] = '"import_docs": "continuous",'
-            playbook_vars["xattrs"] = '"enable_shared_bucket_access": true,'
-
-        if self.sync_gateway_ssl:
-            playbook_vars["sslcert"] = '"SSLCert": "sg_cert.pem",'
-            playbook_vars["sslkey"] = '"SSLKey": "sg_privkey.pem",'
-=======
->>>>>>> 979cf451
 
             if self.cbs_ssl and get_sg_version(self._cluster_config) >= "1.5.0":
                 playbook_vars["server_scheme"] = "couchbases"
