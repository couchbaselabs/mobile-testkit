import json
import os
import time

from requests.exceptions import ConnectionError

import keywords.exceptions
from keywords.couchbaseserver import CouchbaseServer
from keywords.exceptions import ProvisioningError
from keywords.utils import log_info, add_cbs_to_sg_config_server_field
from libraries.provision.ansible_runner import AnsibleRunner
from libraries.testkit.admin import Admin
from libraries.testkit.config import Config
from libraries.testkit.sgaccel import SgAccel
from libraries.testkit.syncgateway import SyncGateway
from utilities.cluster_config_utils import is_load_balancer_enabled, get_revs_limit
from utilities.cluster_config_utils import get_load_balancer_ip, no_conflicts_enabled
from keywords.constants import SYNC_GATEWAY_CERT
from utilities.cluster_config_utils import get_sg_replicas, get_sg_use_views, get_sg_version


class Cluster:
    """
    An older remnant of first pass of Python API

    Before using or extending this, check keywords/ClusterKeywords.py to see if it already
    has this functionality
    """

    def __init__(self, config):

        self._cluster_config = config

        if not os.path.isfile(self._cluster_config):
            log_info("Cluster config not found in 'resources/cluster_configs/'")
            raise IOError("Cluster config not found in 'resources/cluster_configs/'")

        log_info(self._cluster_config)

        # Load resources/cluster_configs/<cluster_config>.json
        with open("{}.json".format(config)) as f:
            cluster = json.loads(f.read())

        # Get load balancer IP
        lb_ip = None
        if is_load_balancer_enabled(self._cluster_config):
            # If load balancer is defined,
            # Switch all SG URLs to that of load balancer
            lb_ip = get_load_balancer_ip(self._cluster_config)

            sgs = [{"name": sg["name"], "ip": lb_ip} for sg in cluster["sync_gateways"]]
            log_info("Using load balancer IP as the SG IP: {}".format(sgs))
        else:
            sgs = [{"name": sg["name"], "ip": sg["ip"]} for sg in cluster["sync_gateways"]]

        acs = [{"name": ac["name"], "ip": ac["ip"]} for ac in cluster["sg_accels"]]

        self.cbs_ssl = cluster["environment"]["cbs_ssl_enabled"]
        self.xattrs = cluster["environment"]["xattrs_enabled"]
        self.sync_gateway_ssl = cluster["environment"]["sync_gateway_ssl"]

        if self.cbs_ssl:
            cbs_urls = ["https://{}:18091".format(cbs["ip"]) for cbs in cluster["couchbase_servers"]]
        else:
            cbs_urls = ["http://{}:8091".format(cbs["ip"]) for cbs in cluster["couchbase_servers"]]

        log_info("cbs: {}".format(cbs_urls))
        log_info("sgs: {}".format(sgs))
        log_info("acs: {}".format(acs))
        log_info("ssl: {}".format(self.cbs_ssl))

        self.sync_gateways = [SyncGateway(cluster_config=self._cluster_config, target=sg) for sg in sgs]
        self.sg_accels = [SgAccel(cluster_config=self._cluster_config, target=ac) for ac in acs]
        self.servers = [CouchbaseServer(url=cb_url) for cb_url in cbs_urls]
        self.sync_gateway_config = None  # will be set to Config object when reset() called

    def reset(self, sg_config_path):

        ansible_runner = AnsibleRunner(self._cluster_config)

        log_info(">>> Reseting cluster ...")
        log_info(">>> CBS SSL enabled: {}".format(self.cbs_ssl))
        log_info(">>> Using xattrs: {}".format(self.xattrs))

        # Stop sync_gateways
        log_info(">>> Stopping sync_gateway")
        status = ansible_runner.run_ansible_playbook("stop-sync-gateway.yml")
        assert status == 0, "Failed to stop sync gateway"

        # Stop sync_gateway accels
        log_info(">>> Stopping sg_accel")
        status = ansible_runner.run_ansible_playbook("stop-sg-accel.yml")
        assert status == 0, "Failed to stop sg_accel"

        # Deleting sync_gateway artifacts
        log_info(">>> Deleting sync_gateway artifacts")
        status = ansible_runner.run_ansible_playbook("delete-sync-gateway-artifacts.yml")
        assert status == 0, "Failed to delete sync_gateway artifacts"

        # Deleting sg_accel artifacts
        log_info(">>> Deleting sg_accel artifacts")
        status = ansible_runner.run_ansible_playbook("delete-sg-accel-artifacts.yml")
        assert status == 0, "Failed to delete sg_accel artifacts"

        # Delete buckets
        log_info(">>> Deleting buckets on: {}".format(self.servers[0].url))
        self.servers[0].delete_buckets()

        # Parse config and grab bucket names
        config_path_full = os.path.abspath(sg_config_path)
        config = Config(config_path_full)
        mode = config.get_mode()
        bucket_name_set = config.get_bucket_name_set()
        sg_cert_path = os.path.abspath(SYNC_GATEWAY_CERT)

        self.sync_gateway_config = config

        is_valid, reason = validate_cluster(self.sync_gateways, self.sg_accels, config)
        if not is_valid:
            raise ProvisioningError(reason)

        log_info(">>> Creating buckets on: {}".format(self.servers[0].url))
        log_info(">>> Creating buckets {}".format(bucket_name_set))
        self.servers[0].create_buckets(bucket_name_set)

        # Wait for server to be in a warmup state to work around
        # https://github.com/couchbase/sync_gateway/issues/1745
        log_info(">>> Waiting for Server: {} to be in a healthy state".format(self.servers[0].url))
        self.servers[0].wait_for_ready_state()

        log_info(">>> Starting sync_gateway with configuration: {}".format(config_path_full))

        server_port = 8091
        server_scheme = "http"
        couchbase_server_primary_node = add_cbs_to_sg_config_server_field(self._cluster_config)
        if self.cbs_ssl:
            server_port = 18091
            server_scheme = "https"

        # Start sync-gateway
        playbook_vars = {
            "sync_gateway_config_filepath": config_path_full,
            "sg_cert_path": sg_cert_path,
            "server_port": server_port,
            "server_scheme": server_scheme,
            "autoimport": "",
            "xattrs": "",
            "no_conflicts": "",
            "revs_limit": "",
            "sslcert": "",
            "sslkey": "",
            "num_index_replicas": "",
            "sg_use_views": "",
            "logging": "",
            "couchbase_server_primary_node": couchbase_server_primary_node
        }

        if get_sg_version(self._cluster_config) >= "2.1.0":
            playbook_vars["logging"] = '"logging": {"debug": {"enabled": true}},'
            if get_sg_use_views(self._cluster_config):
                playbook_vars["sg_use_views"] = '"use_views": true,'
            else:
                num_replicas = get_sg_replicas(self._cluster_config)
                playbook_vars["num_index_replicas"] = '"num_index_replicas": {},'.format(num_replicas)
        else:
            playbook_vars["logging"] = '"log": ["*"],'

        # Add configuration to run with xattrs
        if self.xattrs:
            playbook_vars["autoimport"] = '"import_docs": "continuous",'
            playbook_vars["xattrs"] = '"enable_shared_bucket_access": true,'

        if self.sync_gateway_ssl:
            playbook_vars["sslcert"] = '"SSLCert": "sg_cert.pem",'
            playbook_vars["sslkey"] = '"SSLKey": "sg_privkey.pem",'

        if no_conflicts_enabled(self._cluster_config):
            playbook_vars["no_conflicts"] = '"allow_conflicts": false,'
        try:
            revs_limit = get_revs_limit(self._cluster_config)
            playbook_vars["revs_limit"] = '"revs_limit": {},'.format(revs_limit)
<<<<<<< HEAD
        except KeyError as ex:
            log_info("Keyerror in getting revs_limit{}".format(ex.message))
            playbook_vars["revs_limit"] = ''
=======
        except KeyError:
            log_info("revs_limit not found in {}, Ignoring".format(self._cluster_config))
>>>>>>> 56e93d98

        # Sleep for a few seconds for the indexes to teardown
        # TODO Find a better way to figure out index teardown
        time.sleep(5)

        status = ansible_runner.run_ansible_playbook(
            "start-sync-gateway.yml",
            extra_vars=playbook_vars
        )
        assert status == 0, "Failed to start to Sync Gateway"

        # HACK - only enable sg_accel for distributed index tests
        # revise this with https://github.com/couchbaselabs/sync-gateway-testcluster/issues/222
        if mode == "di":
            # Start sg-accel
            status = ansible_runner.run_ansible_playbook(
                "start-sg-accel.yml",
                extra_vars=playbook_vars
            )
            assert status == 0, "Failed to start sg_accel"

        # Validate CBGT
        if mode == "di":
            if not self.validate_cbgt_pindex_distribution_retry(len(self.sg_accels)):
                self.save_cbgt_diagnostics()
                raise Exception("Failed to validate CBGT Pindex distribution")
            log_info(">>> Detected valid CBGT Pindex distribution")
        else:
            log_info(">>> Running in channel cache")

        return mode

    def restart_services(self):
        ansible_runner = AnsibleRunner(self._cluster_config)
        status = ansible_runner.run_ansible_playbook(
            "restart-services.yml",
            extra_vars={}
        )
        assert status == 0, "Failed to restart services"

    def save_cbgt_diagnostics(self):

        # CBGT REST Admin API endpoint
        for sync_gateway_writer in self.sg_accels:

            adminApi = Admin(sync_gateway_writer)
            cbgt_diagnostics = adminApi.get_cbgt_diagnostics()
            adminApi.get_cbgt_config()

            # dump raw diagnostics
            pretty_print_json = json.dumps(cbgt_diagnostics, sort_keys=True, indent=4, separators=(',', ': '))
            log_info("SG {} CBGT diagnostic output: {}".format(sync_gateway_writer, pretty_print_json))

    def validate_cbgt_pindex_distribution_retry(self, num_running_sg_accels):
        """
        Validates the CBGT pindex distribution by looking for nodes that don't have
        any pindexes assigned to it
        """
        for i in xrange(10):
            is_valid = self.validate_cbgt_pindex_distribution(num_running_sg_accels)
            if is_valid:
                return True
            else:
                log_info("Could not validate CBGT Pindex distribution.  Will retry after sleeping ..")
                time.sleep(5)

        return False

    def validate_cbgt_pindex_distribution(self, num_running_sg_accels):

        if num_running_sg_accels < 1:
            raise keywords.exceptions.ClusterError("Need at least one sg_accel running to verify pindexes")

        # build a map of node -> num_pindexes
        node_defs_pindex_counts = {}

        # CBGT REST Admin API endpoint
        adminApi = Admin(self.sg_accels[0])
        cbgt_cfg = adminApi.get_cbgt_config()

        # loop over the planpindexes and update the count for the node where it lives
        # this will end up with a dictionary like:
        #  {'74c818f04b99b169': 32, '11886131c807a30e': 32}  (each node uuid has 32 pindexes)
        plan_pindexes = cbgt_cfg.p_indexes
        for data_bucket_key, data_bucket_val in plan_pindexes.iteritems():

            # get the nodes where this pindex lives
            nodes = data_bucket_val["nodes"]
            # it should only live on one node.  if not, abort.
            if len(nodes) > 1:
                raise Exception("Unexpected: a CBGT Pindex was assigned to more than one node")
            # loop over the nodes where this pindex lives and increment the count
            for node in nodes:

                # add a key for this node if we don't already have one
                if node not in node_defs_pindex_counts:
                    node_defs_pindex_counts[node] = 0

                current_pindex_count = node_defs_pindex_counts[node]
                current_pindex_count += 1
                node_defs_pindex_counts[node] = current_pindex_count

        log_info("CBGT node to pindex counts: {}".format(node_defs_pindex_counts))

        # make sure number of unique node uuids is equal to the number of sync gateway writers
        if len(node_defs_pindex_counts) != num_running_sg_accels:
            log_info("CBGT len(unique_node_uuids) != len(self.sync_gateway_writers) ({} != {})".format(
                len(node_defs_pindex_counts),
                num_running_sg_accels
            ))
            return False

        # make sure that all of the nodes have approx the same number of pindexes assigneed to them
        i = 0
        num_pindex_first_node = 0
        for node_def_uuid, num_pindexes in node_defs_pindex_counts.iteritems():

            if i == 0:
                # it's the first node we've looked at, just record number of pindexes and continue
                num_pindex_first_node = num_pindexes
                i += 1
                continue

            # ok, it's the 2nd+ node, make sure the delta with the first node is less than or equal to 1
            # (the reason we can't compare for equality is that sometimes the pindexes can't be
            # divided evenly across the cluster)
            delta = abs(num_pindex_first_node - num_pindexes)
            if delta > 1:
                log_info("CBGT Sync Gateway node {} has {} pindexes, but other node has {} pindexes.".format(
                    node_def_uuid,
                    num_pindexes,
                    num_pindex_first_node
                ))
                return False

        return True

    def verify_alive(self, mode):
        errors = []
        for sg in self.sync_gateways:
            try:
                info = sg.info()
                log_info("sync_gateway: {}, info: {}".format(sg.url, info))
            except ConnectionError as e:
                log_info("sync_gateway down: {}".format(e))
                errors.append((sg, e))

        if mode == "di":
            for sa in self.sg_accels:
                try:
                    info = sa.info()
                    log_info("sg_accel: {}, info: {}".format(sa.url, info))
                except ConnectionError as e:
                    log_info("sg_accel down: {}".format(e))
                    errors.append((sa, e))

        return errors

    def stop_sg_and_accel(self):

        # Stop sync_gateways
        log_info(">>> Stopping sync_gateway")
        for sg in self.sync_gateways:
            status = sg.stop()
            assert status == 0, "Failed to stop sync gateway for host {}".format(sg.hostname)

        # Stop sync_gateway accels
        log_info(">>> Stopping sg_accel")
        for sgaccel in self.sg_accels:
            status = sgaccel.stop()
            assert status == 0, "Failed to stop sync gateway for host {}".format(sgaccel.hostname)

    def __repr__(self):
        s = "\n\n"
        s += "Sync Gateways\n"
        for sg in self.sync_gateways:
            s += str(sg)
        s += "\nSync Gateway Accels\n"
        for sgw in self.sg_accels:
            s += str(sgw)
        s += "\nCouchbase Servers\n"
        for server in self.servers:
            s += str(server)
        s += "\n"
        return s


def validate_cluster(sync_gateways, sg_accels, config):

    # Validate sync gateways
    if len(sync_gateways) == 0:
        return False, "Functional tests require at least 1 index reader"

    # If we are using a Distributed Index config, make sure that we have sg-accels
    if config.mode == "di" and len(sg_accels) == 0:
        return False, "INVALID CONFIG: Running in Distributed Index mode but no sg_accels are defined."

    return True, ""<|MERGE_RESOLUTION|>--- conflicted
+++ resolved
@@ -179,14 +179,8 @@
         try:
             revs_limit = get_revs_limit(self._cluster_config)
             playbook_vars["revs_limit"] = '"revs_limit": {},'.format(revs_limit)
-<<<<<<< HEAD
-        except KeyError as ex:
-            log_info("Keyerror in getting revs_limit{}".format(ex.message))
-            playbook_vars["revs_limit"] = ''
-=======
         except KeyError:
             log_info("revs_limit not found in {}, Ignoring".format(self._cluster_config))
->>>>>>> 56e93d98
 
         # Sleep for a few seconds for the indexes to teardown
         # TODO Find a better way to figure out index teardown
