import json
import os
import time

from requests.exceptions import ConnectionError

import keywords.exceptions
from keywords.couchbaseserver import CouchbaseServer
from keywords.exceptions import ProvisioningError
from keywords.utils import log_info, add_cbs_to_sg_config_server_field
from libraries.provision.ansible_runner import AnsibleRunner
from libraries.testkit.admin import Admin
from libraries.testkit.config import Config
from libraries.testkit.sgaccel import SgAccel
from libraries.testkit.syncgateway import SyncGateway
from libraries.testkit.syncgateway import get_buckets_from_sync_gateway_config
<<<<<<< HEAD
from utilities.cluster_config_utils import is_load_balancer_enabled, get_revs_limit, get_redact_level
from utilities.cluster_config_utils import get_load_balancer_ip, no_conflicts_enabled, is_delta_sync_enabled
from utilities.cluster_config_utils import generate_x509_certs, is_x509_auth, get_cbs_primary_nodes_str
=======
from utilities.cluster_config_utils import is_load_balancer_enabled, get_revs_limit, get_redact_level, is_ipv6
from utilities.cluster_config_utils import get_load_balancer_ip, no_conflicts_enabled, is_delta_sync_enabled, get_sg_platform
from utilities.cluster_config_utils import generate_x509_certs, is_x509_auth
>>>>>>> 39c912d4
from keywords.constants import SYNC_GATEWAY_CERT
from utilities.cluster_config_utils import get_sg_replicas, get_sg_use_views, get_sg_version


class Cluster:
    """
    An older remnant of first pass of Python API

    Before using or extending this, check keywords/ClusterKeywords.py to see if it already
    has this functionality
    """

    def __init__(self, config):

        self._cluster_config = config
        sgs = []
        cbs_urls = []
        acs = []

        if not os.path.isfile(self._cluster_config):
            log_info("Cluster config not found in 'resources/cluster_configs/'")
            raise IOError("Cluster config not found in 'resources/cluster_configs/'")

        log_info(self._cluster_config)

        # Load resources/cluster_configs/<cluster_config>.json
        with open("{}.json".format(config)) as f:
            cluster = json.loads(f.read())

        # Get load balancer IP
        lb_ip = None
        if is_load_balancer_enabled(self._cluster_config):
            # If load balancer is defined,
            # Switch all SG URLs to that of load balancer
            lb_ip = get_load_balancer_ip(self._cluster_config)

            for sg in cluster["sync_gateways"]:
                if cluster["environment"]["ipv6_enabled"]:
                    lb_ip = "[{}]".format(lb_ip)
                sgs.append({"name": sg["name"], "ip": lb_ip})
            log_info("Using load balancer IP as the SG IP: {}".format(sgs))
        else:
            for sg in cluster["sync_gateways"]:
                if cluster["environment"]["ipv6_enabled"]:
                    sg["ip"] = "[{}]".format(sg["ip"])
                sgs.append({"name": sg["name"], "ip": sg["ip"]})

        for ac in cluster["sg_accels"]:
            if cluster["environment"]["ipv6_enabled"]:
                    ac["ip"] = "[{}]".format(ac["ip"])
            acs.append({"name": ac["name"], "ip": ac["ip"]})

        self.cbs_ssl = cluster["environment"]["cbs_ssl_enabled"]
        self.xattrs = cluster["environment"]["xattrs_enabled"]
        self.sync_gateway_ssl = cluster["environment"]["sync_gateway_ssl"]
        self.ipv6 = cluster["environment"]["ipv6_enabled"]

        if self.cbs_ssl:
            for cbs in cluster["couchbase_servers"]:
                if cluster["environment"]["ipv6_enabled"]:
                    cbs["ip"] = "[{}]".format(cbs["ip"])
                cbs_urls.append("https://{}:18091".format(cbs["ip"]))
        else:
            for cbs in cluster["couchbase_servers"]:
                if cluster["environment"]["ipv6_enabled"]:
                    cbs["ip"] = "[{}]".format(cbs["ip"])
                cbs_urls.append("http://{}:8091".format(cbs["ip"]))

        log_info("cbs: {}".format(cbs_urls))
        log_info("sgs: {}".format(sgs))
        log_info("acs: {}".format(acs))
        log_info("ssl: {}".format(self.cbs_ssl))

        self.sync_gateways = [SyncGateway(cluster_config=self._cluster_config, target=sg) for sg in sgs]
        self.sg_accels = [SgAccel(cluster_config=self._cluster_config, target=ac) for ac in acs]
        self.servers = [CouchbaseServer(url=cb_url) for cb_url in cbs_urls]
        self.sync_gateway_config = None  # will be set to Config object when reset() called

    def reset(self, sg_config_path):

        ansible_runner = AnsibleRunner(self._cluster_config)

        log_info(">>> Reseting cluster ...")
        log_info(">>> CBS SSL enabled: {}".format(self.cbs_ssl))
        log_info(">>> Using xattrs: {}".format(self.xattrs))

        # Stop sync_gateways
        log_info(">>> Stopping sync_gateway")
        status = ansible_runner.run_ansible_playbook("stop-sync-gateway.yml")
        assert status == 0, "Failed to stop sync gateway"

        # Stop sync_gateway accels
        log_info(">>> Stopping sg_accel")
        status = ansible_runner.run_ansible_playbook("stop-sg-accel.yml")
        assert status == 0, "Failed to stop sg_accel"

        # Deleting sync_gateway artifacts
        log_info(">>> Deleting sync_gateway artifacts")
        status = ansible_runner.run_ansible_playbook("delete-sync-gateway-artifacts.yml")
        assert status == 0, "Failed to delete sync_gateway artifacts"

        # Deleting sg_accel artifacts
        log_info(">>> Deleting sg_accel artifacts")
        status = ansible_runner.run_ansible_playbook("delete-sg-accel-artifacts.yml")
        assert status == 0, "Failed to delete sg_accel artifacts"

        # Delete buckets
        log_info(">>> Deleting buckets on: {}".format(self.servers[0].url))
        self.servers[0].delete_buckets()

        # Parse config and grab bucket names
        config_path_full = os.path.abspath(sg_config_path)
        config = Config(config_path_full)
        mode = config.get_mode()
        bucket_name_set = config.get_bucket_name_set()
        sg_cert_path = os.path.abspath(SYNC_GATEWAY_CERT)
        cbs_cert_path = os.path.join(os.getcwd(), "certs")
        bucket_names = get_buckets_from_sync_gateway_config(sg_config_path)

        self.sync_gateway_config = config

        is_valid, reason = validate_cluster(self.sync_gateways, self.sg_accels, config)
        if not is_valid:
            raise ProvisioningError(reason)

        log_info(">>> Creating buckets on: {}".format(self.servers[0].url))
        log_info(">>> Creating buckets {}".format(bucket_name_set))
        self.servers[0].create_buckets(bucket_names=bucket_name_set,
                                       cluster_config=self._cluster_config,
                                       ipv6=self.ipv6)

        # Wait for server to be in a warmup state to work around
        # https://github.com/couchbase/sync_gateway/issues/1745
        log_info(">>> Waiting for Server: {} to be in a healthy state".format(self.servers[0].url))
        self.servers[0].wait_for_ready_state()

        log_info(">>> Starting sync_gateway with configuration: {}".format(config_path_full))

        server_port = 8091
        server_scheme = "http"
        couchbase_server_primary_node = add_cbs_to_sg_config_server_field(self._cluster_config)
        if self.cbs_ssl:
            server_port = 18091
            server_scheme = "https"

        couchbase_server_primary_node = get_cbs_primary_nodes_str(self._cluster_config, couchbase_server_primary_node)

        # Start sync-gateway
        playbook_vars = {
            "sync_gateway_config_filepath": config_path_full,
            "username": "",
            "password": "",
            "certpath": "",
            "keypath": "",
            "cacertpath": "",
            "x509_certs_dir": cbs_cert_path,
            "x509_auth": False,
            "sg_cert_path": sg_cert_path,
            "server_port": server_port,
            "server_scheme": server_scheme,
            "autoimport": "",
            "xattrs": "",
            "no_conflicts": "",
            "revs_limit": "",
            "sslcert": "",
            "sslkey": "",
            "num_index_replicas": "",
            "sg_use_views": "",
            "couchbase_server_primary_node": couchbase_server_primary_node,
            "delta_sync": ""
        }

        sg_platform = get_sg_platform(self._cluster_config)
        if get_sg_version(self._cluster_config) >= "2.1.0":
            logging_config = '"logging": {"debug": {"enabled": true}'
            try:
                redact_level = get_redact_level(self._cluster_config)
                playbook_vars["logging"] = '{}, "redaction_level": "{}" {},'.format(logging_config, redact_level, "}")
            except KeyError as ex:
                log_info("Keyerror in getting logging{}".format(ex.message))
                playbook_vars["logging"] = '{} {},'.format(logging_config, "}")
            if get_sg_use_views(self._cluster_config):
                playbook_vars["sg_use_views"] = '"use_views": true,'
            else:
                num_replicas = get_sg_replicas(self._cluster_config)
                playbook_vars["num_index_replicas"] = '"num_index_replicas": {},'.format(num_replicas)

            if sg_platform == "macos":
                sg_home_directory = "/Users/sync_gateway"
            else:
                sg_home_directory = "/home/sync_gateway"

            if is_x509_auth(self._cluster_config):
                playbook_vars[
                    "certpath"] = '"certpath": "{}/certs/chain.pem",'.format(sg_home_directory)
                playbook_vars[
                    "keypath"] = '"keypath": "{}/certs/pkey.key",'.format(sg_home_directory)
                playbook_vars[
                    "cacertpath"] = '"cacertpath": "{}/certs/ca.pem",'.format(sg_home_directory)
                playbook_vars["server_scheme"] = "couchbases"
                playbook_vars["server_port"] = ""
                playbook_vars["x509_auth"] = True
                generate_x509_certs(self._cluster_config, bucket_names)
            else:
                playbook_vars["username"] = '"username": "{}",'.format(
                    bucket_names[0])
                playbook_vars["password"] = '"password": "password",'
        else:
            playbook_vars["logging"] = '"log": ["*"],'
            playbook_vars["username"] = '"username": "{}",'.format(
                bucket_names[0])
            playbook_vars["password"] = '"password": "password",'

        if self.cbs_ssl and get_sg_version(self._cluster_config) >= "1.5.0":
            playbook_vars["server_scheme"] = "couchbases"
            playbook_vars["server_port"] = 11207
            block_http_vars = {}
            port_list = [8091, 8092, 8093, 8094, 8095, 8096, 11210, 11211]
            for port in port_list:
                block_http_vars["port"] = port
                status = ansible_runner.run_ansible_playbook(
                    "block-http-ports.yml",
                    extra_vars=block_http_vars
                )
                if status != 0:
                    raise ProvisioningError("Failed to block port on SGW")
        # Add configuration to run with xattrs
        if self.xattrs:
            playbook_vars["autoimport"] = '"import_docs": "continuous",'
            playbook_vars["xattrs"] = '"enable_shared_bucket_access": true,'

        if self.sync_gateway_ssl:
            playbook_vars["sslcert"] = '"SSLCert": "sg_cert.pem",'
            playbook_vars["sslkey"] = '"SSLKey": "sg_privkey.pem",'

        if no_conflicts_enabled(self._cluster_config):
            playbook_vars["no_conflicts"] = '"allow_conflicts": false,'
        try:
            revs_limit = get_revs_limit(self._cluster_config)
            playbook_vars["revs_limit"] = '"revs_limit": {},'.format(revs_limit)
        except KeyError:
            log_info("revs_limit not found in {}, Ignoring".format(self._cluster_config))
            playbook_vars["revs_limit"] = ''

        if is_delta_sync_enabled(self._cluster_config) and get_sg_version(self._cluster_config) >= "2.5.0":
            playbook_vars["delta_sync"] = '"delta_sync": { "enabled": true},'

        # Sleep for a few seconds for the indexes to teardown
        time.sleep(5)

        status = ansible_runner.run_ansible_playbook(
            "start-sync-gateway.yml",
            extra_vars=playbook_vars
        )
        assert status == 0, "Failed to start to Sync Gateway"

        # HACK - only enable sg_accel for distributed index tests
        # revise this with https://github.com/couchbaselabs/sync-gateway-testcluster/issues/222
        if mode == "di":
            # Start sg-accel
            status = ansible_runner.run_ansible_playbook(
                "start-sg-accel.yml",
                extra_vars=playbook_vars
            )
            assert status == 0, "Failed to start sg_accel"

        # Validate CBGT
        if mode == "di":
            if not self.validate_cbgt_pindex_distribution_retry(len(self.sg_accels)):
                self.save_cbgt_diagnostics()
                raise Exception("Failed to validate CBGT Pindex distribution")
            log_info(">>> Detected valid CBGT Pindex distribution")
        else:
            log_info(">>> Running in channel cache")

        return mode

    def restart_services(self):
        ansible_runner = AnsibleRunner(self._cluster_config)
        status = ansible_runner.run_ansible_playbook(
            "restart-services.yml",
            extra_vars={}
        )
        assert status == 0, "Failed to restart services"

    def save_cbgt_diagnostics(self):

        # CBGT REST Admin API endpoint
        for sync_gateway_writer in self.sg_accels:

            adminApi = Admin(sync_gateway_writer)
            cbgt_diagnostics = adminApi.get_cbgt_diagnostics()
            adminApi.get_cbgt_config()

            # dump raw diagnostics
            pretty_print_json = json.dumps(cbgt_diagnostics, sort_keys=True, indent=4, separators=(',', ': '))
            log_info("SG {} CBGT diagnostic output: {}".format(sync_gateway_writer, pretty_print_json))

    def validate_cbgt_pindex_distribution_retry(self, num_running_sg_accels):
        """
        Validates the CBGT pindex distribution by looking for nodes that don't have
        any pindexes assigned to it
        """
        for i in xrange(10):
            is_valid = self.validate_cbgt_pindex_distribution(num_running_sg_accels)
            if is_valid:
                return True
            else:
                log_info("Could not validate CBGT Pindex distribution.  Will retry after sleeping ..")
                time.sleep(5)

        return False

    def validate_cbgt_pindex_distribution(self, num_running_sg_accels):

        if num_running_sg_accels < 1:
            raise keywords.exceptions.ClusterError("Need at least one sg_accel running to verify pindexes")

        # build a map of node -> num_pindexes
        node_defs_pindex_counts = {}

        # CBGT REST Admin API endpoint
        adminApi = Admin(self.sg_accels[0])
        cbgt_cfg = adminApi.get_cbgt_config()

        # loop over the planpindexes and update the count for the node where it lives
        # this will end up with a dictionary like:
        #  {'74c818f04b99b169': 32, '11886131c807a30e': 32}  (each node uuid has 32 pindexes)
        plan_pindexes = cbgt_cfg.p_indexes
        for data_bucket_key, data_bucket_val in plan_pindexes.iteritems():

            # get the nodes where this pindex lives
            nodes = data_bucket_val["nodes"]
            # it should only live on one node.  if not, abort.
            if len(nodes) > 1:
                raise Exception("Unexpected: a CBGT Pindex was assigned to more than one node")
            # loop over the nodes where this pindex lives and increment the count
            for node in nodes:

                # add a key for this node if we don't already have one
                if node not in node_defs_pindex_counts:
                    node_defs_pindex_counts[node] = 0

                current_pindex_count = node_defs_pindex_counts[node]
                current_pindex_count += 1
                node_defs_pindex_counts[node] = current_pindex_count

        log_info("CBGT node to pindex counts: {}".format(node_defs_pindex_counts))

        # make sure number of unique node uuids is equal to the number of sync gateway writers
        if len(node_defs_pindex_counts) != num_running_sg_accels:
            log_info("CBGT len(unique_node_uuids) != len(self.sync_gateway_writers) ({} != {})".format(
                len(node_defs_pindex_counts),
                num_running_sg_accels
            ))
            return False

        # make sure that all of the nodes have approx the same number of pindexes assigneed to them
        i = 0
        num_pindex_first_node = 0
        for node_def_uuid, num_pindexes in node_defs_pindex_counts.iteritems():

            if i == 0:
                # it's the first node we've looked at, just record number of pindexes and continue
                num_pindex_first_node = num_pindexes
                i += 1
                continue

            # ok, it's the 2nd+ node, make sure the delta with the first node is less than or equal to 1
            # (the reason we can't compare for equality is that sometimes the pindexes can't be
            # divided evenly across the cluster)
            delta = abs(num_pindex_first_node - num_pindexes)
            if delta > 1:
                log_info("CBGT Sync Gateway node {} has {} pindexes, but other node has {} pindexes.".format(
                    node_def_uuid,
                    num_pindexes,
                    num_pindex_first_node
                ))
                return False

        return True

    def verify_alive(self, mode):
        errors = []
        for sg in self.sync_gateways:
            try:
                info = sg.info()
                log_info("sync_gateway: {}, info: {}".format(sg.url, info))
            except ConnectionError as e:
                log_info("sync_gateway down: {}".format(e))
                errors.append((sg, e))

        if mode == "di":
            for sa in self.sg_accels:
                try:
                    info = sa.info()
                    log_info("sg_accel: {}, info: {}".format(sa.url, info))
                except ConnectionError as e:
                    log_info("sg_accel down: {}".format(e))
                    errors.append((sa, e))

        return errors

    def stop_sg_and_accel(self):

        # Stop sync_gateways
        log_info(">>> Stopping sync_gateway")
        for sg in self.sync_gateways:
            status = sg.stop()
            assert status == 0, "Failed to stop sync gateway for host {}".format(sg.hostname)

        # Stop sync_gateway accels
        log_info(">>> Stopping sg_accel")
        for sgaccel in self.sg_accels:
            status = sgaccel.stop()
            assert status == 0, "Failed to stop sync gateway for host {}".format(sgaccel.hostname)

    def __repr__(self):
        s = "\n\n"
        s += "Sync Gateways\n"
        for sg in self.sync_gateways:
            s += str(sg)
        s += "\nSync Gateway Accels\n"
        for sgw in self.sg_accels:
            s += str(sgw)
        s += "\nCouchbase Servers\n"
        for server in self.servers:
            s += str(server)
        s += "\n"
        return s


def validate_cluster(sync_gateways, sg_accels, config):

    # Validate sync gateways
    if len(sync_gateways) == 0:
        return False, "Functional tests require at least 1 index reader"

    # If we are using a Distributed Index config, make sure that we have sg-accels
    if config.mode == "di" and len(sg_accels) == 0:
        return False, "INVALID CONFIG: Running in Distributed Index mode but no sg_accels are defined."

    return True, ""<|MERGE_RESOLUTION|>--- conflicted
+++ resolved
@@ -14,17 +14,11 @@
 from libraries.testkit.sgaccel import SgAccel
 from libraries.testkit.syncgateway import SyncGateway
 from libraries.testkit.syncgateway import get_buckets_from_sync_gateway_config
-<<<<<<< HEAD
 from utilities.cluster_config_utils import is_load_balancer_enabled, get_revs_limit, get_redact_level
 from utilities.cluster_config_utils import get_load_balancer_ip, no_conflicts_enabled, is_delta_sync_enabled
 from utilities.cluster_config_utils import generate_x509_certs, is_x509_auth, get_cbs_primary_nodes_str
-=======
-from utilities.cluster_config_utils import is_load_balancer_enabled, get_revs_limit, get_redact_level, is_ipv6
-from utilities.cluster_config_utils import get_load_balancer_ip, no_conflicts_enabled, is_delta_sync_enabled, get_sg_platform
-from utilities.cluster_config_utils import generate_x509_certs, is_x509_auth
->>>>>>> 39c912d4
 from keywords.constants import SYNC_GATEWAY_CERT
-from utilities.cluster_config_utils import get_sg_replicas, get_sg_use_views, get_sg_version
+from utilities.cluster_config_utils import get_sg_replicas, get_sg_use_views, get_sg_version, get_sg_platform
 
 
 class Cluster:
@@ -72,7 +66,7 @@
 
         for ac in cluster["sg_accels"]:
             if cluster["environment"]["ipv6_enabled"]:
-                    ac["ip"] = "[{}]".format(ac["ip"])
+                ac["ip"] = "[{}]".format(ac["ip"])
             acs.append({"name": ac["name"], "ip": ac["ip"]})
 
         self.cbs_ssl = cluster["environment"]["cbs_ssl_enabled"]
