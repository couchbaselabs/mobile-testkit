import json
import os
import time

from requests.exceptions import ConnectionError

import keywords.exceptions
from keywords.couchbaseserver import CouchbaseServer
from keywords.exceptions import ProvisioningError
from keywords.utils import log_info, add_cbs_to_sg_config_server_field
from libraries.provision.ansible_runner import AnsibleRunner
from libraries.testkit.admin import Admin
from libraries.testkit.config import Config, get_no_of_buckets_from_sgw_config
from libraries.testkit.sgaccel import SgAccel
from libraries.testkit.syncgateway import SyncGateway
#  from libraries.testkit.syncgateway import get_buckets_from_sync_gateway_config
from utilities.cluster_config_utils import is_load_balancer_enabled, get_revs_limit, get_redact_level, is_load_balancer_with_two_clusters_enabled
from utilities.cluster_config_utils import get_load_balancer_ip, no_conflicts_enabled, is_delta_sync_enabled, get_sg_platform
from utilities.cluster_config_utils import generate_x509_certs, is_x509_auth, get_cbs_primary_nodes_str, is_hide_prod_version_enabled
from keywords.constants import SYNC_GATEWAY_CERT
from utilities.cluster_config_utils import get_sg_replicas, get_sg_use_views, get_sg_version


class Cluster:
    """
    An older remnant of first pass of Python API

    Before using or extending this, check keywords/ClusterKeywords.py to see if it already
    has this functionality
    """

    def __init__(self, config):

        self._cluster_config = config
        sgs = []
        cbs_urls = []
        acs = []

        if not os.path.isfile(self._cluster_config):
            log_info("Cluster config not found in 'resources/cluster_configs/'")
            raise IOError("Cluster config not found in 'resources/cluster_configs/'")

        log_info(self._cluster_config)

        # Load resources/cluster_configs/<cluster_config>.json
        with open("{}.json".format(config)) as f:
            cluster = json.loads(f.read())

        # Get load balancer IP
        lb_ip = None
        if is_load_balancer_with_two_clusters_enabled(self._cluster_config):
            # If load balancer is defined,
            # Switch all SG URLs to that of load balancer
            count = 0
            total_sgs_count = cluster["environment"]["sgw_cluster1_count"] + cluster["environment"]["sgw_cluster2_count"]
            for sg in cluster["sync_gateways"]:
                if count < cluster["environment"]["sgw_cluster1_count"]:
                    lb1_ip = cluster["load_balancers"][0]["ip"]
                    if cluster["environment"]["ipv6_enabled"]:
                        lb1_ip = "[{}]".format(lb1_ip)
                    sgs.append({"name": sg["name"], "ip": lb1_ip})
                elif count < total_sgs_count:
                    lb2_ip = cluster["load_balancers"][1]["ip"]
                    if cluster["environment"]["ipv6_enabled"]:
                        lb2_ip = "[{}]".format(lb2_ip)
                    sgs.append({"name": sg["name"], "ip": lb2_ip})
                count += 1
        elif is_load_balancer_enabled(self._cluster_config):
            # If load balancer is defined,
            # Switch all SG URLs to that of load balancer
            lb_ip = get_load_balancer_ip(self._cluster_config)

            for sg in cluster["sync_gateways"]:
                if cluster["environment"]["ipv6_enabled"]:
                    lb_ip = "[{}]".format(lb_ip)
                sgs.append({"name": sg["name"], "ip": lb_ip})
            log_info("Using load balancer IP as the SG IP: {}".format(sgs))
        else:
            for sg in cluster["sync_gateways"]:
                if cluster["environment"]["ipv6_enabled"]:
                    sg["ip"] = "[{}]".format(sg["ip"])
                sgs.append({"name": sg["name"], "ip": sg["ip"]})

        for ac in cluster["sg_accels"]:
            if cluster["environment"]["ipv6_enabled"]:
                ac["ip"] = "[{}]".format(ac["ip"])
            acs.append({"name": ac["name"], "ip": ac["ip"]})

        self.cbs_ssl = cluster["environment"]["cbs_ssl_enabled"]
        self.xattrs = cluster["environment"]["xattrs_enabled"]
        self.sync_gateway_ssl = cluster["environment"]["sync_gateway_ssl"]
        self.ipv6 = cluster["environment"]["ipv6_enabled"]

        if self.cbs_ssl:
            for cbs in cluster["couchbase_servers"]:
                if cluster["environment"]["ipv6_enabled"]:
                    cbs["ip"] = "[{}]".format(cbs["ip"])
                cbs_urls.append("https://{}:18091".format(cbs["ip"]))
        else:
            for cbs in cluster["couchbase_servers"]:
                if cluster["environment"]["ipv6_enabled"]:
                    cbs["ip"] = "[{}]".format(cbs["ip"])
                cbs_urls.append("http://{}:8091".format(cbs["ip"]))

        log_info("cbs: {}".format(cbs_urls))
        log_info("sgs: {}".format(sgs))
        log_info("acs: {}".format(acs))
        log_info("ssl: {}".format(self.cbs_ssl))

        self.sync_gateways = [SyncGateway(cluster_config=self._cluster_config, target=sg) for sg in sgs]
        self.sg_accels = [SgAccel(cluster_config=self._cluster_config, target=ac) for ac in acs]
        self.servers = [CouchbaseServer(url=cb_url) for cb_url in cbs_urls]
        self.sync_gateway_config = None  # will be set to Config object when reset() called

    def reset(self, sg_config_path):

        ansible_runner = AnsibleRunner(self._cluster_config)
        time0 = time.time()
        print("time stamp at the begining of resset ", time.time())
        log_info(">>> Reseting cluster ...")
        log_info(">>> CBS SSL enabled: {}".format(self.cbs_ssl))
        log_info(">>> Using xattrs: {}".format(self.xattrs))

        # Stop sync_gateways
        log_info(">>> Stopping sync_gateway")
        status = ansible_runner.run_ansible_playbook("stop-sync-gateway.yml")
        assert status == 0, "Failed to stop sync gateway"

        # Stop sync_gateway accels
        log_info(">>> Stopping sg_accel")
        status = ansible_runner.run_ansible_playbook("stop-sg-accel.yml")
        assert status == 0, "Failed to stop sg_accel"

        # Deleting sync_gateway artifacts
        log_info(">>> Deleting sync_gateway artifacts")
        status = ansible_runner.run_ansible_playbook("delete-sync-gateway-artifacts.yml")
        assert status == 0, "Failed to delete sync_gateway artifacts"

        # Deleting sg_accel artifacts
        log_info(">>> Deleting sg_accel artifacts")
        status = ansible_runner.run_ansible_playbook("delete-sg-accel-artifacts.yml")
        assert status == 0, "Failed to delete sg_accel artifacts"
        time1 = time.time()
        print("time stamp before delete buckets ", time1 - time0)
        # Delete buckets
        log_info(">>> Deleting buckets on: {}".format(self.servers[0].url))
        self.servers[0].delete_buckets()
        time2 = time.time()
        print("time stamp before delete buckets ", time2 - time1)
        # Parse config and grab bucket names
        config_path_full = os.path.abspath(sg_config_path)
        config = Config(config_path_full)
        mode = config.get_mode()
        # bucket_name_set = config.get_bucket_name_set()
        sg_cert_path = os.path.abspath(SYNC_GATEWAY_CERT)
        cbs_cert_path = os.path.join(os.getcwd(), "certs")
        # bucket_names = get_buckets_from_sync_gateway_config(sg_config_path)
        number_of_buckets = get_no_of_buckets_from_sgw_config(sg_config_path)
        print("number of bucket names are ", number_of_buckets)
        time3 = time.time()
        print("time stamp got the buckets ", time3 - time2)
        self.sync_gateway_config = config

        is_valid, reason = validate_cluster(self.sync_gateways, self.sg_accels, config)
        if not is_valid:
            raise ProvisioningError(reason)

        log_info(">>> Creating buckets on: {}".format(self.servers[0].url))
        bucket_name_set = []
        bucket_names = []
        for i in range(number_of_buckets):
            bucket_name = "data-bucket-{}".format(time.time())
            bucket_name_set.append(bucket_name)
            # bucket_name_set = list(set(bucket_name_set))
            bucket_names.append(bucket_name)
            print("Trying to create bucket name ", bucket_name)
        log_info(">>> Creating buckets {}".format(bucket_name_set))
        log_info(">>> Creating bucket names list {}".format(bucket_names))
        self.servers[0].create_buckets(bucket_names=bucket_names,
                                       cluster_config=self._cluster_config,
                                       ipv6=self.ipv6)
        time4 = time.time()
        print("time stamp got the buckets ", time4 - time3)
        # Wait for server to be in a warmup state to work around
        # https://github.com/couchbase/sync_gateway/issues/1745
        log_info(">>> Waiting for Server: {} to be in a healthy state".format(self.servers[0].url))
        self.servers[0].wait_for_ready_state()

        log_info(">>> Starting sync_gateway with configuration: {}".format(config_path_full))

        server_port = 8091
        server_scheme = "http"
        couchbase_server_primary_node = add_cbs_to_sg_config_server_field(self._cluster_config)
        if self.cbs_ssl:
            server_port = 18091
            server_scheme = "https"

        couchbase_server_primary_node = get_cbs_primary_nodes_str(self._cluster_config, couchbase_server_primary_node)

        # Start sync-gateway
        playbook_vars = {
            "sync_gateway_config_filepath": config_path_full,
            "username1": "",
            "username2": "",
            "username3": "",
            "username4": "",
            "password": "",
            "certpath": "",
            "keypath": "",
            "cacertpath": "",
            "x509_certs_dir": cbs_cert_path,
            "x509_auth": False,
            "sg_cert_path": sg_cert_path,
            "server_port": server_port,
            "server_scheme": server_scheme,
            "autoimport": "",
            "xattrs": "",
            "no_conflicts": "",
            "revs_limit": "",
            "sslcert": "",
            "sslkey": "",
            "num_index_replicas": "",
            "sg_use_views": "",
            "couchbase_server_primary_node": couchbase_server_primary_node,
            "delta_sync": "",
<<<<<<< HEAD
            "bucket_name1": "",
            "bucket_name2": "",
            "bucket_name3": "",
            "bucket_name4": ""
=======
            "prometheus": "",
            "hide_product_version": ""
>>>>>>> 8ecfa553
        }

        sg_platform = get_sg_platform(self._cluster_config)
        username_list = ['username1', 'username2', 'username3', 'username4']
        i = 0
        if get_sg_version(self._cluster_config) >= "2.1.0":
            logging_config = '"logging": {"debug": {"enabled": true}'
            try:
                redact_level = get_redact_level(self._cluster_config)
                playbook_vars["logging"] = '{}, "redaction_level": "{}" {},'.format(logging_config, redact_level, "}")
            except KeyError as ex:
                log_info("Keyerror in getting logging{}".format(ex))
                playbook_vars["logging"] = '{} {},'.format(logging_config, "}")
            if get_sg_use_views(self._cluster_config):
                playbook_vars["sg_use_views"] = '"use_views": true,'
            else:
                num_replicas = get_sg_replicas(self._cluster_config)
                playbook_vars["num_index_replicas"] = '"num_index_replicas": {},'.format(num_replicas)

            if sg_platform == "macos":
                sg_home_directory = "/Users/sync_gateway"
            elif sg_platform == "windows":
                sg_home_directory = "C:\\\\PROGRA~1\\\\Couchbase\\\\Sync Gateway"
            else:
                sg_home_directory = "/home/sync_gateway"

            if is_x509_auth(self._cluster_config):
                playbook_vars[
                    "certpath"] = '"certpath": "{}/certs/chain.pem",'.format(sg_home_directory)
                playbook_vars[
                    "keypath"] = '"keypath": "{}/certs/pkey.key",'.format(sg_home_directory)
                playbook_vars[
                    "cacertpath"] = '"cacertpath": "{}/certs/ca.pem",'.format(sg_home_directory)
                if sg_platform == "windows":
                    playbook_vars["certpath"] = playbook_vars["certpath"].replace("/", "\\\\")
                    playbook_vars["keypath"] = playbook_vars["keypath"].replace("/", "\\\\")
                    playbook_vars["cacertpath"] = playbook_vars["cacertpath"].replace("/", "\\\\")
                playbook_vars["server_scheme"] = "couchbases"
                playbook_vars["server_port"] = ""
                playbook_vars["x509_auth"] = True
                generate_x509_certs(self._cluster_config, bucket_names, sg_platform)
            else:
                for bucket_name in bucket_names:
                    playbook_vars[username_list[i]] = '"username": "{}",'.format(bucket_name)
                    i += 1
                playbook_vars["password"] = '"password": "password",'
        else:
            playbook_vars["logging"] = '"log": ["*"],'
            for bucket_name in bucket_names:
                playbook_vars[username_list[i]] = '"username": "{}",'.format(bucket_name)
                i += 1
            playbook_vars["password"] = '"password": "password",'

        if self.cbs_ssl and get_sg_version(self._cluster_config) >= "1.5.0":
            playbook_vars["server_scheme"] = "couchbases"
            playbook_vars["server_port"] = 11207
            block_http_vars = {}
            port_list = [8091, 8092, 8093, 8094, 8095, 8096, 11210, 11211]
            for port in port_list:
                block_http_vars["port"] = port
                status = ansible_runner.run_ansible_playbook(
                    "block-http-ports.yml",
                    extra_vars=block_http_vars
                )
                if status != 0:
                    raise ProvisioningError("Failed to block port on SGW")
        # Add configuration to run with xattrs
        if self.xattrs:
            playbook_vars["autoimport"] = '"import_docs": true,'
            playbook_vars["xattrs"] = '"enable_shared_bucket_access": true,'

        if self.sync_gateway_ssl:
            playbook_vars["sslcert"] = '"SSLCert": "sg_cert.pem",'
            playbook_vars["sslkey"] = '"SSLKey": "sg_privkey.pem",'

        if no_conflicts_enabled(self._cluster_config):
            playbook_vars["no_conflicts"] = '"allow_conflicts": false,'
        try:
            revs_limit = get_revs_limit(self._cluster_config)
            playbook_vars["revs_limit"] = '"revs_limit": {},'.format(revs_limit)
        except KeyError:
            log_info("revs_limit not found in {}, Ignoring".format(self._cluster_config))
            playbook_vars["revs_limit"] = ''

        if is_delta_sync_enabled(self._cluster_config) and get_sg_version(self._cluster_config) >= "2.5.0":
            playbook_vars["delta_sync"] = '"delta_sync": { "enabled": true},'

<<<<<<< HEAD
        data_bucket_list = ['bucket_name1', 'bucket_name2', 'bucket_name3', 'bucket_name4']
        i = 0
        for bucket_name in bucket_names:
            playbook_vars[data_bucket_list[i]] = '"bucket": "{}",'.format(bucket_name)
            i += 1
=======
        if get_sg_version(self._cluster_config) >= "2.8.0":
            playbook_vars["prometheus"] = '"metricsInterface": ":4986",'

        if is_hide_prod_version_enabled(self._cluster_config) and get_sg_version(self._cluster_config) >= "2.8.1":
            playbook_vars["hide_product_version"] = '"hide_product_version": true,'

>>>>>>> 8ecfa553
        # Sleep for a few seconds for the indexes to teardown
        # time.sleep(5)

        status = ansible_runner.run_ansible_playbook(
            "start-sync-gateway.yml",
            extra_vars=playbook_vars
        )
        assert status == 0, "Failed to start to Sync Gateway"
        time5 = time.time()
        print("time stamp after starting the sync gateway ", time5 - time4)
        # HACK - only enable sg_accel for distributed index tests
        # revise this with https://github.com/couchbaselabs/sync-gateway-testcluster/issues/222
        if mode == "di":
            # Start sg-accel
            status = ansible_runner.run_ansible_playbook(
                "start-sg-accel.yml",
                extra_vars=playbook_vars
            )
            assert status == 0, "Failed to start sg_accel"

        # Validate CBGT
        if mode == "di":
            if not self.validate_cbgt_pindex_distribution_retry(len(self.sg_accels)):
                self.save_cbgt_diagnostics()
                raise Exception("Failed to validate CBGT Pindex distribution")
            log_info(">>> Detected valid CBGT Pindex distribution")
        else:
            log_info(">>> Running in channel cache")

        print("End of reset method is time taken is ", time.time() - time0)
        return mode

    def restart_services(self):
        ansible_runner = AnsibleRunner(self._cluster_config)
        status = ansible_runner.run_ansible_playbook(
            "restart-services.yml",
            extra_vars={}
        )
        assert status == 0, "Failed to restart services"

    def save_cbgt_diagnostics(self):

        # CBGT REST Admin API endpoint
        for sync_gateway_writer in self.sg_accels:

            adminApi = Admin(sync_gateway_writer)
            cbgt_diagnostics = adminApi.get_cbgt_diagnostics()
            adminApi.get_cbgt_config()

            # dump raw diagnostics
            pretty_print_json = json.dumps(cbgt_diagnostics, sort_keys=True, indent=4, separators=(',', ': '))
            log_info("SG {} CBGT diagnostic output: {}".format(sync_gateway_writer, pretty_print_json))

    def validate_cbgt_pindex_distribution_retry(self, num_running_sg_accels):
        """
        Validates the CBGT pindex distribution by looking for nodes that don't have
        any pindexes assigned to it
        """
        for i in range(10):
            is_valid = self.validate_cbgt_pindex_distribution(num_running_sg_accels)
            if is_valid:
                return True
            else:
                log_info("Could not validate CBGT Pindex distribution.  Will retry after sleeping ..")
                time.sleep(5)

        return False

    def validate_cbgt_pindex_distribution(self, num_running_sg_accels):

        if num_running_sg_accels < 1:
            raise keywords.exceptions.ClusterError("Need at least one sg_accel running to verify pindexes")

        # build a map of node -> num_pindexes
        node_defs_pindex_counts = {}

        # CBGT REST Admin API endpoint
        adminApi = Admin(self.sg_accels[0])
        cbgt_cfg = adminApi.get_cbgt_config()

        # loop over the planpindexes and update the count for the node where it lives
        # this will end up with a dictionary like:
        #  {'74c818f04b99b169': 32, '11886131c807a30e': 32}  (each node uuid has 32 pindexes)
        plan_pindexes = cbgt_cfg.p_indexes
        for data_bucket_key, data_bucket_val in plan_pindexes.items():

            # get the nodes where this pindex lives
            nodes = data_bucket_val["nodes"]
            # it should only live on one node.  if not, abort.
            if len(nodes) > 1:
                raise Exception("Unexpected: a CBGT Pindex was assigned to more than one node")
            # loop over the nodes where this pindex lives and increment the count
            for node in nodes:

                # add a key for this node if we don't already have one
                if node not in node_defs_pindex_counts:
                    node_defs_pindex_counts[node] = 0

                current_pindex_count = node_defs_pindex_counts[node]
                current_pindex_count += 1
                node_defs_pindex_counts[node] = current_pindex_count

        log_info("CBGT node to pindex counts: {}".format(node_defs_pindex_counts))

        # make sure number of unique node uuids is equal to the number of sync gateway writers
        if len(node_defs_pindex_counts) != num_running_sg_accels:
            log_info("CBGT len(unique_node_uuids) != len(self.sync_gateway_writers) ({} != {})".format(
                len(node_defs_pindex_counts),
                num_running_sg_accels
            ))
            return False

        # make sure that all of the nodes have approx the same number of pindexes assigneed to them
        i = 0
        num_pindex_first_node = 0
        for node_def_uuid, num_pindexes in node_defs_pindex_counts.items():

            if i == 0:
                # it's the first node we've looked at, just record number of pindexes and continue
                num_pindex_first_node = num_pindexes
                i += 1
                continue

            # ok, it's the 2nd+ node, make sure the delta with the first node is less than or equal to 1
            # (the reason we can't compare for equality is that sometimes the pindexes can't be
            # divided evenly across the cluster)
            delta = abs(num_pindex_first_node - num_pindexes)
            if delta > 1:
                log_info("CBGT Sync Gateway node {} has {} pindexes, but other node has {} pindexes.".format(
                    node_def_uuid,
                    num_pindexes,
                    num_pindex_first_node
                ))
                return False

        return True

    def verify_alive(self, mode):
        errors = []
        for sg in self.sync_gateways:
            try:
                info = sg.info()
                log_info(" verify_alive sync_gateway : {}, info: {}".format(sg.url, info))
            except ConnectionError as e:
                log_info("verify_alive sync_gateway down: {}".format(e))
                errors.append((sg, e))

        if mode == "di":
            for sa in self.sg_accels:
                try:
                    info = sa.info()
                    log_info("sg_accel: {}, info: {}".format(sa.url, info))
                except ConnectionError as e:
                    log_info("sg_accel down: {}".format(e))
                    errors.append((sa, e))

        return errors

    def stop_sg_and_accel(self):

        # Stop sync_gateways
        log_info(">>> Stopping sync_gateway")
        for sg in self.sync_gateways:
            status = sg.stop()
            assert status == 0, "Failed to stop sync gateway for host {}".format(sg.hostname)

        # Stop sync_gateway accels
        log_info(">>> Stopping sg_accel")
        for sgaccel in self.sg_accels:
            status = sgaccel.stop()
            assert status == 0, "Failed to stop sync gateway for host {}".format(sgaccel.hostname)

    def __repr__(self):
        s = "\n\n"
        s += "Sync Gateways\n"
        for sg in self.sync_gateways:
            s += str(sg)
        s += "\nSync Gateway Accels\n"
        for sgw in self.sg_accels:
            s += str(sgw)
        s += "\nCouchbase Servers\n"
        for server in self.servers:
            s += str(server)
        s += "\n"
        return s


def validate_cluster(sync_gateways, sg_accels, config):

    # Validate sync gateways
    if len(sync_gateways) == 0:
        return False, "Functional tests require at least 1 index reader"

    # If we are using a Distributed Index config, make sure that we have sg-accels
    if config.mode == "di" and len(sg_accels) == 0:
        return False, "INVALID CONFIG: Running in Distributed Index mode but no sg_accels are defined."

    return True, ""<|MERGE_RESOLUTION|>--- conflicted
+++ resolved
@@ -223,15 +223,12 @@
             "sg_use_views": "",
             "couchbase_server_primary_node": couchbase_server_primary_node,
             "delta_sync": "",
-<<<<<<< HEAD
             "bucket_name1": "",
             "bucket_name2": "",
             "bucket_name3": "",
             "bucket_name4": ""
-=======
             "prometheus": "",
             "hide_product_version": ""
->>>>>>> 8ecfa553
         }
 
         sg_platform = get_sg_platform(self._cluster_config)
@@ -319,20 +316,17 @@
         if is_delta_sync_enabled(self._cluster_config) and get_sg_version(self._cluster_config) >= "2.5.0":
             playbook_vars["delta_sync"] = '"delta_sync": { "enabled": true},'
 
-<<<<<<< HEAD
         data_bucket_list = ['bucket_name1', 'bucket_name2', 'bucket_name3', 'bucket_name4']
         i = 0
         for bucket_name in bucket_names:
             playbook_vars[data_bucket_list[i]] = '"bucket": "{}",'.format(bucket_name)
             i += 1
-=======
         if get_sg_version(self._cluster_config) >= "2.8.0":
             playbook_vars["prometheus"] = '"metricsInterface": ":4986",'
 
         if is_hide_prod_version_enabled(self._cluster_config) and get_sg_version(self._cluster_config) >= "2.8.1":
             playbook_vars["hide_product_version"] = '"hide_product_version": true,'
 
->>>>>>> 8ecfa553
         # Sleep for a few seconds for the indexes to teardown
         # time.sleep(5)
 
