--- conflicted
+++ resolved
@@ -156,9 +156,6 @@
         }
 
         if get_sg_version(self._cluster_config) >= "2.1.0":
-<<<<<<< HEAD
-            playbook_vars["logging"] = '"logging": {"debug": {"enabled": true}},'
-=======
             logging_config = '"logging": {"debug": {"enabled": true}'
             try:
                 redact_level = get_redact_level(self._cluster_config)
@@ -166,7 +163,7 @@
             except KeyError as ex:
                 log_info("Keyerror in getting logging{}".format(ex.message))
                 playbook_vars["logging"] = '{} {},'.format(logging_config, "}")
->>>>>>> fc1d243d
+
             if get_sg_use_views(self._cluster_config):
                 playbook_vars["sg_use_views"] = '"use_views": true,'
             else:
