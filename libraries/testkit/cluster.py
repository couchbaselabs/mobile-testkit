--- conflicted
+++ resolved
@@ -74,10 +74,7 @@
         self.cbs_ssl = cluster["environment"]["cbs_ssl_enabled"]
         self.xattrs = cluster["environment"]["xattrs_enabled"]
         self.sync_gateway_ssl = cluster["environment"]["sync_gateway_ssl"]
-<<<<<<< HEAD
         self.ipv6 = cluster["environment"]["ipv6_enabled"]
-=======
->>>>>>> f58c7578
 
         if self.cbs_ssl:
             for cbs in cluster["couchbase_servers"]:
@@ -184,25 +181,16 @@
         }
 
         if get_sg_version(self._cluster_config) >= "2.1.0":
-<<<<<<< HEAD
-            num_replicas = get_sg_replicas(self._cluster_config)
-
-=======
             playbook_vars["logging"] = '"logging": {"debug": {"enabled": true}},'
->>>>>>> f58c7578
             if get_sg_use_views(self._cluster_config):
                 playbook_vars["sg_use_views"] = '"use_views": true,'
             else:
                 num_replicas = get_sg_replicas(self._cluster_config)
-<<<<<<< HEAD
                 playbook_vars[
                     "num_index_replicas"] = '"num_index_replicas": {},'.format(
                     num_replicas)
-=======
-                playbook_vars["num_index_replicas"] = '"num_index_replicas": {},'.format(num_replicas)
         else:
             playbook_vars["logging"] = '"log": ["*"],'
->>>>>>> f58c7578
 
         # Add configuration to run with xattrs
         if self.xattrs:
@@ -218,14 +206,9 @@
         try:
             revs_limit = get_revs_limit(self._cluster_config)
             playbook_vars["revs_limit"] = '"revs_limit": {},'.format(revs_limit)
-<<<<<<< HEAD
-        except KeyError as ex:
-            log_info("Keyerror in getting revs_limit{}".format(ex.message))
-            playbook_vars["revs_limit"] = ''
-=======
         except KeyError:
             log_info("revs_limit not found in {}, Ignoring".format(self._cluster_config))
->>>>>>> f58c7578
+            playbook_vars["revs_limit"] = ''
 
         # Sleep for a few seconds for the indexes to teardown
         time.sleep(5)
