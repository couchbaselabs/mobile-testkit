import logging
import os

import requests

import libraries.testkit.settings
from libraries.provision.ansible_runner import AnsibleRunner
from utilities.cluster_config_utils import is_cbs_ssl_enabled, is_xattrs_enabled, no_conflicts_enabled, get_revs_limit
from utilities.cluster_config_utils import get_sg_replicas, get_sg_use_views, get_sg_version
from keywords.utils import add_cbs_to_sg_config_server_field
from utilities.cluster_config_utils import sg_ssl_enabled


log = logging.getLogger(libraries.testkit.settings.LOGGER)


class SgAccel:

    def __init__(self, cluster_config, target):
        self.ansible_runner = AnsibleRunner(cluster_config)
        self.ip = target["ip"]
        self.url = "http://{}:4985".format(target["ip"])
        self.hostname = target["name"]
        self.cluster_config = cluster_config
        self.server_port = 8091
        self.server_scheme = "http"

        if is_cbs_ssl_enabled(self.cluster_config):
            self.server_port = 18091
            self.server_scheme = "https"

    def info(self):
        r = requests.get(self.url)
        r.raise_for_status()
        return r.text

    def stop(self):
        status = self.ansible_runner.run_ansible_playbook(
            "stop-sg-accel.yml",
            subset=self.hostname
        )
        return status

    def start(self, config):
        conf_path = os.path.abspath(config)

        log.info(">>> Starting sg_accel with configuration: {}".format(conf_path))
        couchbase_server_primary_node = add_cbs_to_sg_config_server_field(self.cluster_config)
        playbook_vars = {
            "sync_gateway_config_filepath": conf_path,
            "server_port": self.server_port,
            "server_scheme": self.server_scheme,
            "autoimport": "",
            "xattrs": "",
            "no_conflicts": "",
            "revs_limit": "",
            "num_index_replicas": "",
            "sg_use_views": "",
<<<<<<< HEAD
            "sslcert": "",
            "sslkey": "",
=======
            "logging": "",
>>>>>>> f58c7578
            "couchbase_server_primary_node": couchbase_server_primary_node
        }

        if get_sg_version(self.cluster_config) >= "2.1.0":
<<<<<<< HEAD
            num_replicas = get_sg_replicas(self.cluster_config)
            playbook_vars["num_index_replicas"] = '"num_index_replicas": {},'.format(num_replicas)
            playbook_vars["num_index_replicas_housekeeping"] = '"num_index_replicas_housekeeping": {},'.format(num_replicas)

=======
            playbook_vars["logging"] = '"logging": {"debug": {"enabled": true}},'
>>>>>>> f58c7578
            if get_sg_use_views(self.cluster_config):
                playbook_vars["sg_use_views"] = '"use_views": true,'
            else:
                num_replicas = get_sg_replicas(self.cluster_config)
                playbook_vars["num_index_replicas"] = '"num_index_replicas": {},'.format(num_replicas)
        else:
            playbook_vars["logging"] = '"log": ["*"],'

        if is_xattrs_enabled(self.cluster_config):
            playbook_vars["autoimport"] = '"import_docs": "continuous",'
            playbook_vars["xattrs"] = '"enable_shared_bucket_access": true,'

        if sg_ssl_enabled(self.cluster_config):
            playbook_vars["sslcert"] = '"SSLCert": "sg_cert.pem",'
            playbook_vars["sslkey"] = '"SSLKey": "sg_privkey.pem",'

        if no_conflicts_enabled(self.cluster_config):
            playbook_vars["no_conflicts"] = '"allow_conflicts": false,'
        try:
            revs_limit = get_revs_limit(self.cluster_config)
            playbook_vars["revs_limit"] = '"revs_limit": {},'.format(revs_limit)
<<<<<<< HEAD
        except KeyError as ex:
            log.info("Keyerror in getting revs_limit{}".format(ex.message))
            playbook_vars["revs_limit"] = ''
=======
        except KeyError:
            log.info("revs_limit no found in {}, Ignoring".format(self.cluster_config))
>>>>>>> f58c7578

        status = self.ansible_runner.run_ansible_playbook(
            "start-sg-accel.yml",
            extra_vars=playbook_vars,
            subset=self.hostname
        )
        return status

    def __repr__(self):
        return "SgAccel: {}:{}\n".format(self.hostname, self.ip)<|MERGE_RESOLUTION|>--- conflicted
+++ resolved
@@ -56,24 +56,15 @@
             "revs_limit": "",
             "num_index_replicas": "",
             "sg_use_views": "",
-<<<<<<< HEAD
             "sslcert": "",
             "sslkey": "",
-=======
             "logging": "",
->>>>>>> f58c7578
             "couchbase_server_primary_node": couchbase_server_primary_node
         }
 
         if get_sg_version(self.cluster_config) >= "2.1.0":
-<<<<<<< HEAD
+            playbook_vars["logging"] = '"logging": {"debug": {"enabled": true}},'
             num_replicas = get_sg_replicas(self.cluster_config)
-            playbook_vars["num_index_replicas"] = '"num_index_replicas": {},'.format(num_replicas)
-            playbook_vars["num_index_replicas_housekeeping"] = '"num_index_replicas_housekeeping": {},'.format(num_replicas)
-
-=======
-            playbook_vars["logging"] = '"logging": {"debug": {"enabled": true}},'
->>>>>>> f58c7578
             if get_sg_use_views(self.cluster_config):
                 playbook_vars["sg_use_views"] = '"use_views": true,'
             else:
@@ -95,14 +86,9 @@
         try:
             revs_limit = get_revs_limit(self.cluster_config)
             playbook_vars["revs_limit"] = '"revs_limit": {},'.format(revs_limit)
-<<<<<<< HEAD
-        except KeyError as ex:
-            log.info("Keyerror in getting revs_limit{}".format(ex.message))
-            playbook_vars["revs_limit"] = ''
-=======
         except KeyError:
             log.info("revs_limit no found in {}, Ignoring".format(self.cluster_config))
->>>>>>> f58c7578
+            playbook_vars["revs_limit"] = ''
 
         status = self.ansible_runner.run_ansible_playbook(
             "start-sg-accel.yml",
