--- conflicted
+++ resolved
@@ -5,18 +5,12 @@
 
 import libraries.testkit.settings
 from libraries.provision.ansible_runner import AnsibleRunner
-<<<<<<< HEAD
 from utilities.cluster_config_utils import is_cbs_ssl_enabled, is_xattrs_enabled, no_conflicts_enabled, get_revs_limit
 from utilities.cluster_config_utils import get_sg_replicas, get_sg_use_views, get_sg_version, get_redact_level
 from keywords.utils import add_cbs_to_sg_config_server_field, log_info
 from keywords.constants import SYNC_GATEWAY_CERT
 from utilities.cluster_config_utils import sg_ssl_enabled
 from keywords.exceptions import ProvisioningError
-=======
-from keywords.exceptions import ProvisioningError
-from utilities.cluster_config_utils import is_cbs_ssl_enabled, is_xattrs_enabled, get_sg_version
-from keywords.utils import add_cbs_to_sg_config_server_field
->>>>>>> 486a0437
 
 log = logging.getLogger(libraries.testkit.settings.LOGGER)
 
@@ -93,7 +87,6 @@
             playbook_vars["autoimport"] = '"import_docs": "continuous",'
             playbook_vars["xattrs"] = '"enable_shared_bucket_access": true,'
 
-<<<<<<< HEAD
         if self.sync_gateway_ssl:
             playbook_vars["sslcert"] = '"SSLCert": "sg_cert.pem",'
             playbook_vars["sslkey"] = '"SSLKey": "sg_privkey.pem",'
@@ -112,8 +105,6 @@
             "server_port": self.server_port,
             "server_scheme": self.server_scheme
         }
-=======
->>>>>>> 486a0437
         if is_cbs_ssl_enabled(self.cluster_config) and get_sg_version(self.cluster_config) >= "1.5.0":
             playbook_vars["server_scheme"] = "couchbases"
             playbook_vars["server_port"] = 11207
