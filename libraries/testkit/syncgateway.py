import json
import logging
import os
import time

import requests
from requests import HTTPError

import libraries.testkit.settings
from libraries.provision.ansible_runner import AnsibleRunner
from libraries.testkit.admin import Admin
from libraries.testkit.debug import log_request, log_response
from utilities.cluster_config_utils import is_cbs_ssl_enabled, is_xattrs_enabled, no_conflicts_enabled, sg_ssl_enabled
from utilities.cluster_config_utils import get_revs_limit
from utilities.cluster_config_utils import get_sg_replicas, get_sg_use_views, get_sg_version
from keywords.utils import add_cbs_to_sg_config_server_field, log_info
from keywords.constants import SYNC_GATEWAY_CERT

log = logging.getLogger(libraries.testkit.settings.LOGGER)


class SyncGateway:

    def __init__(self, cluster_config, target):
        self.ansible_runner = AnsibleRunner(cluster_config)
        self.ip = target["ip"]

        sg_scheme = "http"

        if sg_ssl_enabled(cluster_config):
            sg_scheme = "https"

        self.url = "{}://{}:4984".format(sg_scheme, target["ip"])
        self.hostname = target["name"]
        self._headers = {'Content-Type': 'application/json'}
        self.admin = Admin(self)

        self.cluster_config = cluster_config
        self.server_port = 8091
        self.server_scheme = "http"

        if is_cbs_ssl_enabled(self.cluster_config):
            self.server_port = 18091
            self.server_scheme = "https"

        self.couchbase_server_primary_node = add_cbs_to_sg_config_server_field(self.cluster_config)

    def info(self):
        r = requests.get(self.url)
        r.raise_for_status()
        return r.text

    def stop(self):
        status = self.ansible_runner.run_ansible_playbook(
            "stop-sync-gateway.yml",
            subset=self.hostname
        )
        return status

    def start(self, config):
        conf_path = os.path.abspath(config)
        log.info(">>> Starting sync_gateway with configuration: {}".format(conf_path))
        sg_cert_path = os.path.abspath(SYNC_GATEWAY_CERT)

        playbook_vars = {
            "sync_gateway_config_filepath": conf_path,
            "server_port": self.server_port,
            "server_scheme": self.server_scheme,
            "autoimport": "",
            "xattrs": "",
            "no_conflicts": "",
<<<<<<< HEAD
            "sslcert": "",
            "sslkey": "",
            "sg_cert_path": sg_cert_path,
            "couchbase_server_primary_node": self.couchbase_server_primary_node
        }

        if sg_ssl_enabled(self.cluster_config):
            playbook_vars["sslcert"] = '"SSLCert": "sg_cert.pem",'
            playbook_vars["sslkey"] = '"SSLKey": "sg_privkey.pem",'
=======
            "num_index_replicas": "",
            "num_index_replicas_housekeeping": "",
            "sg_use_views": "",
            "couchbase_server_primary_node": self.couchbase_server_primary_node
        }

        if get_sg_version(self.cluster_config) >= "2.1.0":
            num_replicas = get_sg_replicas(self.cluster_config)
            playbook_vars["num_index_replicas"] = '"num_index_replicas": {},'.format(num_replicas)
            playbook_vars["num_index_replicas_housekeeping"] = '"num_index_replicas_housekeeping": {},'.format(num_replicas)

            if get_sg_use_views(self.cluster_config):
                playbook_vars["sg_use_views"] = '"use_views": true,'
>>>>>>> 65d0c55e

        if is_xattrs_enabled(self.cluster_config):
            playbook_vars["autoimport"] = '"import_docs": "continuous",'
            playbook_vars["xattrs"] = '"enable_shared_bucket_access": true,'

        if no_conflicts_enabled(self.cluster_config):
            playbook_vars["no_conflicts"] = '"allow_conflicts": false,'
        try:
            revs_limit = get_revs_limit(self.cluster_config)
            playbook_vars["revs_limit"] = '"revs_limit": {},'.format(revs_limit)
        except KeyError as ex:
            log_info("Keyerror in getting revs_limit{}".format(ex.message))
            playbook_vars["revs_limit"] = ''
        status = self.ansible_runner.run_ansible_playbook(
            "start-sync-gateway.yml",
            extra_vars=playbook_vars,
            subset=self.hostname
        )
        return status

    def restart(self, config, cluster_config=None):

        if(cluster_config is not None):
            self.cluster_config = cluster_config
        conf_path = os.path.abspath(config)
        log.info(">>> Restarting sync_gateway with configuration: {}".format(conf_path))
        sg_cert_path = os.path.abspath(SYNC_GATEWAY_CERT)

        playbook_vars = {
            "sync_gateway_config_filepath": conf_path,
            "server_port": self.server_port,
            "server_scheme": self.server_scheme,
            "autoimport": "",
            "xattrs": "",
            "no_conflicts": "",
            "revs_limit": "",
<<<<<<< HEAD
            "sslcert": "",
            "sslkey": "",
            "sg_cert_path": sg_cert_path,
            "couchbase_server_primary_node": self.couchbase_server_primary_node
        }

        if sg_ssl_enabled(self.cluster_config):
            playbook_vars["sslcert"] = '"SSLCert": "sg_cert.pem",'
            playbook_vars["sslkey"] = '"SSLKey": "sg_privkey.pem",'
=======
            "num_index_replicas": "",
            "num_index_replicas_housekeeping": "",
            "sg_use_views": "",
            "couchbase_server_primary_node": self.couchbase_server_primary_node
        }

        if get_sg_version(self.cluster_config) >= "2.1.0":
            num_replicas = get_sg_replicas(self.cluster_config)
            playbook_vars["num_index_replicas"] = '"num_index_replicas": {},'.format(num_replicas)
            playbook_vars["num_index_replicas_housekeeping"] = '"num_index_replicas_housekeeping": {},'.format(num_replicas)

            if get_sg_use_views(self.cluster_config):
                playbook_vars["sg_use_views"] = '"use_views": true,'
>>>>>>> 65d0c55e

        if is_xattrs_enabled(self.cluster_config):
            playbook_vars["autoimport"] = '"import_docs": "continuous",'
            playbook_vars["xattrs"] = '"enable_shared_bucket_access": true,'

        if no_conflicts_enabled(self.cluster_config):
            playbook_vars["no_conflicts"] = '"allow_conflicts": false,'
        try:
            revs_limit = get_revs_limit(self.cluster_config)
            playbook_vars["revs_limit"] = '"revs_limit": {},'.format(revs_limit)
        except KeyError as ex:
            log_info("Keyerror in getting revs_limit{}".format(ex.message))
            playbook_vars["revs_limit"] = ''

        status = self.ansible_runner.run_ansible_playbook(
            "reset-sync-gateway.yml",
            extra_vars=playbook_vars,
            subset=self.hostname
        )
        return status

    def verify_launched(self):
        r = requests.get(self.url)
        log.info("GET {} ".format(r.url))
        log.info("{}".format(r.text))
        r.raise_for_status()

    def create_db(self, name):
        return self.admin.create_db(name)

    def delete_db(self, name):
        return self.admin.delete_db(name)

    def reset(self):
        dbs = self.admin.get_dbs()
        for db in dbs:
            self.admin.delete_db(db)

    def start_push_replication(self,
                               target,
                               source_db,
                               target_db,
                               continuous=True,
                               use_remote_source=False,
                               channels=None,
                               async=False,
                               use_admin_url=False):

        if channels is None:
            channels = []

        sg_url = self.url
        if use_admin_url:
            sg_url = self.admin.admin_url

        data = {
            "target": "{}/{}".format(target, target_db),
            "continuous": continuous
        }
        if use_remote_source:
            data["source"] = "{}/{}".format(sg_url, source_db)
        else:
            data["source"] = "{}".format(source_db)

        if len(channels) > 0:
            data["filter"] = "sync_gateway/bychannel"
            data["query_params"] = channels

        if async is True:
            data["async"] = True

        r = requests.post("{}/_replicate".format(sg_url), headers=self._headers, data=json.dumps(data))
        log_request(r)
        log_response(r)
        r.raise_for_status()
        return r.json()

    def stop_push_replication(self,
                              target,
                              source_db,
                              target_db,
                              continuous=True,
                              use_remote_source=False,
                              use_admin_url=False):

        sg_url = self.url
        if use_admin_url:
            sg_url = self.admin.admin_url

        data = {
            "target": "{}/{}".format(target, target_db),
            "cancel": True,
            "continuous": continuous
        }
        if use_remote_source:
            data["source"] = "{}/{}".format(sg_url, source_db)
        else:
            data["source"] = "{}".format(source_db)
        r = requests.post("{}/_replicate".format(sg_url), headers=self._headers, data=json.dumps(data))
        log_request(r)
        log_response(r)
        r.raise_for_status()
        return r.json()

    def start_pull_replication(self,
                               source_url,
                               source_db,
                               target_db,
                               continuous=True,
                               use_remote_target=False,
                               use_admin_url=False):

        sg_url = self.url
        if use_admin_url:
            sg_url = self.admin.admin_url

        data = {
            "source": "{}/{}".format(source_url, source_db),
            "continuous": continuous
        }
        if use_remote_target:
            data["target"] = "{}/{}".format(sg_url, target_db)
        else:
            data["target"] = "{}".format(target_db)
        r = requests.post("{}/_replicate".format(sg_url), headers=self._headers, data=json.dumps(data))
        log_request(r)
        log_response(r)
        r.raise_for_status()
        return r.json()

    def stop_pull_replication(self,
                              source_url,
                              source_db,
                              target_db,
                              continuous=True,
                              use_remote_target=False,
                              use_admin_url=False):

        sg_url = self.url
        if use_admin_url:
            sg_url = self.admin.admin_url

        data = {
            "source": "{}/{}".format(source_url, source_db),
            "cancel": True,
            "continuous": continuous
        }
        if use_remote_target:
            data["target"] = "{}/{}".format(sg_url, target_db)
        else:
            data["target"] = "{}".format(target_db)
        r = requests.post("{}/_replicate".format(sg_url), headers=self._headers, data=json.dumps(data))
        log_request(r)
        log_response(r)
        r.raise_for_status()
        return r.json()

    def stop_replication_by_id(self, replication_id, use_admin_url=False):
        sg_url = self.url
        if use_admin_url:
            sg_url = self.admin.admin_url

        data = {
            "replication_id": "{}".format(replication_id),
            "cancel": True,
        }
        r = requests.post("{}/_replicate".format(sg_url), headers=self._headers, data=json.dumps(data))
        log_request(r)
        log_response(r)
        r.raise_for_status()

    def get_num_docs(self, db):
        r = requests.get("{}/{}/_all_docs".format(self.url, db))
        log_request(r)
        log_response(r)
        r.raise_for_status()
        resp_data = r.json()
        return resp_data["total_rows"]

    def __repr__(self):
        return "SyncGateway: {}:{}\n".format(self.hostname, self.ip)


def wait_until_doc_in_changes_feed(sg, db, doc_id):

    max_tries = 10
    sleep_retry_seconds = 1

    for attempt in xrange(max_tries):
        changes_results = sg.admin.get_global_changes(db)
        for changes_result in changes_results:
            if changes_result["id"] == doc_id:
                return

        time.sleep(sleep_retry_seconds)

    raise Exception("Tried to wait until doc {} showed up on changes feed, gave up".format(doc_id))


def wait_until_active_tasks_empty(sg):

    max_tries = 10
    sleep_retry_seconds = 1

    for attempt in xrange(max_tries):
        active_tasks = sg.admin.get_active_tasks()
        if len(active_tasks) == 0:
            return
        time.sleep(sleep_retry_seconds)

    raise Exception("Tried to wait until _active_tasks were empty, but they were never empty")


def wait_until_active_tasks_non_empty(sg):

    max_tries = 10
    sleep_retry_seconds = 1

    for attempt in xrange(max_tries):
        active_tasks = sg.admin.get_active_tasks()
        if len(active_tasks) > 0:
            return
        time.sleep(sleep_retry_seconds)

    raise Exception("Tried to wait until _active_tasks were non-empty, but they were never non-empty")


def wait_until_docs_sync(sg_user, doc_ids):
    for doc_id in doc_ids:
        wait_until_doc_sync(sg_user, doc_id)


def wait_until_doc_sync(sg_user, doc_id):
    max_tries_per_doc = 100
    sleep_retry_per_doc_seconds = 1

    for attempt in xrange(max_tries_per_doc):
        try:
            sg_user.get_doc(doc_id)
            # if we got a doc, and no exception was thrown, we're done
            return
        except HTTPError:
            time.sleep(sleep_retry_per_doc_seconds)

    raise Exception("Waited for doc {} to sync, but it never did".format(doc_id))


def assert_does_not_have_doc(sg_user, doc_id):
    # Make sure the doc did not propagate to the target
    got_exception = False
    try:
        sg_user.get_doc(doc_id)
    except HTTPError:
        got_exception = True
    assert got_exception is True


def assert_has_doc(sg_user, doc_id):
    doc = sg_user.get_doc(doc_id)
    assert doc is not None
    assert doc["_id"] == doc_id<|MERGE_RESOLUTION|>--- conflicted
+++ resolved
@@ -69,23 +69,19 @@
             "autoimport": "",
             "xattrs": "",
             "no_conflicts": "",
-<<<<<<< HEAD
             "sslcert": "",
             "sslkey": "",
             "sg_cert_path": sg_cert_path,
-            "couchbase_server_primary_node": self.couchbase_server_primary_node
-        }
-
-        if sg_ssl_enabled(self.cluster_config):
-            playbook_vars["sslcert"] = '"SSLCert": "sg_cert.pem",'
-            playbook_vars["sslkey"] = '"SSLKey": "sg_privkey.pem",'
-=======
             "num_index_replicas": "",
             "num_index_replicas_housekeeping": "",
             "sg_use_views": "",
             "couchbase_server_primary_node": self.couchbase_server_primary_node
         }
 
+        if sg_ssl_enabled(self.cluster_config):
+            playbook_vars["sslcert"] = '"SSLCert": "sg_cert.pem",'
+            playbook_vars["sslkey"] = '"SSLKey": "sg_privkey.pem",'
+
         if get_sg_version(self.cluster_config) >= "2.1.0":
             num_replicas = get_sg_replicas(self.cluster_config)
             playbook_vars["num_index_replicas"] = '"num_index_replicas": {},'.format(num_replicas)
@@ -93,7 +89,6 @@
 
             if get_sg_use_views(self.cluster_config):
                 playbook_vars["sg_use_views"] = '"use_views": true,'
->>>>>>> 65d0c55e
 
         if is_xattrs_enabled(self.cluster_config):
             playbook_vars["autoimport"] = '"import_docs": "continuous",'
@@ -130,23 +125,19 @@
             "xattrs": "",
             "no_conflicts": "",
             "revs_limit": "",
-<<<<<<< HEAD
             "sslcert": "",
             "sslkey": "",
             "sg_cert_path": sg_cert_path,
-            "couchbase_server_primary_node": self.couchbase_server_primary_node
-        }
-
-        if sg_ssl_enabled(self.cluster_config):
-            playbook_vars["sslcert"] = '"SSLCert": "sg_cert.pem",'
-            playbook_vars["sslkey"] = '"SSLKey": "sg_privkey.pem",'
-=======
             "num_index_replicas": "",
             "num_index_replicas_housekeeping": "",
             "sg_use_views": "",
             "couchbase_server_primary_node": self.couchbase_server_primary_node
         }
 
+        if sg_ssl_enabled(self.cluster_config):
+            playbook_vars["sslcert"] = '"SSLCert": "sg_cert.pem",'
+            playbook_vars["sslkey"] = '"SSLKey": "sg_privkey.pem",'
+
         if get_sg_version(self.cluster_config) >= "2.1.0":
             num_replicas = get_sg_replicas(self.cluster_config)
             playbook_vars["num_index_replicas"] = '"num_index_replicas": {},'.format(num_replicas)
@@ -154,7 +145,6 @@
 
             if get_sg_use_views(self.cluster_config):
                 playbook_vars["sg_use_views"] = '"use_views": true,'
->>>>>>> 65d0c55e
 
         if is_xattrs_enabled(self.cluster_config):
             playbook_vars["autoimport"] = '"import_docs": "continuous",'
