--- conflicted
+++ resolved
@@ -177,50 +177,6 @@
             except KeyError:
                 log_info("revs_limit no found in {}, Ignoring".format(self.cluster_config))
 
-<<<<<<< HEAD
-        if no_conflicts_enabled(self.cluster_config):
-            playbook_vars["no_conflicts"] = '"allow_conflicts": false,'
-        try:
-            revs_limit = get_revs_limit(self.cluster_config)
-            playbook_vars["revs_limit"] = '"revs_limit": {},'.format(revs_limit)
-        except KeyError:
-            log_info("revs_limit no found in {}, Ignoring".format(self.cluster_config))
-
-        if is_delta_sync_enabled(self.cluster_config) and get_sg_version(self.cluster_config) >= "2.5.0":
-            playbook_vars["delta_sync"] = '"delta_sync": { "enabled": true},'
-
-        if get_sg_version(self.cluster_config) >= "2.8.0":
-            playbook_vars["prometheus"] = '"metricsInterface": ":4986",'
-
-        if is_hide_prod_version_enabled(self.cluster_config) and get_sg_version(self.cluster_config) >= "2.8.1":
-            playbook_vars["hide_product_version"] = '"hide_product_version": true,'
-
-        if is_centralized_persistent_config_disabled(self.cluster_config) and get_sg_version(self.cluster_config) >= "3.0.0":
-            playbook_vars["disable_persistent_config"] = '"disable_persistent_config": true,'
-
-        if is_server_tls_skip_verify_enabled(self.cluster_config) and get_sg_version(self.cluster_config) >= "3.0.0":
-            playbook_vars["server_tls_skip_verify"] = '"server_tls_skip_verify": true,'
-
-        if is_tls_server_disabled(self.cluster_config) and get_sg_version(self.cluster_config) >= "3.0.0":
-            playbook_vars["disable_tls_server"] = '"use_tls_server": false,'
-
-        if is_admin_auth_disabled(self.cluster_config) and get_sg_version(self.cluster_config) >= "3.0.0":
-            playbook_vars["disable_admin_auth"] = '"admin_interface_authentication": false,    \n"metrics_interface_authentication": false,'
-
-        if is_cbs_ssl_enabled(self.cluster_config) and get_sg_version(self.cluster_config) >= "1.5.0":
-            playbook_vars["server_scheme"] = "couchbases"
-            playbook_vars["server_port"] = 11207
-            block_http_vars = {}
-            port_list = ["8091:8096,11210:11211"]
-            for port in port_list:
-                block_http_vars["port"] = port
-                status = self.ansible_runner.run_ansible_playbook(
-                    "block-http-ports.yml",
-                    extra_vars=block_http_vars
-                )
-                if status != 0:
-                    raise ProvisioningError("Failed to block port on SGW")
-=======
             if is_delta_sync_enabled(self.cluster_config) and get_sg_version(self.cluster_config) >= "2.5.0":
                 playbook_vars["delta_sync"] = '"delta_sync": { "enabled": true},'
 
@@ -246,7 +202,7 @@
                 playbook_vars["server_scheme"] = "couchbases"
                 playbook_vars["server_port"] = 11207
                 block_http_vars = {}
-                port_list = [8091, 8092, 8093, 8094, 8095, 8096, 11210, 11211]
+                port_list = ["8091:8096,11210:11211"]
                 for port in port_list:
                     block_http_vars["port"] = port
                     status = self.ansible_runner.run_ansible_playbook(
@@ -255,7 +211,6 @@
                     )
                     if status != 0:
                         raise ProvisioningError("Failed to block port on SGW")
->>>>>>> 979cf451
 
         status = self.ansible_runner.run_ansible_playbook(
             "start-sync-gateway.yml",
@@ -373,51 +328,6 @@
                     playbook_vars["autoimport"] = '"import_docs": "continuous",'
                 playbook_vars["xattrs"] = '"enable_shared_bucket_access": true,'
 
-<<<<<<< HEAD
-        if no_conflicts_enabled(self.cluster_config):
-            playbook_vars["no_conflicts"] = '"allow_conflicts": false,'
-        try:
-            revs_limit = get_revs_limit(self.cluster_config)
-            playbook_vars["revs_limit"] = '"revs_limit": {},'.format(revs_limit)
-        except KeyError:
-            log_info("revs_limit no found in {}, Ignoring".format(self.cluster_config))
-            playbook_vars["revs_limit"] = ''
-
-        if is_delta_sync_enabled(self.cluster_config) and get_sg_version(self.cluster_config) >= "2.5.0":
-            playbook_vars["delta_sync"] = '"delta_sync": { "enabled": true},'
-
-        if get_sg_version(self.cluster_config) >= "2.8.0":
-            playbook_vars["prometheus"] = '"metricsInterface": ":4986",'
-
-        if is_hide_prod_version_enabled(cluster_config) and get_sg_version(cluster_config) >= "2.8.1":
-            playbook_vars["hide_product_version"] = '"hide_product_version": true,'
-
-        if is_centralized_persistent_config_disabled(self.cluster_config) and get_sg_version(self.cluster_config) >= "3.0.0":
-            playbook_vars["disable_persistent_config"] = '"disable_persistent_config": true,'
-
-        if is_server_tls_skip_verify_enabled(cluster_config) and get_sg_version(cluster_config) >= "3.0.0":
-            playbook_vars["server_tls_skip_verify"] = '"server_tls_skip_verify": true,'
-
-        if is_tls_server_disabled(cluster_config) and get_sg_version(cluster_config) >= "3.0.0":
-            playbook_vars["disable_tls_server"] = '"use_tls_server": false,'
-
-        if is_admin_auth_disabled(cluster_config) and get_sg_version(cluster_config) >= "3.0.0":
-            playbook_vars["disable_admin_auth"] = '"admin_interface_authentication": false,    \n"metrics_interface_authentication": false,'
-
-        if is_cbs_ssl_enabled(self.cluster_config) and get_sg_version(self.cluster_config) >= "1.5.0":
-            playbook_vars["server_scheme"] = "couchbases"
-            playbook_vars["server_port"] = 11207
-            block_http_vars = {}
-            port_list = ["8091:8096,11210:11211"]
-            for port in port_list:
-                block_http_vars["port"] = port
-                status = self.ansible_runner.run_ansible_playbook(
-                    "block-http-ports.yml",
-                    extra_vars=block_http_vars
-                )
-                if status != 0:
-                    raise ProvisioningError("Failed to block port on SGW")
-=======
             if no_conflicts_enabled(cluster_config):
                 playbook_vars["no_conflicts"] = '"allow_conflicts": false,'
             try:
@@ -452,7 +362,7 @@
                 playbook_vars["server_scheme"] = "couchbases"
                 playbook_vars["server_port"] = 11207
                 block_http_vars = {}
-                port_list = [8091, 8092, 8093, 8094, 8095, 8096, 11210, 11211]
+                port_list = ["8091:8096,11210:11211"]
                 for port in port_list:
                     block_http_vars["port"] = port
                     status = self.ansible_runner.run_ansible_playbook(
@@ -461,7 +371,6 @@
                     )
                     if status != 0:
                         raise ProvisioningError("Failed to block port on SGW")
->>>>>>> 979cf451
 
         status = self.ansible_runner.run_ansible_playbook(
             "reset-sync-gateway.yml",
