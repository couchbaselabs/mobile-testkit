import json
import logging
import os
import time
import re

import requests
from requests import HTTPError

import libraries.testkit.settings
from libraries.provision.ansible_runner import AnsibleRunner
from libraries.testkit.admin import Admin
from libraries.testkit.config import Config
from libraries.testkit.debug import log_request, log_response
<<<<<<< HEAD
from utilities.cluster_config_utils import is_cbs_ssl_enabled, is_xattrs_enabled, no_conflicts_enabled, sg_ssl_enabled
from utilities.cluster_config_utils import get_revs_limit, get_redact_level, is_delta_sync_enabled, get_cbs_primary_nodes_str
=======
from utilities.cluster_config_utils import is_cbs_ssl_enabled, is_xattrs_enabled, no_conflicts_enabled, sg_ssl_enabled, is_ipv6
from utilities.cluster_config_utils import get_revs_limit, get_redact_level, is_delta_sync_enabled, get_sg_platform
>>>>>>> 39c912d4
from utilities.cluster_config_utils import get_sg_replicas, get_sg_use_views, get_sg_version, is_x509_auth, generate_x509_certs
from keywords.utils import add_cbs_to_sg_config_server_field, log_info
from keywords.constants import SYNC_GATEWAY_CERT
from keywords.exceptions import ProvisioningError

log = logging.getLogger(libraries.testkit.settings.LOGGER)


class SyncGateway:

    def __init__(self, cluster_config, target):
        self.ansible_runner = AnsibleRunner(cluster_config)
        self.ip = target["ip"]

        sg_scheme = "http"

        if sg_ssl_enabled(cluster_config):
            sg_scheme = "https"

        self.url = "{}://{}:4984".format(sg_scheme, target["ip"])
        self.hostname = target["name"]
        self._headers = {'Content-Type': 'application/json'}
        self.cbs_cert_path = os.path.join(os.getcwd(), "certs")
        self.admin = Admin(self)

        self.cluster_config = cluster_config
        self.server_port = 8091
        self.server_scheme = "http"

        if is_cbs_ssl_enabled(self.cluster_config):
            self.server_port = 18091
            self.server_scheme = "https"

        if is_x509_auth(cluster_config):
            self.server_port = ""
            self.server_scheme = "couchbases"

        self.couchbase_server_primary_node = add_cbs_to_sg_config_server_field(self.cluster_config)
        self.couchbase_server_primary_node = get_cbs_primary_nodes_str(cluster_config, self.couchbase_server_primary_node)

    def info(self):
        r = requests.get(self.url)
        r.raise_for_status()
        return r.text

    def stop(self):
        status = self.ansible_runner.run_ansible_playbook(
            "stop-sync-gateway.yml",
            subset=self.hostname
        )
        return status

    def start(self, config):
        conf_path = os.path.abspath(config)
        log.info(">>> Starting sync_gateway with configuration: {}".format(conf_path))
        sg_cert_path = os.path.abspath(SYNC_GATEWAY_CERT)
        bucket_names = get_buckets_from_sync_gateway_config(conf_path)
        sg_platform = get_sg_platform(self.cluster_config)

        playbook_vars = {
            "sync_gateway_config_filepath": conf_path,
            "username": "",
            "password": "",
            "certpath": "",
            "keypath": "",
            "cacertpath": "",
            "sg_cert_path": sg_cert_path,
            "x509_certs_dir": self.cbs_cert_path,
            "x509_auth": False,
            "server_port": self.server_port,
            "server_scheme": self.server_scheme,
            "autoimport": "",
            "xattrs": "",
            "no_conflicts": "",
            "sslcert": "",
            "sslkey": "",
            "num_index_replicas": "",
            "sg_use_views": "",
            "couchbase_server_primary_node": self.couchbase_server_primary_node,
            "delta_sync": ""
        }

        if sg_ssl_enabled(self.cluster_config):
            playbook_vars["sslcert"] = '"SSLCert": "sg_cert.pem",'
            playbook_vars["sslkey"] = '"SSLKey": "sg_privkey.pem",'

        if get_sg_version(self.cluster_config) >= "2.1.0":
            logging_config = '"logging": {"debug": {"enabled": true}'
            try:
                redact_level = get_redact_level(self.cluster_config)
                playbook_vars["logging"] = '{}, "redaction_level": "{}" {},'.format(logging_config, redact_level, "}")
            except KeyError as ex:
                log_info("Keyerror in getting logging{}".format(ex.message))
                playbook_vars["logging"] = '{} {},'.format(logging_config, "}")

            if get_sg_use_views(self.cluster_config):
                playbook_vars["sg_use_views"] = '"use_views": true,'
            else:
                num_replicas = get_sg_replicas(self.cluster_config)
                playbook_vars["num_index_replicas"] = '"num_index_replicas": {},'.format(num_replicas)

            if sg_platform == "macos":
                sg_home_directory = "/Users/sync_gateway"
            else:
                sg_home_directory = "/home/sync_gateway"

            if is_x509_auth(self.cluster_config):
                playbook_vars[
                    "certpath"] = '"certpath": "{}/certs/chain.pem",'.format(sg_home_directory)
                playbook_vars[
                    "keypath"] = '"keypath": "{}/certs/pkey.key",'.format(sg_home_directory)
                playbook_vars[
                    "cacertpath"] = '"cacertpath": "{}/certs/ca.pem",'.format(sg_home_directory)
                playbook_vars["server_scheme"] = "couchbases"
                playbook_vars["server_port"] = ""
                playbook_vars["x509_auth"] = True
                generate_x509_certs(conf_path, bucket_names)
            else:
                playbook_vars["username"] = '"username": "{}",'.format(
                    bucket_names[0])
                playbook_vars["password"] = '"password": "password",'
        else:
            playbook_vars["logging"] = '"log": ["*"],'
            playbook_vars["username"] = '"username": "{}",'.format(
                bucket_names[0])
            playbook_vars["password"] = '"password": "password",'

        if sg_ssl_enabled(self.cluster_config):
            playbook_vars["sslcert"] = '"SSLCert": "sg_cert.pem",'
            playbook_vars["sslkey"] = '"SSLKey": "sg_privkey.pem",'

        if is_xattrs_enabled(self.cluster_config):
            playbook_vars["autoimport"] = '"import_docs": "continuous",'
            playbook_vars["xattrs"] = '"enable_shared_bucket_access": true,'

        if no_conflicts_enabled(self.cluster_config):
            playbook_vars["no_conflicts"] = '"allow_conflicts": false,'
        try:
            revs_limit = get_revs_limit(self.cluster_config)
            playbook_vars["revs_limit"] = '"revs_limit": {},'.format(revs_limit)
        except KeyError:
            log_info("revs_limit no found in {}, Ignoring".format(self.cluster_config))

        if is_delta_sync_enabled(self.cluster_config) and get_sg_version(self.cluster_config) >= "2.5.0":
            playbook_vars["delta_sync"] = '"delta_sync": { "enabled": true},'

        if is_cbs_ssl_enabled(self.cluster_config) and get_sg_version(self.cluster_config) >= "1.5.0":
            playbook_vars["server_scheme"] = "couchbases"
            playbook_vars["server_port"] = 11207
            block_http_vars = {}
            port_list = [8091, 8092, 8093, 8094, 8095, 8096, 11210, 11211]
            for port in port_list:
                block_http_vars["port"] = port
                status = self.ansible_runner.run_ansible_playbook(
                    "block-http-ports.yml",
                    extra_vars=block_http_vars
                )
                if status != 0:
                    raise ProvisioningError("Failed to block port on SGW")

        status = self.ansible_runner.run_ansible_playbook(
            "start-sync-gateway.yml",
            extra_vars=playbook_vars,
            subset=self.hostname
        )
        return status

    def restart(self, config, cluster_config=None):

        if(cluster_config is not None):
            self.cluster_config = cluster_config
        conf_path = os.path.abspath(config)
        log.info(">>> Restarting sync_gateway with configuration: {}".format(conf_path))
        sg_cert_path = os.path.abspath(SYNC_GATEWAY_CERT)
        bucket_names = get_buckets_from_sync_gateway_config(conf_path)

        playbook_vars = {
            "sync_gateway_config_filepath": conf_path,
            "server_port": self.server_port,
            "server_scheme": self.server_scheme,
            "autoimport": "",
            "xattrs": "",
            "no_conflicts": "",
            "revs_limit": "",
            "sslcert": "",
            "sslkey": "",
            "username": "",
            "password": "",
            "certpath": "",
            "keypath": "",
            "cacertpath": "",
            "sg_cert_path": sg_cert_path,
            "x509_certs_dir": self.cbs_cert_path,
            "x509_auth": False,
            "num_index_replicas": "",
            "sg_use_views": "",
            "couchbase_server_primary_node": self.couchbase_server_primary_node,
            "delta_sync": ""
        }

        if sg_ssl_enabled(self.cluster_config):
            playbook_vars["sslcert"] = '"SSLCert": "sg_cert.pem",'
            playbook_vars["sslkey"] = '"SSLKey": "sg_privkey.pem",'

        if get_sg_version(self.cluster_config) >= "2.1.0":
            logging_config = '"logging": {"debug": {"enabled": true}'
            try:
                redact_level = get_redact_level(self.cluster_config)
                playbook_vars["logging"] = '{}, "redaction_level": "{}" {},'.format(logging_config, redact_level, "}")
            except KeyError as ex:
                log_info("Keyerror in getting logging{}".format(ex.message))
                playbook_vars["logging"] = '{} {},'.format(logging_config, "}")
            if get_sg_use_views(self.cluster_config):
                playbook_vars["sg_use_views"] = '"use_views": true,'
            else:
                num_replicas = get_sg_replicas(self.cluster_config)
                playbook_vars["num_index_replicas"] = '"num_index_replicas": {},'.format(num_replicas)

            if is_x509_auth(cluster_config):
                playbook_vars[
                    "certpath"] = '"certpath": "/home/sync_gateway/certs/chain.pem",'
                playbook_vars[
                    "keypath"] = '"keypath": "/home/sync_gateway/certs/pkey.key",'
                playbook_vars[
                    "cacertpath"] = '"cacertpath": "/home/sync_gateway/certs/ca.pem",'
                playbook_vars["server_scheme"] = "couchbases"
                playbook_vars["server_port"] = ""
                playbook_vars["x509_auth"] = True
                generate_x509_certs(cluster_config, bucket_names)
            else:
                playbook_vars["username"] = '"username": "{}",'.format(
                    bucket_names[0])
                playbook_vars["password"] = '"password": "password",'
        else:
            playbook_vars["logging"] = '"log": ["*"],'
            playbook_vars["username"] = '"username": "{}",'.format(
                bucket_names[0])
            playbook_vars["password"] = '"password": "password",'

        if is_xattrs_enabled(self.cluster_config):
            playbook_vars["autoimport"] = '"import_docs": "continuous",'
            playbook_vars["xattrs"] = '"enable_shared_bucket_access": true,'

        if no_conflicts_enabled(self.cluster_config):
            playbook_vars["no_conflicts"] = '"allow_conflicts": false,'
        try:
            revs_limit = get_revs_limit(self.cluster_config)
            playbook_vars["revs_limit"] = '"revs_limit": {},'.format(revs_limit)
        except KeyError:
            log_info("revs_limit no found in {}, Ignoring".format(self.cluster_config))
            playbook_vars["revs_limit"] = ''

        if is_delta_sync_enabled(self.cluster_config) and get_sg_version(self.cluster_config) >= "2.5.0":
            playbook_vars["delta_sync"] = '"delta_sync": { "enabled": true},'

        if is_cbs_ssl_enabled(self.cluster_config) and get_sg_version(self.cluster_config) >= "1.5.0":
            playbook_vars["server_scheme"] = "couchbases"
            playbook_vars["server_port"] = 11207
            block_http_vars = {}
            port_list = [8091, 8092, 8093, 8094, 8095, 8096, 11210, 11211]
            for port in port_list:
                block_http_vars["port"] = port
                status = self.ansible_runner.run_ansible_playbook(
                    "block-http-ports.yml",
                    extra_vars=block_http_vars
                )
                if status != 0:
                    raise ProvisioningError("Failed to block port on SGW")

        status = self.ansible_runner.run_ansible_playbook(
            "reset-sync-gateway.yml",
            extra_vars=playbook_vars,
            subset=self.hostname
        )
        return status

    def verify_launched(self):
        r = requests.get(self.url)
        log.info("GET {} ".format(r.url))
        log.info("{}".format(r.text))
        r.raise_for_status()

    def create_db(self, name):
        return self.admin.create_db(name)

    def delete_db(self, name):
        return self.admin.delete_db(name)

    def reset(self):
        dbs = self.admin.get_dbs()
        for db in dbs:
            self.admin.delete_db(db)

    def start_push_replication(self,
                               target,
                               source_db,
                               target_db,
                               continuous=True,
                               use_remote_source=False,
                               channels=None,
                               async=False,
                               use_admin_url=False):

        if channels is None:
            channels = []

        sg_url = self.url
        if use_admin_url:
            sg_url = self.admin.admin_url

        data = {
            "target": "{}/{}".format(target, target_db),
            "continuous": continuous
        }
        if use_remote_source:
            data["source"] = "{}/{}".format(sg_url, source_db)
        else:
            data["source"] = "{}".format(source_db)

        if len(channels) > 0:
            data["filter"] = "sync_gateway/bychannel"
            data["query_params"] = channels

        if async is True:
            data["async"] = True

        r = requests.post("{}/_replicate".format(sg_url), headers=self._headers, data=json.dumps(data))
        log_request(r)
        log_response(r)
        r.raise_for_status()
        return r.json()

    def stop_push_replication(self,
                              target,
                              source_db,
                              target_db,
                              continuous=True,
                              use_remote_source=False,
                              use_admin_url=False):

        sg_url = self.url
        if use_admin_url:
            sg_url = self.admin.admin_url

        data = {
            "target": "{}/{}".format(target, target_db),
            "cancel": True,
            "continuous": continuous
        }
        if use_remote_source:
            data["source"] = "{}/{}".format(sg_url, source_db)
        else:
            data["source"] = "{}".format(source_db)
        r = requests.post("{}/_replicate".format(sg_url), headers=self._headers, data=json.dumps(data))
        log_request(r)
        log_response(r)
        r.raise_for_status()
        return r.json()

    def start_pull_replication(self,
                               source_url,
                               source_db,
                               target_db,
                               continuous=True,
                               use_remote_target=False,
                               use_admin_url=False):

        sg_url = self.url
        if use_admin_url:
            sg_url = self.admin.admin_url

        data = {
            "source": "{}/{}".format(source_url, source_db),
            "continuous": continuous
        }
        if use_remote_target:
            data["target"] = "{}/{}".format(sg_url, target_db)
        else:
            data["target"] = "{}".format(target_db)
        r = requests.post("{}/_replicate".format(sg_url), headers=self._headers, data=json.dumps(data))
        log_request(r)
        log_response(r)
        r.raise_for_status()
        return r.json()

    def stop_pull_replication(self,
                              source_url,
                              source_db,
                              target_db,
                              continuous=True,
                              use_remote_target=False,
                              use_admin_url=False):

        sg_url = self.url
        if use_admin_url:
            sg_url = self.admin.admin_url

        data = {
            "source": "{}/{}".format(source_url, source_db),
            "cancel": True,
            "continuous": continuous
        }
        if use_remote_target:
            data["target"] = "{}/{}".format(sg_url, target_db)
        else:
            data["target"] = "{}".format(target_db)
        r = requests.post("{}/_replicate".format(sg_url), headers=self._headers, data=json.dumps(data))
        log_request(r)
        log_response(r)
        r.raise_for_status()
        return r.json()

    def stop_replication_by_id(self, replication_id, use_admin_url=False):
        sg_url = self.url
        if use_admin_url:
            sg_url = self.admin.admin_url

        data = {
            "replication_id": "{}".format(replication_id),
            "cancel": True,
        }
        r = requests.post("{}/_replicate".format(sg_url), headers=self._headers, data=json.dumps(data))
        log_request(r)
        log_response(r)
        r.raise_for_status()

    def get_num_docs(self, db):
        r = requests.get("{}/{}/_all_docs".format(self.url, db))
        log_request(r)
        log_response(r)
        r.raise_for_status()
        resp_data = r.json()
        return resp_data["total_rows"]

    def __repr__(self):
        return "SyncGateway: {}:{}\n".format(self.hostname, self.ip)


def get_buckets_from_sync_gateway_config(sync_gateway_config_path):
    # Remove the sync function before trying to extract the bucket names

    with open(sync_gateway_config_path) as fp:
        conf_data = fp.read()

    fp.close()
    temp_config_path = ""
    temp_config = ""

    # Check if a sync function id defined between ` `
    if re.search('`', conf_data):
        log_info("Ignoring the sync function to extract bucket names")
        conf = re.split('`', conf_data)
        split_len = len(conf)

        # Replace the sync function with a string "function"
        for i in range(0, split_len, 2):
            if i == split_len - 1:
                temp_config += conf[i]
            else:
                temp_config += conf[i] + " \"function\" "

        temp_config_path = "/".join(sync_gateway_config_path.split('/')[:-2]) + '/temp_conf.json'

        with open(temp_config_path, 'w') as fp:
            fp.write(temp_config)

        config_path_full = os.path.abspath(temp_config_path)
    else:
        config_path_full = os.path.abspath(sync_gateway_config_path)

    config = Config(config_path_full)
    bucket_name_set = config.get_bucket_name_set()
    if os.path.exists(temp_config_path):
        os.remove(temp_config_path)
    return bucket_name_set


def wait_until_doc_in_changes_feed(sg, db, doc_id):

    max_tries = 10
    sleep_retry_seconds = 1

    for attempt in xrange(max_tries):
        changes_results = sg.admin.get_global_changes(db)
        for changes_result in changes_results:
            if changes_result["id"] == doc_id:
                return

        time.sleep(sleep_retry_seconds)

    raise Exception("Tried to wait until doc {} showed up on changes feed, gave up".format(doc_id))


def wait_until_active_tasks_empty(sg):

    max_tries = 10
    sleep_retry_seconds = 1

    for attempt in xrange(max_tries):
        active_tasks = sg.admin.get_active_tasks()
        if len(active_tasks) == 0:
            return
        time.sleep(sleep_retry_seconds)

    raise Exception("Tried to wait until _active_tasks were empty, but they were never empty")


def wait_until_active_tasks_non_empty(sg):

    max_tries = 10
    sleep_retry_seconds = 1

    for attempt in xrange(max_tries):
        active_tasks = sg.admin.get_active_tasks()
        if len(active_tasks) > 0:
            return
        time.sleep(sleep_retry_seconds)

    raise Exception("Tried to wait until _active_tasks were non-empty, but they were never non-empty")


def wait_until_docs_sync(sg_user, doc_ids):
    for doc_id in doc_ids:
        wait_until_doc_sync(sg_user, doc_id)


def wait_until_doc_sync(sg_user, doc_id):
    max_tries_per_doc = 100
    sleep_retry_per_doc_seconds = 1

    for attempt in xrange(max_tries_per_doc):
        try:
            sg_user.get_doc(doc_id)
            # if we got a doc, and no exception was thrown, we're done
            return
        except HTTPError:
            time.sleep(sleep_retry_per_doc_seconds)

    raise Exception("Waited for doc {} to sync, but it never did".format(doc_id))


def assert_does_not_have_doc(sg_user, doc_id):
    # Make sure the doc did not propagate to the target
    got_exception = False
    try:
        sg_user.get_doc(doc_id)
    except HTTPError:
        got_exception = True
    assert got_exception is True


def assert_has_doc(sg_user, doc_id):
    doc = sg_user.get_doc(doc_id)
    assert doc is not None
    assert doc["_id"] == doc_id<|MERGE_RESOLUTION|>--- conflicted
+++ resolved
@@ -12,14 +12,10 @@
 from libraries.testkit.admin import Admin
 from libraries.testkit.config import Config
 from libraries.testkit.debug import log_request, log_response
-<<<<<<< HEAD
+from utilities.cluster_config_utils import generate_x509_certs, get_cbs_primary_nodes_str
 from utilities.cluster_config_utils import is_cbs_ssl_enabled, is_xattrs_enabled, no_conflicts_enabled, sg_ssl_enabled
-from utilities.cluster_config_utils import get_revs_limit, get_redact_level, is_delta_sync_enabled, get_cbs_primary_nodes_str
-=======
-from utilities.cluster_config_utils import is_cbs_ssl_enabled, is_xattrs_enabled, no_conflicts_enabled, sg_ssl_enabled, is_ipv6
 from utilities.cluster_config_utils import get_revs_limit, get_redact_level, is_delta_sync_enabled, get_sg_platform
->>>>>>> 39c912d4
-from utilities.cluster_config_utils import get_sg_replicas, get_sg_use_views, get_sg_version, is_x509_auth, generate_x509_certs
+from utilities.cluster_config_utils import get_sg_replicas, get_sg_use_views, get_sg_version, is_x509_auth
 from keywords.utils import add_cbs_to_sg_config_server_field, log_info
 from keywords.constants import SYNC_GATEWAY_CERT
 from keywords.exceptions import ProvisioningError
@@ -57,7 +53,8 @@
             self.server_scheme = "couchbases"
 
         self.couchbase_server_primary_node = add_cbs_to_sg_config_server_field(self.cluster_config)
-        self.couchbase_server_primary_node = get_cbs_primary_nodes_str(cluster_config, self.couchbase_server_primary_node)
+        self.couchbase_server_primary_node = get_cbs_primary_nodes_str(cluster_config,
+                                                                       self.couchbase_server_primary_node)
 
     def info(self):
         r = requests.get(self.url)
@@ -188,7 +185,7 @@
 
     def restart(self, config, cluster_config=None):
 
-        if(cluster_config is not None):
+        if cluster_config is not None:
             self.cluster_config = cluster_config
         conf_path = os.path.abspath(config)
         log.info(">>> Restarting sync_gateway with configuration: {}".format(conf_path))
