--- conflicted
+++ resolved
@@ -74,10 +74,7 @@
             playbook_vars["revs_limit"] = '"revs_limit": {},'.format(revs_limit)
         except KeyError as ex:
             log_info("Keyerror in getting revs_limit{}".format(ex.message))
-<<<<<<< HEAD
-=======
             playbook_vars["revs_limit"] = ''
->>>>>>> 9a875e4d
         status = self.ansible_runner.run_ansible_playbook(
             "start-sync-gateway.yml",
             extra_vars=playbook_vars,
@@ -114,10 +111,7 @@
             playbook_vars["revs_limit"] = '"revs_limit": {},'.format(revs_limit)
         except KeyError as ex:
             log_info("Keyerror in getting revs_limit{}".format(ex.message))
-<<<<<<< HEAD
-=======
             playbook_vars["revs_limit"] = ''
->>>>>>> 9a875e4d
 
         status = self.ansible_runner.run_ansible_playbook(
             "reset-sync-gateway.yml",
