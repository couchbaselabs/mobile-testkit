import json
import logging
import os
import time
import re

import requests
from requests import HTTPError

import libraries.testkit.settings
from libraries.provision.ansible_runner import AnsibleRunner
from libraries.testkit.admin import Admin
from libraries.testkit.config import Config
from libraries.testkit.debug import log_request, log_response
from utilities.cluster_config_utils import is_cbs_ssl_enabled, is_xattrs_enabled, no_conflicts_enabled, sg_ssl_enabled
from utilities.cluster_config_utils import get_revs_limit, get_redact_level, is_delta_sync_enabled, get_sg_platform
from utilities.cluster_config_utils import is_hide_prod_version_enabled
from utilities.cluster_config_utils import get_sg_replicas, get_sg_use_views, get_sg_version, is_x509_auth, generate_x509_certs
from keywords.utils import add_cbs_to_sg_config_server_field, log_info, random_string
from keywords.constants import SYNC_GATEWAY_CERT
from keywords.exceptions import ProvisioningError
# from libraries.testkit.cluster import Cluster

log = logging.getLogger(libraries.testkit.settings.LOGGER)


class SyncGateway:

    def __init__(self, cluster_config, target):
        self.ansible_runner = AnsibleRunner(cluster_config)
        self.ip = target["ip"]

        sg_scheme = "http"

        if sg_ssl_enabled(cluster_config):
            sg_scheme = "https"

        self.url = "{}://{}:4984".format(sg_scheme, target["ip"])
        self.hostname = target["name"]
        self._headers = {'Content-Type': 'application/json'}
        self.cbs_cert_path = os.path.join(os.getcwd(), "certs")
        self.admin = Admin(self)

        self.cluster_config = cluster_config
        self.server_port = 8091
        self.server_scheme = "http"

        if is_cbs_ssl_enabled(self.cluster_config):
            self.server_port = ""
            self.server_scheme = "couchbases"

        if is_x509_auth(cluster_config):
            self.server_port = ""
            self.server_scheme = "couchbases"
        self.couchbase_server_primary_node = add_cbs_to_sg_config_server_field(self.cluster_config)

    def info(self):
        r = requests.get(self.url)
        r.raise_for_status()
        return r.text

    def stop(self):
        status = self.ansible_runner.run_ansible_playbook(
            "stop-sync-gateway.yml",
            subset=self.hostname
        )
        return status

    def start(self, config, cluster):
        conf_path = os.path.abspath(config)
        log.info(">>> Starting sync_gateway with configuration: {}".format(conf_path))
        sg_cert_path = os.path.abspath(SYNC_GATEWAY_CERT)
        # bucket_names = get_buckets_from_sync_gateway_config(conf_path)
        # cluster_helper = ClusterKeywords(self.cluster_config)
        # cluster_topology = cluster_helper.get_cluster_topology(self.cluster_config)
        # couchbase_server_url = cluster_topology["couchbase_servers"][0]

        # cb_server = CouchbaseServer(couchbase_server_url)
        # cluster = Cluster(config=self.cluster_config)
        cb_server = cluster.servers[0]
        bucket_names = cb_server.get_bucket_names()
        sg_platform = get_sg_platform(self.cluster_config)

        playbook_vars = {
            "sync_gateway_config_filepath": conf_path,
            "username": "",
            "password": "",
            "certpath": "",
            "keypath": "",
            "cacertpath": "",
            "sg_cert_path": sg_cert_path,
            "x509_certs_dir": self.cbs_cert_path,
            "x509_auth": False,
            "server_port": self.server_port,
            "server_scheme": self.server_scheme,
            "autoimport": "",
            "xattrs": "",
            "no_conflicts": "",
            "sslcert": "",
            "sslkey": "",
            "num_index_replicas": "",
            "sg_use_views": "",
            "couchbase_server_primary_node": self.couchbase_server_primary_node,
            "delta_sync": "",
            "prometheus": "",
            "hide_product_version": ""

        }
        username_list = ['username1', 'username2', 'username3', 'username4']
        i = 0
        if sg_ssl_enabled(self.cluster_config):
            playbook_vars["sslcert"] = '"SSLCert": "sg_cert.pem",'
            playbook_vars["sslkey"] = '"SSLKey": "sg_privkey.pem",'

        if get_sg_version(self.cluster_config) >= "2.1.0":
            logging_config = '"logging": {"debug": {"enabled": true}'
            try:
                redact_level = get_redact_level(self.cluster_config)
                playbook_vars["logging"] = '{}, "redaction_level": "{}" {},'.format(logging_config, redact_level, "}")
            except KeyError as ex:
                log_info("Keyerror in getting logging{}".format(ex.args))
                playbook_vars["logging"] = '{} {},'.format(logging_config, "}")

            if get_sg_use_views(self.cluster_config):
                playbook_vars["sg_use_views"] = '"use_views": true,'
            else:
                num_replicas = get_sg_replicas(self.cluster_config)
                playbook_vars["num_index_replicas"] = '"num_index_replicas": {},'.format(num_replicas)

            if sg_platform == "macos":
                sg_home_directory = "/Users/sync_gateway"
            elif sg_platform == "windows":
                sg_home_directory = "C:\\\\PROGRA~1\\\\Couchbase\\\\Sync Gateway"
            else:
                sg_home_directory = "/home/sync_gateway"

            if is_x509_auth(self.cluster_config):
                playbook_vars[
                    "certpath"] = '"certpath": "{}/certs/chain.pem",'.format(sg_home_directory)
                playbook_vars[
                    "keypath"] = '"keypath": "{}/certs/pkey.key",'.format(sg_home_directory)
                playbook_vars[
                    "cacertpath"] = '"cacertpath": "{}/certs/ca.pem",'.format(sg_home_directory)
                if sg_platform == "windows":
                    playbook_vars["certpath"] = playbook_vars["certpath"].replace("/", "\\\\")
                    playbook_vars["keypath"] = playbook_vars["keypath"].replace("/", "\\\\")
                    playbook_vars["cacertpath"] = playbook_vars["cacertpath"].replace("/", "\\\\")
                playbook_vars["server_scheme"] = "couchbases"
                playbook_vars["server_port"] = ""
                playbook_vars["x509_auth"] = True
                generate_x509_certs(self.cluster_config, bucket_names, sg_platform)
            else:
                for bucket_name in bucket_names:
                    print("sridevvi -- now adding username for ", bucket_name)
                    playbook_vars[username_list[i]] = '"username": "{}",'.format(bucket_name)
                    i += 1
                playbook_vars["password"] = '"password": "password",'
        else:
            playbook_vars["logging"] = '"log": ["*"],'
            for bucket_name in bucket_names:
                playbook_vars[username_list[i]] = '"username": "{}",'.format(bucket_name)
                i += 1
            playbook_vars["password"] = '"password": "password",'

        if sg_ssl_enabled(self.cluster_config):
            playbook_vars["sslcert"] = '"SSLCert": "sg_cert.pem",'
            playbook_vars["sslkey"] = '"SSLKey": "sg_privkey.pem",'

        if is_xattrs_enabled(self.cluster_config):
            playbook_vars["autoimport"] = '"import_docs": true,'
            playbook_vars["xattrs"] = '"enable_shared_bucket_access": true,'

        if no_conflicts_enabled(self.cluster_config):
            playbook_vars["no_conflicts"] = '"allow_conflicts": false,'
        try:
            revs_limit = get_revs_limit(self.cluster_config)
            playbook_vars["revs_limit"] = '"revs_limit": {},'.format(revs_limit)
        except KeyError:
            log_info("revs_limit no found in {}, Ignoring".format(self.cluster_config))

        if is_delta_sync_enabled(self.cluster_config) and get_sg_version(self.cluster_config) >= "2.5.0":
            playbook_vars["delta_sync"] = '"delta_sync": { "enabled": true},'

<<<<<<< HEAD
        data_bucket_list = ['bucket_name1', 'bucket_name2', 'bucket_name3', 'bucket_name4']
        i = 0
        for bucket_name in bucket_names:
            print("sridevvi -- now adding bucket name in start method of lower syncgateway for ", bucket_name)
            playbook_vars[data_bucket_list[i]] = '"bucket": "{}",'.format(bucket_name)
            i += 1
=======
        if get_sg_version(self.cluster_config) >= "2.8.0":
            playbook_vars["prometheus"] = '"metricsInterface": ":4986",'

        if is_hide_prod_version_enabled(self.cluster_config) and get_sg_version(self.cluster_config) >= "2.8.1":
            playbook_vars["hide_product_version"] = '"hide_product_version": true,'

>>>>>>> 8ecfa553
        if is_cbs_ssl_enabled(self.cluster_config) and get_sg_version(self.cluster_config) >= "1.5.0":
            playbook_vars["server_scheme"] = "couchbases"
            playbook_vars["server_port"] = 11207
            block_http_vars = {}
            port_list = [8091, 8092, 8093, 8094, 8095, 8096, 11210, 11211]
            for port in port_list:
                block_http_vars["port"] = port
                status = self.ansible_runner.run_ansible_playbook(
                    "block-http-ports.yml",
                    extra_vars=block_http_vars
                )
                if status != 0:
                    raise ProvisioningError("Failed to block port on SGW")

        status = self.ansible_runner.run_ansible_playbook(
            "start-sync-gateway.yml",
            extra_vars=playbook_vars,
            subset=self.hostname
        )
        return status

    def restart(self, config, cluster, cluster_config=None):

        if cluster_config is not None:
            self.cluster_config = cluster_config
        conf_path = os.path.abspath(config)
        log.info(">>> Restarting sync_gateway with configuration: {}".format(conf_path))
        sg_cert_path = os.path.abspath(SYNC_GATEWAY_CERT)
        # bucket_names = get_buckets_from_sync_gateway_config(conf_path)
        # cluster = Cluster(config=cluster_config)
        cb_server = cluster.servers[0]
        bucket_names = cb_server.get_bucket_names()
        playbook_vars = {
            "sync_gateway_config_filepath": conf_path,
            "server_port": self.server_port,
            "server_scheme": self.server_scheme,
            "autoimport": "",
            "xattrs": "",
            "no_conflicts": "",
            "revs_limit": "",
            "sslcert": "",
            "sslkey": "",
            "username": "",
            "password": "",
            "certpath": "",
            "keypath": "",
            "cacertpath": "",
            "sg_cert_path": sg_cert_path,
            "x509_certs_dir": self.cbs_cert_path,
            "x509_auth": False,
            "num_index_replicas": "",
            "sg_use_views": "",
            "couchbase_server_primary_node": self.couchbase_server_primary_node,
            "delta_sync": "",
            "prometheus": "",
            "hide_product_version": ""
        }
        username_list = ['username1', 'username2', 'username3', 'username4']
        i = 0
        sg_platform = get_sg_platform(self.cluster_config)
        if sg_ssl_enabled(self.cluster_config):
            playbook_vars["sslcert"] = '"SSLCert": "sg_cert.pem",'
            playbook_vars["sslkey"] = '"SSLKey": "sg_privkey.pem",'

        if get_sg_version(self.cluster_config) >= "2.1.0":
            logging_config = '"logging": {"debug": {"enabled": true}'
            try:
                redact_level = get_redact_level(self.cluster_config)
                playbook_vars["logging"] = '{}, "redaction_level": "{}" {},'.format(logging_config, redact_level, "}")
            except KeyError as ex:

                log_info("Keyerror in getting logging{}".format(str(ex)))

                playbook_vars["logging"] = '{} {},'.format(logging_config, "}")
            if get_sg_use_views(self.cluster_config):
                playbook_vars["sg_use_views"] = '"use_views": true,'
            else:
                num_replicas = get_sg_replicas(self.cluster_config)
                playbook_vars["num_index_replicas"] = '"num_index_replicas": {},'.format(num_replicas)

            if sg_platform == "macos":
                sg_home_directory = "/Users/sync_gateway"
            elif sg_platform == "windows":
                sg_home_directory = "C:\\\\PROGRA~1\\\\Couchbase\\\\Sync Gateway"
            else:
                sg_home_directory = "/home/sync_gateway"

            if is_x509_auth(self.cluster_config):
                playbook_vars[
                    "certpath"] = '"certpath": "{}/certs/chain.pem",'.format(sg_home_directory)
                playbook_vars[
                    "keypath"] = '"keypath": "{}/certs/pkey.key",'.format(sg_home_directory)
                playbook_vars[
                    "cacertpath"] = '"cacertpath": "{}/certs/ca.pem",'.format(sg_home_directory)
                if sg_platform == "windows":
                    playbook_vars["certpath"] = playbook_vars["certpath"].replace("/", "\\\\")
                    playbook_vars["keypath"] = playbook_vars["keypath"].replace("/", "\\\\")
                    playbook_vars["cacertpath"] = playbook_vars["cacertpath"].replace("/", "\\\\")
                playbook_vars["server_scheme"] = "couchbases"
                playbook_vars["server_port"] = ""
                playbook_vars["x509_auth"] = True
                generate_x509_certs(self.cluster_config, bucket_names, sg_platform)
            else:
                for bucket_name in bucket_names:
                    print("sridevvi -- now adding username in restart for ", bucket_name)
                    playbook_vars[username_list[i]] = '"username": "{}",'.format(bucket_name)
                    i += 1
                playbook_vars["password"] = '"password": "password",'
        else:
            playbook_vars["logging"] = '"log": ["*"],'
            for bucket_name in bucket_names:
                print("sridevvi -- now adding username username in restart for ", bucket_name)
                playbook_vars[username_list[i]] = '"username": "{}",'.format(bucket_name)
                i += 1
            playbook_vars["password"] = '"password": "password",'

        if is_xattrs_enabled(self.cluster_config):
            playbook_vars["autoimport"] = '"import_docs": true,'
            playbook_vars["xattrs"] = '"enable_shared_bucket_access": true,'

        if no_conflicts_enabled(self.cluster_config):
            playbook_vars["no_conflicts"] = '"allow_conflicts": false,'
        try:
            revs_limit = get_revs_limit(self.cluster_config)
            playbook_vars["revs_limit"] = '"revs_limit": {},'.format(revs_limit)
        except KeyError:
            log_info("revs_limit no found in {}, Ignoring".format(self.cluster_config))
            playbook_vars["revs_limit"] = ''

        if is_delta_sync_enabled(self.cluster_config) and get_sg_version(self.cluster_config) >= "2.5.0":
            playbook_vars["delta_sync"] = '"delta_sync": { "enabled": true},'

<<<<<<< HEAD
        data_bucket_list = ['bucket_name1', 'bucket_name2', 'bucket_name3', 'bucket_name4']
        i = 0
        for bucket_name in bucket_names:
            print("sridevvi -- now adding bucket name in restart method of lower syncgateway for ", bucket_name)
            playbook_vars[data_bucket_list[i]] = '"bucket": "{}",'.format(bucket_name)
            i += 1
=======
        if get_sg_version(self.cluster_config) >= "2.8.0":
            playbook_vars["prometheus"] = '"metricsInterface": ":4986",'

        if is_hide_prod_version_enabled(cluster_config) and get_sg_version(cluster_config) >= "2.8.1":
            playbook_vars["hide_product_version"] = '"hide_product_version": true,'

>>>>>>> 8ecfa553
        if is_cbs_ssl_enabled(self.cluster_config) and get_sg_version(self.cluster_config) >= "1.5.0":
            playbook_vars["server_scheme"] = "couchbases"
            playbook_vars["server_port"] = 11207
            block_http_vars = {}
            port_list = [8091, 8092, 8093, 8094, 8095, 8096, 11210, 11211]
            for port in port_list:
                block_http_vars["port"] = port
                status = self.ansible_runner.run_ansible_playbook(
                    "block-http-ports.yml",
                    extra_vars=block_http_vars
                )
                if status != 0:
                    raise ProvisioningError("Failed to block port on SGW")

        status = self.ansible_runner.run_ansible_playbook(
            "reset-sync-gateway.yml",
            extra_vars=playbook_vars,
            subset=self.hostname
        )
        return status

    def verify_launched(self):
        r = requests.get(self.url)
        log.info("GET {} ".format(r.url))
        log.info("{}".format(r.text))
        r.raise_for_status()

    def create_db(self, name):
        return self.admin.create_db(name)

    def delete_db(self, name):
        return self.admin.delete_db(name)

    def reset(self):
        dbs = self.admin.get_dbs()
        for db in dbs:
            self.admin.delete_db(db)

    def start_push_replication(self,
                               target,
                               source_db,
                               target_db,
                               continuous=True,
                               use_remote_source=False,
                               channels=None,
                               repl_async=False,
                               use_admin_url=False):

        if channels is None:
            channels = []

        sg_url = self.url
        if use_admin_url:
            sg_url = self.admin.admin_url

        data = {
            "target": "{}/{}".format(target, target_db),
            "continuous": continuous
        }
        if use_remote_source:
            data["source"] = "{}/{}".format(sg_url, source_db)
        else:
            data["source"] = "{}".format(source_db)

        if len(channels) > 0:
            data["filter"] = "sync_gateway/bychannel"
            data["query_params"] = channels

        if repl_async is True:
            data["async"] = True

        r = requests.post("{}/_replicate".format(sg_url), headers=self._headers, data=json.dumps(data))
        log_request(r)
        log_response(r)
        r.raise_for_status()
        return r.json()

    def stop_push_replication(self,
                              target,
                              source_db,
                              target_db,
                              continuous=True,
                              use_remote_source=False,
                              use_admin_url=False):

        sg_url = self.url
        if use_admin_url:
            sg_url = self.admin.admin_url

        data = {
            "target": "{}/{}".format(target, target_db),
            "cancel": True,
            "continuous": continuous
        }
        if use_remote_source:
            data["source"] = "{}/{}".format(sg_url, source_db)
        else:
            data["source"] = "{}".format(source_db)
        r = requests.post("{}/_replicate".format(sg_url), headers=self._headers, data=json.dumps(data))
        log_request(r)
        log_response(r)
        r.raise_for_status()
        return r.json()

    def start_pull_replication(self,
                               source_url,
                               source_db,
                               target_db,
                               continuous=True,
                               use_remote_target=False,
                               use_admin_url=False,
                               target_user_name=None,
                               target_password=None,
                               channels=None):

        sg_url = self.url
        if use_admin_url:
            sg_url = self.admin.admin_url

        if channels is None:
            channels = []

        if "4984" in source_url:
            if not target_user_name or not target_password:
                raise Exception("username and password not provided for the source")
            source_url = source_url.replace("://", "://{}:{}@".format(target_user_name, target_password))
        data = {
            "source": "{}/{}".format(source_url, source_db),
            "continuous": continuous
        }
        if use_remote_target:
            data["target"] = "{}/{}".format(sg_url, target_db)
        else:
            data["target"] = "{}".format(target_db)

        if len(channels) > 0:
            data["filter"] = "sync_gateway/bychannel"
            data["query_params"] = channels

        r = requests.post("{}/_replicate".format(sg_url), headers=self._headers, data=json.dumps(data))
        log_request(r)
        log_response(r)
        r.raise_for_status()
        return r.json()

    def stop_pull_replication(self,
                              source_url,
                              source_db,
                              target_db,
                              continuous=True,
                              use_remote_target=False,
                              use_admin_url=False):

        sg_url = self.url
        if use_admin_url:
            sg_url = self.admin.admin_url

        data = {
            "source": "{}/{}".format(source_url, source_db),
            "cancel": True,
            "continuous": continuous
        }
        if use_remote_target:
            data["target"] = "{}/{}".format(sg_url, target_db)
        else:
            data["target"] = "{}".format(target_db)
        r = requests.post("{}/_replicate".format(sg_url), headers=self._headers, data=json.dumps(data))
        log_request(r)
        log_response(r)
        r.raise_for_status()
        return r.json()

    def stop_replication_by_id(self, replication_id, use_admin_url=False):
        sg_url = self.url
        if use_admin_url:
            sg_url = self.admin.admin_url

        data = {
            "replication_id": "{}".format(replication_id),
            "cancel": True,
        }
        r = requests.post("{}/_replicate".format(sg_url), headers=self._headers, data=json.dumps(data))
        log_request(r)
        log_response(r)
        r.raise_for_status()

    def get_num_docs(self, db):
        r = requests.get("{}/{}/_all_docs".format(self.url, db))
        log_request(r)
        log_response(r)
        r.raise_for_status()
        resp_data = r.json()
        return resp_data["total_rows"]

    def start_replication(self,
                          remote_url,
                          current_db,
                          remote_db,
                          direction="push",
                          continuous=True,
                          channels=None,
                          target_user_name=None,
                          target_password=None,
                          replication_id=None):

        sg_url = self.admin.admin_url
        if "4984" in remote_url:
            if not target_user_name or not target_password:
                raise Exception("username and password not provided for the source")
            remote_url = remote_url.replace("://", "://{}:{}@".format(target_user_name, target_password))
        if direction == "push":
            source_url = self.url
            source_url = source_url.replace("4984", "4985")
            data = {
                "source": "{}/{}".format(source_url, current_db),
                "continuous": continuous,
                "target": "{}/{}".format(remote_url, remote_db)
            }
        else:
            # remote_url = remote_url.replace("4984", "4985")
            # target_url = self.admin.admin_url
            data = {
                "source": "{}/{}".format(remote_url, remote_db),
                "continuous": continuous,
                "target": "{}/{}".format(self.admin.admin_url, current_db)
            }
        if channels is not None:
            data["filter"] = "sync_gateway/bychannel"
            data["query_params"] = channels
        if replication_id is not None:
            data["replication_id"] = replication_id
        r = requests.post("{}/_replicate".format(sg_url), headers=self._headers, data=json.dumps(data))
        log_request(r)
        log_response(r)
        r.raise_for_status()
        return r.json()

    def start_replication2(self, local_db, remote_url, remote_db, remote_user, remote_password, direction="pushAndPull", purge_on_removal=None, continuous=False, channels=None, conflict_resolution_type="default", custom_conflict_resolver=None, adhoc=False, delta_sync=False, replication_id=None, max_backoff_time=None, user_credentials_url=True):
        '''
           Required values : remote, direction, conflict_resolution_type
           default values : continuous=false
           optional values : filter
        '''
        sg_url = self.admin.admin_url
        if replication_id is None:
            replication_id = "sgw_repl_{}".format(random_string(length=10, digit=True))
        if "4984" in remote_url:
            if remote_user and remote_password:
                if user_credentials_url:
                    remote_url = remote_url.replace("://", "://{}:{}@".format(remote_user, remote_password))
                remote_url = "{}/{}".format(remote_url, remote_db)
            else:
                raise Exception("No remote node's username and password provided ")
        data = {
            "remote": remote_url,
            "direction": direction,
            "conflict_resolution_type": conflict_resolution_type
        }
        data["continuous"] = continuous
        if purge_on_removal:
            data["purge_on_removal"] = purge_on_removal
        if channels is not None:
            data["filter"] = "sync_gateway/bychannel"
            data["query_params"] = channels
        if adhoc:
            data["adhoc"] = adhoc
        if delta_sync:
            data["enable_delta_sync"] = delta_sync
        if max_backoff_time:
            data["max_backoff_time"] = max_backoff_time
        if conflict_resolution_type == "custom":
            if custom_conflict_resolver is None:
                raise Exception("conflict_resolution_type is selected as custom, but did not provide conflict resolver")
            else:
                data["custom_conflict_resolver"] = custom_conflict_resolver
        if not user_credentials_url:
            data["username"] = remote_user
            data["password"] = remote_password
        r = requests.put("{}/{}/_replication/{}".format(sg_url, local_db, replication_id), headers=self._headers, data=json.dumps(data))
        log_request(r)
        log_response(r)
        r.raise_for_status()
        return replication_id

    def stop_replication2_by_id(self, replication_id, db):
        sg_url = self.admin.admin_url
        r = requests.delete("{}/{}/_replication/{}".format(sg_url, db, replication_id))
        log_request(r)
        log_response(r)
        r.raise_for_status()

    def __repr__(self):
        return "SyncGateway: {}:{}\n".format(self.hostname, self.ip)


def get_buckets_from_sync_gateway_config(sync_gateway_config_path):
    # Remove the sync function before trying to extract the bucket names

    with open(sync_gateway_config_path) as fp:
        conf_data = fp.read()

    fp.close()
    temp_config_path = ""
    temp_config = ""

    # Check if a sync function id defined between ` `
    if re.search('`', conf_data):
        log_info("Ignoring the sync function to extract bucket names")
        conf = re.split('`', conf_data)
        split_len = len(conf)

        # Replace the sync function with a string "function"
        for i in range(0, split_len, 2):
            if i == split_len - 1:
                temp_config += conf[i]
            else:
                temp_config += conf[i] + " \"function\" "

        temp_config_path = "/".join(sync_gateway_config_path.split('/')[:-2]) + '/temp_conf.json'

        with open(temp_config_path, 'w') as fp:
            fp.write(temp_config)

        config_path_full = os.path.abspath(temp_config_path)
    else:
        config_path_full = os.path.abspath(sync_gateway_config_path)

    config = Config(config_path_full)
    bucket_name_set = config.get_bucket_name_set()
    if os.path.exists(temp_config_path):
        os.remove(temp_config_path)
    return bucket_name_set


def wait_until_doc_in_changes_feed(sg, db, doc_id):

    max_tries = 10
    sleep_retry_seconds = 1

    for attempt in range(max_tries):
        changes_results = sg.admin.get_global_changes(db)
        for changes_result in changes_results:
            if changes_result["id"] == doc_id:
                return

        time.sleep(sleep_retry_seconds)

    raise Exception("Tried to wait until doc {} showed up on changes feed, gave up".format(doc_id))


def wait_until_active_tasks_empty(sg):

    max_tries = 10
    sleep_retry_seconds = 1

    for attempt in range(max_tries):
        active_tasks = sg.admin.get_active_tasks()
        if len(active_tasks) == 0:
            return
        time.sleep(sleep_retry_seconds)

    raise Exception("Tried to wait until _active_tasks were empty, but they were never empty")


def wait_until_active_tasks_non_empty(sg):

    max_tries = 10
    sleep_retry_seconds = 1

    for attempt in range(max_tries):
        active_tasks = sg.admin.get_active_tasks()
        if len(active_tasks) > 0:
            return
        time.sleep(sleep_retry_seconds)

    raise Exception("Tried to wait until _active_tasks were non-empty, but they were never non-empty")


def wait_until_docs_sync(sg_user, doc_ids):
    for doc_id in doc_ids:
        wait_until_doc_sync(sg_user, doc_id)


def wait_until_doc_sync(sg_user, doc_id):
    max_tries_per_doc = 100
    sleep_retry_per_doc_seconds = 1

    for attempt in range(max_tries_per_doc):
        try:
            sg_user.get_doc(doc_id)
            # if we got a doc, and no exception was thrown, we're done
            return
        except HTTPError:
            time.sleep(sleep_retry_per_doc_seconds)

    raise Exception("Waited for doc {} to sync, but it never did".format(doc_id))


def assert_does_not_have_doc(sg_user, doc_id):
    # Make sure the doc did not propagate to the target
    got_exception = False
    try:
        sg_user.get_doc(doc_id)
    except HTTPError:
        got_exception = True
    assert got_exception is True


def assert_has_doc(sg_user, doc_id):
    doc = sg_user.get_doc(doc_id)
    assert doc is not None
    assert doc["_id"] == doc_id<|MERGE_RESOLUTION|>--- conflicted
+++ resolved
@@ -181,21 +181,18 @@
         if is_delta_sync_enabled(self.cluster_config) and get_sg_version(self.cluster_config) >= "2.5.0":
             playbook_vars["delta_sync"] = '"delta_sync": { "enabled": true},'
 
-<<<<<<< HEAD
         data_bucket_list = ['bucket_name1', 'bucket_name2', 'bucket_name3', 'bucket_name4']
         i = 0
         for bucket_name in bucket_names:
             print("sridevvi -- now adding bucket name in start method of lower syncgateway for ", bucket_name)
             playbook_vars[data_bucket_list[i]] = '"bucket": "{}",'.format(bucket_name)
             i += 1
-=======
         if get_sg_version(self.cluster_config) >= "2.8.0":
             playbook_vars["prometheus"] = '"metricsInterface": ":4986",'
 
         if is_hide_prod_version_enabled(self.cluster_config) and get_sg_version(self.cluster_config) >= "2.8.1":
             playbook_vars["hide_product_version"] = '"hide_product_version": true,'
 
->>>>>>> 8ecfa553
         if is_cbs_ssl_enabled(self.cluster_config) and get_sg_version(self.cluster_config) >= "1.5.0":
             playbook_vars["server_scheme"] = "couchbases"
             playbook_vars["server_port"] = 11207
@@ -328,21 +325,18 @@
         if is_delta_sync_enabled(self.cluster_config) and get_sg_version(self.cluster_config) >= "2.5.0":
             playbook_vars["delta_sync"] = '"delta_sync": { "enabled": true},'
 
-<<<<<<< HEAD
         data_bucket_list = ['bucket_name1', 'bucket_name2', 'bucket_name3', 'bucket_name4']
         i = 0
         for bucket_name in bucket_names:
             print("sridevvi -- now adding bucket name in restart method of lower syncgateway for ", bucket_name)
             playbook_vars[data_bucket_list[i]] = '"bucket": "{}",'.format(bucket_name)
             i += 1
-=======
         if get_sg_version(self.cluster_config) >= "2.8.0":
             playbook_vars["prometheus"] = '"metricsInterface": ":4986",'
 
         if is_hide_prod_version_enabled(cluster_config) and get_sg_version(cluster_config) >= "2.8.1":
             playbook_vars["hide_product_version"] = '"hide_product_version": true,'
 
->>>>>>> 8ecfa553
         if is_cbs_ssl_enabled(self.cluster_config) and get_sg_version(self.cluster_config) >= "1.5.0":
             playbook_vars["server_scheme"] = "couchbases"
             playbook_vars["server_port"] = 11207
