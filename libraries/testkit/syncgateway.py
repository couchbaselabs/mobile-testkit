--- conflicted
+++ resolved
@@ -523,11 +523,7 @@
         r.raise_for_status()
         return r.json()
 
-<<<<<<< HEAD
-    def start_replication2(self, local_db, remote_url, remote_db, remote_user, remote_password, direction="pushAndPull", purge_on_removal=None, continuous=False, channels=None, conflict_resolution_type="default", custom_conflict_resolver=None, adhoc=False, delta_sync=False, replication_id=None):
-=======
     def start_replication2(self, local_db, remote_url, remote_db, remote_user, remote_password, direction="pushAndPull", purge_on_removal=None, continuous=False, channels=None, conflict_resolution_type="default", custom_conflict_resolver=None, adhoc=False, delta_sync=False, replication_id=None, max_backoff_time=None):
->>>>>>> 88d76dd6
         '''
            Required values : remote, direction, conflict_resolution_type
            default values : continuous=false
@@ -558,11 +554,8 @@
             data["adhoc"] = adhoc
         if delta_sync:
             data["enable_delta_sync"] = delta_sync
-<<<<<<< HEAD
-=======
         if max_backoff_time:
             data["max_backoff_time"] = max_backoff_time
->>>>>>> 88d76dd6
         if conflict_resolution_type == "custom":
             if custom_conflict_resolver is None:
                 raise Exception("conflict_resolution_type is selected as custom, but did not provide conflict resolver")
