import os
import subprocess
import sys

from optparse import OptionParser
from subprocess import CalledProcessError

from generate_clusters_from_pool import get_ips


def install_keys(key_name, user_name):

<<<<<<< HEAD
    ips, ip_to_node_type = get_ips()
=======
    ips, _ = get_ips()
>>>>>>> 3b0fdafa

    print("Are you sure you would like to copy public key '{0}' to vms: {1}".format(
        key_name, ips
    ))

    validate = raw_input("Enter 'y' to continue or 'n' to exit: ")
    if validate != "y":
        print("Exiting...")
        sys.exit(1)

    print("Using ssh-copy-id...")
    for ip in ips:
        try:
            subprocess.check_output([
                "ssh-copy-id", "-i", "{0}/.ssh/{1}".format(os.environ["HOME"], key_name),
                "{0}@{1}".format(user_name, ip)
            ])
        except CalledProcessError as e:
            print("ssh-copy-id failed: {} with error: {}".format(key_name, e))
            print("Make sure '{}' is in ~/.ssh/".format(key_name))
            sys.exit(1)

    split_key = key_name.split(".")
    private_key = split_key[0]

    print("Add '{0}' to your ssh agent?".format(private_key))
    validate = raw_input("Enter 'y' to continue or 'n' to exit: ")
    if validate != "y":
        print("Exiting...")
        sys.exit(1)
    else:
        subprocess.call((["ssh-add", "{0}/.ssh/{1}".format(os.environ["HOME"], private_key)]))


if __name__ == "__main__":

    usage = "usage: install-keys.py --key-name=<name_of_key> --ssh-user=<user>"
    parser = OptionParser(usage=usage)

    parser.add_option(
        "", "--key-name",
        action="store",
        type="string",
        dest="key_name",
        help="ssh key to install to hosts",
        default=None
    )

    parser.add_option(
        "", "--ssh-user",
        action="store",
        type="string",
        dest="ssh_user",
        help="ssh key to install to hosts",
        default=None
    )

    cmd_args = sys.argv[1:]
    (opts, args) = parser.parse_args(cmd_args)

    if opts.key_name is None or opts.ssh_user is None:
        print(">>> Please provide --key-name=<key-name> AND --ssh-user=<user>")
        sys.exit(1)

    if opts.key_name is not None and not opts.key_name.endswith(".pub"):
        print(">>> Please provide a PUBLIC key (.pub) to install on the remote machines")
        sys.exit(1)

    install_keys(opts.key_name, opts.ssh_user)<|MERGE_RESOLUTION|>--- conflicted
+++ resolved
@@ -10,11 +10,7 @@
 
 def install_keys(key_name, user_name):
 
-<<<<<<< HEAD
-    ips, ip_to_node_type = get_ips()
-=======
     ips, _ = get_ips()
->>>>>>> 3b0fdafa
 
     print("Are you sure you would like to copy public key '{0}' to vms: {1}".format(
         key_name, ips
