--- conflicted
+++ resolved
@@ -4,14 +4,11 @@
   tasks:
   - name: OS | Reset the clocks
     become: yes
-<<<<<<< HEAD
-    shell: timedatectl set-ntp false | timedatectl set-ntp true
-=======
+
     shell: |
       timedatectl set-ntp true
       date
     register: ps
->>>>>>> be969243
     ignore_errors: True
     when: ansible_distribution == "CentOS" or ansible_distribution == "RedHat" or ansible_distribution == "Ubuntu" or ansible_distribution == "Debian" or ansible_os_family == "Darwin"
     
@@ -25,11 +22,6 @@
   tasks:
   - name: OS | Reset the clocks
     become: yes
-<<<<<<< HEAD
-    shell: timedatectl set-ntp false | timedatectl set-ntp true
-    ignore_errors: True
-    when: ansible_distribution == "CentOS" or ansible_distribution == "RedHat" or ansible_distribution == "Ubuntu" or ansible_distribution == "Debian" or ansible_os_family == "Darwin"
-=======
     shell: |
       timedatectl set-ntp true
       date
@@ -38,5 +30,4 @@
     when: ansible_distribution == "CentOS" or ansible_distribution == "RedHat" or ansible_distribution == "Ubuntu" or ansible_distribution == "Debian" or ansible_os_family == "Darwin"
 
   - debug: 
-      msg: "printing reset clocks std out {{ ps.stdout }}"
->>>>>>> be969243
+      msg: "printing reset clocks std out {{ ps.stdout }}"