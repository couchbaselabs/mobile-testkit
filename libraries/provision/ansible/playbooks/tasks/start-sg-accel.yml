--- conflicted
+++ resolved
@@ -6,8 +6,4 @@
 
 - name: SG ACCEL | Wait until sg_accel to listen on port
   become: yes
-<<<<<<< HEAD
-  wait_for: port=4985 timeout=120
-=======
-  wait_for: port=4985 timeout=30
->>>>>>> 6da30760
+  wait_for: port=4985 timeout=30