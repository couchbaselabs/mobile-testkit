--- conflicted
+++ resolved
@@ -12,14 +12,10 @@
     xattrs:
     server_scheme:
     server_port:
-<<<<<<< HEAD
-    logging:
-=======
     sslcert:
     sslkey:
     logging:
 
->>>>>>> fc1d243d
   tasks:
   - include: tasks/deploy-sg-accel-config.yml
     when: ansible_distribution == "CentOS" or ansible_distribution == "RedHat" or ansible_distribution == "Amazon" or ansible_distribution == "Ubuntu"
