---
- hosts: sync_gateways
  any_errors_fatal: true

  tasks:
  - include: tasks/stop-sync-gateway.yml
<<<<<<< HEAD
    become: yes
    when: ansible_distribution == "CentOS"
=======
    when: ansible_distribution == "CentOS" or ansible_distribution == "RedHat"
>>>>>>> 360a5f11

  - include: tasks/stop-sync-gateway-windows.yml
    when: ansible_os_family == "Windows"<|MERGE_RESOLUTION|>--- conflicted
+++ resolved
@@ -4,12 +4,9 @@
 
   tasks:
   - include: tasks/stop-sync-gateway.yml
-<<<<<<< HEAD
     become: yes
-    when: ansible_distribution == "CentOS"
-=======
     when: ansible_distribution == "CentOS" or ansible_distribution == "RedHat"
->>>>>>> 360a5f11
+
 
   - include: tasks/stop-sync-gateway-windows.yml
     when: ansible_os_family == "Windows"