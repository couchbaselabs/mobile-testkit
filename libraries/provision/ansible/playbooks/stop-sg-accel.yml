--- conflicted
+++ resolved
@@ -4,12 +4,8 @@
 
   tasks:
   - include: tasks/stop-sg-accel.yml
-<<<<<<< HEAD
     become: yes
-    when: ansible_distribution == "CentOS"
-=======
     when: ansible_distribution == "CentOS" or ansible_distribution == "RedHat"
->>>>>>> 360a5f11
 
   - include: tasks/stop-sg-accel-windows.yml
     when: ansible_os_family == "Windows"