---
# Deploy sync gateway configs
- hosts: sync_gateways

  vars:
    sync_gateway_config_filepath:
    # hack until mobile-testkit/issues/406 allows any sync gateway to be referenced
    sync_gateway_node: "{{ hostvars[groups.sync_gateways[0]].ansible_host }}"
    webhook_ip: "{{ hostvars[groups.webhook_ip[0]].ansible_host }}"
    is_index_writer: "false"
    autoimport:
    xattrs:
    server_scheme:
    couchbase_server_primary_node:
    server_port:
<<<<<<< HEAD
    logging:
=======
    sslcert:
    sslkey:
    logging:

>>>>>>> fc1d243d
  tasks:
  - include: tasks/deploy-sync-gateway-config.yml
    when: ansible_distribution == "CentOS" or ansible_distribution == "RedHat" or ansible_distribution == "Amazon" or ansible_distribution == "Ubuntu"

  - include: tasks/deploy-sync-gateway-config-windows.yml
    when: ansible_os_family == "Windows"

- hosts: sync_gateways
  any_errors_fatal: true

  vars:
    sync_gateway_config_filepath:
    couchbase_server_primary_node:
    
  tasks:
  - include: tasks/start-sync-gateway.yml
    when: ansible_distribution == "CentOS" or ansible_distribution == "RedHat" or ansible_distribution == "Amazon" or ansible_distribution == "Ubuntu"

  - include: tasks/start-sync-gateway-windows.yml
    when: ansible_os_family == "Windows"<|MERGE_RESOLUTION|>--- conflicted
+++ resolved
@@ -13,14 +13,10 @@
     server_scheme:
     couchbase_server_primary_node:
     server_port:
-<<<<<<< HEAD
-    logging:
-=======
     sslcert:
     sslkey:
     logging:
 
->>>>>>> fc1d243d
   tasks:
   - include: tasks/deploy-sync-gateway-config.yml
     when: ansible_distribution == "CentOS" or ansible_distribution == "RedHat" or ansible_distribution == "Amazon" or ansible_distribution == "Ubuntu"
