--- conflicted
+++ resolved
@@ -60,16 +60,8 @@
 # Install sync_gateway
 - hosts: sync_gateways
   any_errors_fatal: true
-<<<<<<< HEAD
   become: yes
-=======
 
-  vars:
-    couchbase_sync_gateway_package_base_url:
-    couchbase_sg_accel_package:
-    couchbase_sg_accel_package_url: "{{ couchbase_sync_gateway_package_base_url }}/{{ couchbase_sg_accel_package }}"
-    couchbase_server_primary_node:
->>>>>>> bfad83c4
   tasks:
   - include: tasks/install-sg.yml
 
@@ -86,23 +78,8 @@
   tasks:
   - include: tasks/deploy-sync-gateway-config.yml
 
-<<<<<<< HEAD
+
 # Launch sync_gateway service
-=======
-# Deploy sg_accel index writer configs
-- hosts: sg_accels
-  become: yes
-  vars:
-    sync_gateway_config_filepath:
-    couchbase_server_primary_node:
-    # hack until mobile-testkit/issues/406 allows any sync gateway to be referenced
-    sync_gateway_node: "{{ hostvars[groups.sync_gateways[0]].ansible_host }}"
-    is_index_writer: "true"
-  tasks:
-  - include: tasks/deploy-sg-accel-config.yml
-
-# Install and launch sync_gateway service
->>>>>>> bfad83c4
 - hosts: sync_gateways
   any_errors_fatal: true
   become: yes
