--- conflicted
+++ resolved
@@ -152,11 +152,7 @@
 
     - name: COUCHBASE SERVER | Join additional cluster nodes | configure IPv6
       shell: "{{ couchbase_server_home_path }}/bin/couchbase-cli server-add -c [{{ couchbase_server_primary_node }}]:{{ couchbase_server_admin_port }} -u={{ couchbase_server_admin }} --password={{ couchbase_server_password }} --server-add={{ couchbase_server_node }}:{{ couchbase_server_admin_port }} --server-add-username={{ couchbase_server_admin }} --server-add-password={{ couchbase_server_password }}"
-<<<<<<< HEAD
-      when: "not (couchbase_server_node == couchbase_server_primary_node ) and (not {{ cb_major_version['stdout'] | search('\\b[1-5]\\b') }}) and pv6_enabled"
-=======
       when: "not (couchbase_server_node == couchbase_server_primary_node ) and (not {{ cb_major_version['stdout'] | search('\\b[1-5]\\b') }}) and ipv6_enabled"
->>>>>>> d243ef6b
 
     - name: COUCHBASE SERVER | Join additional cluster nodes | configure IPv4
       shell: "{{ couchbase_server_home_path }}/bin/couchbase-cli server-add -c {{ couchbase_server_primary_node }}:{{ couchbase_server_admin_port }} --user={{ couchbase_server_admin }} --password={{ couchbase_server_password }} --server-add={{ couchbase_server_node }}:{{ couchbase_server_admin_port }} --server-add-username={{ couchbase_server_admin }} --server-add-password={{ couchbase_server_password }}"
