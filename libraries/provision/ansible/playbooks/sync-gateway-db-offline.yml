- hosts: sync_gateways
  any_errors_fatal: true

  vars:
    db:

  tasks:
  - win_uri:
      url: http://localhost:4985/{{ db }}/_offline
      status_code: 200, 201
      timeout: 30
      method: POST
<<<<<<< HEAD
      user: sgw_admin
=======
      user: Administrator
>>>>>>> edf104a6
      password: password
      headers:
        Content-Type: "application/json"
    when: ansible_os_family == "Windows"

  - uri:
      url: http://localhost:4985/{{ db }}/_offline
      status_code: 200, 201
      timeout: 30
      method: POST
<<<<<<< HEAD
      user: sgw_admin
=======
      user: Administrator
>>>>>>> edf104a6
      password: password
      headers:
        Content-Type: "application/json"
    when: ansible_distribution == "CentOS" or ansible_distribution == "RedHat" or ansible_distribution == "Amazon" or ansible_distribution == "Ubuntu" or ansible_distribution == "MacOSX" or ansible_distribution == "Debian"<|MERGE_RESOLUTION|>--- conflicted
+++ resolved
@@ -10,11 +10,7 @@
       status_code: 200, 201
       timeout: 30
       method: POST
-<<<<<<< HEAD
-      user: sgw_admin
-=======
       user: Administrator
->>>>>>> edf104a6
       password: password
       headers:
         Content-Type: "application/json"
@@ -25,11 +21,7 @@
       status_code: 200, 201
       timeout: 30
       method: POST
-<<<<<<< HEAD
-      user: sgw_admin
-=======
       user: Administrator
->>>>>>> edf104a6
       password: password
       headers:
         Content-Type: "application/json"
