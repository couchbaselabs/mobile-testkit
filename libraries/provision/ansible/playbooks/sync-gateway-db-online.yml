- hosts: sync_gateways
  any_errors_fatal: true

  vars:
    db:
    delay:

  tasks:
  - uri:
      url: http://localhost:4985/{{ db }}/_online
      status_code: 200, 201
      timeout: 30
      method: POST
<<<<<<< HEAD
      user: sgw_admin
=======
      user: Administrator
>>>>>>> edf104a6
      password: password
      body: 
        mainlevel:
          delay: "{{ delay }}"
      body_format: json
      headers:
        Content-Type: "application/json"
    when: ansible_distribution == "CentOS" or ansible_distribution == "RedHat" or ansible_distribution == "Amazon" or ansible_distribution == "Ubuntu" or ansible_distribution == "Debian" or ansible_distribution == "MacOSX"

  - win_uri:
      url: http://localhost:4985/{{ db }}/_online
      status_code: 200, 201
      timeout: 30
      method: POST
<<<<<<< HEAD
      user: sgw_admin
=======
      user: Administrator
>>>>>>> edf104a6
      password: password
      body: 
        mainlevel:
          delay: "{{ delay }}"
      body_format: json
      headers:
        Content-Type: "application/json"
    when: ansible_os_family == "Windows"<|MERGE_RESOLUTION|>--- conflicted
+++ resolved
@@ -11,11 +11,7 @@
       status_code: 200, 201
       timeout: 30
       method: POST
-<<<<<<< HEAD
-      user: sgw_admin
-=======
       user: Administrator
->>>>>>> edf104a6
       password: password
       body: 
         mainlevel:
@@ -30,11 +26,7 @@
       status_code: 200, 201
       timeout: 30
       method: POST
-<<<<<<< HEAD
-      user: sgw_admin
-=======
       user: Administrator
->>>>>>> edf104a6
       password: password
       body: 
         mainlevel:
