--- conflicted
+++ resolved
@@ -20,11 +20,7 @@
 from libraries.testkit.cluster import Cluster
 
 
-<<<<<<< HEAD
-def provision_cluster(cluster_config, couchbase_server_config, sync_gateway_config, sg_platform="centos", sa_platform="centos"):
-=======
-def provision_cluster(cluster_config, couchbase_server_config, sync_gateway_config, sg_ce=False):
->>>>>>> f818e8b7
+def provision_cluster(cluster_config, couchbase_server_config, sync_gateway_config, sg_ce=False, sg_platform="centos", sa_platform="centos"):
 
     log_info("\n>>> Cluster info:\n")
 
@@ -73,12 +69,9 @@
     install_sync_gateway.install_sync_gateway(
         cluster_config=cluster_config,
         sync_gateway_config=sync_gateway_config,
-<<<<<<< HEAD
         sg_platform=sg_platform,
-        sa_platform=sa_platform
-=======
+        sa_platform=sa_platform,
         sg_ce=sg_ce
->>>>>>> f818e8b7
     )
 
     # Install nginx
