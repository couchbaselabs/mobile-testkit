import os
import re
import sys
from optparse import OptionParser

from keywords.ClusterKeywords import ClusterKeywords
from keywords.couchbaseserver import CouchbaseServer
from keywords.exceptions import ProvisioningError
from keywords.utils import log_info, log_warn, add_cbs_to_sg_config_server_field
from libraries.provision.ansible_runner import AnsibleRunner
from libraries.testkit.config import Config
from libraries.testkit.cluster import Cluster
from keywords.constants import SYNC_GATEWAY_CERT
from utilities.cluster_config_utils import is_cbs_ssl_enabled, is_xattrs_enabled, no_conflicts_enabled, get_revs_limit, sg_ssl_enabled
from utilities.cluster_config_utils import is_hide_prod_version_enabled, get_cbs_primary_nodes_str, is_centralized_persistent_config_disabled
from utilities.cluster_config_utils import get_sg_version, get_sg_replicas, get_sg_use_views, get_redact_level, is_x509_auth, generate_x509_certs, is_delta_sync_enabled
from libraries.testkit import cluster
from keywords.utils import hostname_for_url, version_and_build
from utilities.cluster_config_utils import is_server_tls_skip_verify_enabled, is_admin_auth_disabled, is_tls_server_disabled


class SyncGatewayConfig:
    def __init__(self,
                 commit,
                 version_number,
                 build_number,
                 config_path,
                 build_flags,
                 skip_bucketcreation):
        self._version_number = version_number
        self._build_number = build_number
        self.commit = commit
        self.build_flags = build_flags
        self.config_path = config_path
        self.skip_bucketcreation = skip_bucketcreation

    def __str__(self):
        output = "\n  sync_gateway configuration\n"
        output += "  ------------------------------------------\n"
        output += "  version:          {}\n".format(self._version_number)
        output += "  build number:     {}\n".format(self._build_number)
        output += "  commit:           {}\n".format(self.commit)
        output += "  config path:      {}\n".format(self.config_path)
        output += "  build flags:      {}\n".format(self.build_flags)
        output += "  skip bucketcreation: {}\n".format(self.skip_bucketcreation)
        return output

    def resolve_sg_sa_mobile_url(self, installer="sync-gateway",
                                 sg_type="enterprise",
                                 platform_extension="rpm", aws=False, architecture="_x86_64"):
        if self._build_number:
            base_url = "http://latestbuilds.service.couchbase.com/builds/latestbuilds/sync_gateway/{}/{}".format(self._version_number,
                                                                                                                 self._build_number)
            package_name = "couchbase-{}-{}_{}-{}{}.{}".format(installer,
                                                               sg_type,
                                                               self._version_number,
                                                               self._build_number,
                                                               architecture,
                                                               platform_extension)
        else:
            base_url = "http://latestbuilds.service.couchbase.com/builds/releases/mobile/couchbase-sync-gateway/{}".format(self._version_number)
            package_name = "couchbase-{}-{}_{}{}.{}".format(installer,
                                                            sg_type,
                                                            self._version_number,
                                                            architecture,
                                                            platform_extension)
        if aws:
            base_url = "https://cbmobile-packages.s3.amazonaws.com"
            package_name = "couchbase-{}-{}_{}-{}{}.{}".format(installer,
                                                               sg_type,
                                                               self._version_number,
                                                               self._build_number,
                                                               architecture,
                                                               platform_extension)
        return base_url, package_name

    def sync_gateway_base_url_and_package(self, sg_ce=False,
                                          sg_platform="centos",
                                          sg_installer_type="msi",
                                          sa_platform="centos",
                                          sa_installer_type="msi", aws=False):
        architecture = "_x86_64"
        # Setting SG platform extension
        if "windows" in sg_platform:
            sg_platform_extension = "msi"
        elif "centos" in sg_platform:
            sg_platform_extension = "rpm"
        elif "ubuntu" in sg_platform:
            sg_platform_extension = "deb"
        elif "macosarm" in sg_platform:
            sg_platform_extension = "zip"
            architecture = "_arm64"
        elif "macos" in sg_platform:
            sg_platform_extension = "zip"
        elif "linuxarch" in sg_platform:
            sg_platform_extension = "rpm"
            architecture = "_aarch64"

        # Setting SG Accel platform extension
        if "windows" in sa_platform:
            sa_platform_extension = "msi"
        elif "centos" in sa_platform:
            sa_platform_extension = "rpm"
        elif "ubuntu" in sa_platform:
            sa_platform_extension = "deb"
        elif "macosarm" in sa_platform:
            sa_platform_extension = "zip"
        elif "macos" in sa_platform:
            sa_platform_extension = "zip"
        elif "linuxarch" in sa_platform:
            sa_platform_extension = "rpm"

        if self._version_number == "1.1.0" or self._build_number == "1.1.1":
            log_info("Version unsupported in provisioning.")
            raise ProvisioningError("Unsupport version of sync_gateway")
            # http://latestbuilds.service.couchbase.com/couchbase-sync-gateway/release/1.1.1/1.1.1-10/couchbase-sync-gateway-enterprise_1.1.1-10_x86_64.rpm
            # base_url = "http://latestbuilds.service.couchbase.com/couchbase-sync-gateway/release/{0}/{1}-{2}".format(version, version, build)
            # sg_package_name  = "couchbase-sync-gateway-enterprise_{0}-{1}_x86_64.rpm".format(version, build)
        else:
            # http://latestbuilds.service.couchbase.com/builds/latestbuilds/sync_gateway/1.3.1.5/2/couchbase-sync-gateway-enterprise_1.2.0-6_x86_64.rpm
            sg_type = "enterprise"

            if sg_ce:
                sg_type = "community"

            if (sg_platform == "windows" or sa_platform == "windows") and \
                    (sg_installer_type != "msi" or sa_installer_type != "msi"):
                sg_platform_extension = "exe"
                sa_platform_extension = "exe"

            base_url, sg_package_name = self.resolve_sg_sa_mobile_url("sync-gateway", sg_type, sg_platform_extension, aws, architecture)
            base_url, accel_package_name = self.resolve_sg_sa_mobile_url("sg-accel", sg_type, sa_platform_extension, aws)
        return base_url, sg_package_name, accel_package_name

    def is_valid(self):
        if self._version_number is not None:
            if self.commit is not None:
                raise ProvisioningError("Commit should be empty when provisioning with a binary")
        elif self.commit is not None:
            if self._version_number is not None:
                raise ProvisioningError("Do not specify a version number when provisioning via a commit.")
            if self._build_number is not None:
                raise ProvisioningError("Do not specify a build number when provisioning via a commit.")
        else:
            log_info("You must provide a (version and build number) or (dev url and dev build number) or commit to build for sync_gateway")
            return False

        if not os.path.isfile(self.config_path):
            log_info("Could not find sync_gateway config file: {}".format(self.config_path))
            log_info("Try to use an absolute path.")
            return False

        return True

    def get_sg_version_build(self):
        return self._version_number, self._build_number


def install_sync_gateway(cluster_config, sync_gateway_config, sg_ce=False,
                         sg_platform="centos", sg_installer_type="msi",
                         sa_platform="centos", sa_installer_type="msi",
                         ipv6=False, aws=False, url=None, sync_gateway_version=None):

    log_info(sync_gateway_config)
    ansible_runner = AnsibleRunner(cluster_config)
    c_cluster = cluster.Cluster(cluster_config)
    if sync_gateway_version is not None:
        version, _ = version_and_build(sync_gateway_version)
    else:
        version = get_sg_version(cluster_config)
    if sync_gateway_config.build_flags != "":
        log_warn("\n\n!!! WARNING: You are building with flags: {} !!!\n\n".format(sync_gateway_config.build_flags))

    if version >= "3.0.0" and not is_centralized_persistent_config_disabled(cluster_config):
        bucket_creation_flag = True
        if sync_gateway_config.skip_bucketcreation:
            bucket_creation_flag = False
        playbook_vars, _, _ = c_cluster.setup_server_and_sgw(sg_config_path=sync_gateway_config.config_path, bucket_creation=bucket_creation_flag)
    else:
        bucket_names = get_buckets_from_sync_gateway_config(sync_gateway_config.config_path, cluster_config)
        cbs_cert_path = os.path.join(os.getcwd(), "certs")
        ansible_runner = AnsibleRunner(cluster_config)
        config_path = os.path.abspath(sync_gateway_config.config_path)
        sg_cert_path = os.path.abspath(SYNC_GATEWAY_CERT)
        couchbase_server_primary_node = add_cbs_to_sg_config_server_field(cluster_config)
        # Create buckets unless the user explicitly asked to skip this step
        if not sync_gateway_config.skip_bucketcreation:
            create_server_buckets(cluster_config, sync_gateway_config)

        server_port = ""
        server_scheme = "couchbase"

        if is_cbs_ssl_enabled(cluster_config):
            server_port = ""
            server_scheme = "couchbases"

        couchbase_server_primary_node = get_cbs_primary_nodes_str(cluster_config, couchbase_server_primary_node)
        # Shared vars
        playbook_vars = {
            "sync_gateway_config_filepath": config_path,
            "username": "",
            "password": "",
            "certpath": "",
            "keypath": "",
            "cacertpath": "",
            "x509_certs_dir": cbs_cert_path,
            "x509_auth": False,
            "sg_cert_path": sg_cert_path,
            "server_port": server_port,
            "server_scheme": server_scheme,
            "autoimport": "",
            "xattrs": "",
            "no_conflicts": "",
            "sslcert": "",
            "sslkey": "",
            "num_index_replicas": "",
            "sg_use_views": "",
            "revs_limit": "",
            "couchbase_server_primary_node": couchbase_server_primary_node,
            "delta_sync": "",
            "prometheus": "",
            "hide_product_version": "",
            "tls": "",
            "disable_persistent_config": "",
            "server_tls_skip_verify": "",
            "disable_tls_server": "",
            "disable_admin_auth": ""
        }

        if version >= "2.1.0":
            logging_config = '"logging": {"debug": {"enabled": true}'
            try:
                redact_level = get_redact_level(cluster_config)
                playbook_vars["logging"] = '{}, "redaction_level": "{}" {},'.format(logging_config, redact_level, "}")
            except KeyError as ex:
                log_info("Keyerror in getting logging{}".format(ex))

                playbook_vars["logging"] = '{} {},'.format(logging_config, "}")

            if get_sg_use_views(cluster_config):
                playbook_vars["sg_use_views"] = '"use_views": true,'
            else:
                num_replicas = get_sg_replicas(cluster_config)
                playbook_vars["num_index_replicas"] = '"num_index_replicas": {},'.format(num_replicas)

            if "macos" in sg_platform:
                sg_home_directory = "/Users/sync_gateway"
            elif sg_platform == "windows":
                    sg_home_directory = "C:\\\\PROGRA~1\\\\Couchbase\\\\Sync Gateway"
            else:
                sg_home_directory = "/home/sync_gateway"

            if is_x509_auth(cluster_config):
                playbook_vars[
                    "certpath"] = '"certpath": "{}/certs/chain.pem",'.format(sg_home_directory)
                playbook_vars[
                    "keypath"] = '"keypath": "{}/certs/pkey.key",'.format(sg_home_directory)
                playbook_vars[
                    "cacertpath"] = '"cacertpath": "{}/certs/ca.pem",'.format(sg_home_directory)
                if sg_platform == "windows":
                    playbook_vars["certpath"] = playbook_vars["certpath"].replace("/", "\\\\")
                    playbook_vars["keypath"] = playbook_vars["keypath"].replace("/", "\\\\")
                    playbook_vars["cacertpath"] = playbook_vars["cacertpath"].replace("/", "\\\\")
                playbook_vars["server_scheme"] = "couchbases"
                playbook_vars["server_port"] = ""
                playbook_vars["x509_auth"] = True
                generate_x509_certs(cluster_config, bucket_names, sg_platform)
            else:
                playbook_vars["username"] = '"username": "{}",'.format(
                    bucket_names[0])
                playbook_vars["password"] = '"password": "password",'
        else:
            playbook_vars["logging"] = '"log": ["*"],'
            playbook_vars["username"] = '"username": "{}",'.format(
                bucket_names[0])
            playbook_vars["password"] = '"password": "password",'
<<<<<<< HEAD
    else:
        playbook_vars["logging"] = '"log": ["*"],'
        playbook_vars["username"] = '"username": "{}",'.format(
            bucket_names[0])
        playbook_vars["password"] = '"password": "password",'

    if is_cbs_ssl_enabled(cluster_config) and version >= "1.5.0":
        playbook_vars["server_scheme"] = "couchbases"
        playbook_vars["server_port"] = 11207
        block_http_vars = {}
        port_list = ["8091:8096,11210:11211"]
        for port in port_list:
            block_http_vars["port"] = port
            status = ansible_runner.run_ansible_playbook(
                "block-http-ports.yml",
                extra_vars=block_http_vars
            )
            if status != 0:
                raise ProvisioningError("Failed to block port on SGW")
=======
>>>>>>> 979cf451

        if is_cbs_ssl_enabled(cluster_config) and version >= "1.5.0":
            playbook_vars["server_scheme"] = "couchbases"
            playbook_vars["server_port"] = 11207
            block_http_vars = {}
            port_list = [8091, 8092, 8093, 8094, 8095, 8096, 11210, 11211]
            for port in port_list:
                block_http_vars["port"] = port
                status = ansible_runner.run_ansible_playbook(
                    "block-http-ports.yml",
                    extra_vars=block_http_vars
                )
                if status != 0:
                    raise ProvisioningError("Failed to block port on SGW")

        if is_xattrs_enabled(cluster_config):
            if version >= "2.1.0":
                playbook_vars["autoimport"] = '"import_docs": true,'
            else:
                playbook_vars["autoimport"] = '"import_docs": "continuous",'
            playbook_vars["xattrs"] = '"enable_shared_bucket_access": true,'

        if no_conflicts_enabled(cluster_config):
            playbook_vars["no_conflicts"] = '"allow_conflicts": false,'

        if sg_ssl_enabled(cluster_config):
            if is_centralized_persistent_config_disabled(cluster_config):
                playbook_vars["sslcert"] = '"SSLCert": "sg_cert.pem",'
                playbook_vars["sslkey"] = '"SSLKey": "sg_privkey.pem",'
            else:
                playbook_vars["tls"] = """ "https": {
                             "tls_cert_path": "sg_cert.pem",
                             "tls_key_path": "sg_privkey.pem"
                            }, """

        try:
            revs_limit = get_revs_limit(cluster_config)
            playbook_vars["revs_limit"] = '"revs_limit": {},'.format(revs_limit)
        except KeyError:
            log_info("revs_limit not found in {}, Ignoring".format(cluster_config))

        if is_delta_sync_enabled(cluster_config) and version >= "2.5.0":
            playbook_vars["delta_sync"] = '"delta_sync": { "enabled": true},'

        if version >= "2.8.0":
            playbook_vars["prometheus"] = '"metricsInterface": ":4986",'

        if is_hide_prod_version_enabled(cluster_config) and version >= "2.8.1":
            playbook_vars["hide_product_version"] = '"hide_product_version": true,'

        if is_centralized_persistent_config_disabled(cluster_config) and version >= "3.0.0":
            playbook_vars["disable_persistent_config"] = '"disable_persistent_config": true,'

        if is_server_tls_skip_verify_enabled(cluster_config) and version >= "3.0.0":
            playbook_vars["server_tls_skip_verify"] = '"server_tls_skip_verify": true,'

        if is_tls_server_disabled(cluster_config) and version >= "3.0.0":
            playbook_vars["disable_tls_server"] = '"use_tls_server": false,'

        if is_admin_auth_disabled(cluster_config) and version >= "3.0.0":
            playbook_vars["disable_admin_auth"] = '"admin_interface_authentication": false,    \n"metrics_interface_authentication": false,'

    # Install Sync Gateway via Source or Package
    if sync_gateway_config.commit is not None:
        # Install from source
        playbook_vars["commit"] = sync_gateway_config.commit
        playbook_vars["build_flags"] = sync_gateway_config.build_flags

        status = ansible_runner.run_ansible_playbook(
            "install-sync-gateway-source.yml",
            extra_vars=playbook_vars
        )
        if status != 0:
            raise ProvisioningError("Failed to install sync_gateway source")

    else:
        # Install from Package
        sync_gateway_base_url, sync_gateway_package_name, sg_accel_package_name = sync_gateway_config.sync_gateway_base_url_and_package(
            sg_ce=sg_ce, sg_platform=sg_platform,
            sg_installer_type=sg_installer_type, sa_platform=sa_platform,
            sa_installer_type=sa_installer_type, aws=aws)

        playbook_vars["couchbase_sync_gateway_package_base_url"] = sync_gateway_base_url
        playbook_vars["couchbase_sync_gateway_package"] = sync_gateway_package_name
        playbook_vars["couchbase_sg_accel_package"] = sg_accel_package_name
        playbook_vars["couchbase_server_version"] = sync_gateway_config.get_sg_version_build()

        if url is not None:
            target = hostname_for_url(cluster_config, url)
            if sg_platform == "windows":
                status = ansible_runner.run_ansible_playbook(
                    "install-sync-gateway-package-windows.yml",
                    extra_vars=playbook_vars, subset=target
                )
            elif "macos" in sg_platform:
                status = ansible_runner.run_ansible_playbook(
                    "install-sync-gateway-package-macos.yml",
                    extra_vars=playbook_vars, subset=target
                )
            else:
                status = ansible_runner.run_ansible_playbook(
                    "install-sync-gateway-package.yml",
                    extra_vars=playbook_vars, subset=target
                )
        else:
            if sg_platform == "windows":
                status = ansible_runner.run_ansible_playbook(
                    "install-sync-gateway-package-windows.yml",
                    extra_vars=playbook_vars
                )
            elif "macos" in sg_platform:
                status = ansible_runner.run_ansible_playbook(
                    "install-sync-gateway-package-macos.yml",
                    extra_vars=playbook_vars
                )
            else:
                status = ansible_runner.run_ansible_playbook(
                    "install-sync-gateway-package.yml",
                    extra_vars=playbook_vars
                )

        if status != 0:
            raise ProvisioningError("Failed to install sync_gateway package")

        if sa_platform == "windows":
            status = ansible_runner.run_ansible_playbook(
                "install-sg-accel-package-windows.yml",
                extra_vars=playbook_vars
            )
        else:
            status = ansible_runner.run_ansible_playbook(
                "install-sg-accel-package.yml",
                extra_vars=playbook_vars
            )
        if status != 0:
            raise ProvisioningError("Failed to install sg_accel package")

    # Configure aws cloudwatch logs forwarder
    status = ansible_runner.run_ansible_playbook(
        "configure-sync-gateway-awslogs-forwarder.yml",
        extra_vars={}
    )
    if status != 0:
        raise ProvisioningError("Failed to configure sync_gateway awslogs forwarder")


def create_server_buckets(cluster_config, sync_gateway_config):

    # get the couchbase server url
    cluster = Cluster(cluster_config)
    cluster_helper = ClusterKeywords(cluster_config)
    cluster_topology = cluster_helper.get_cluster_topology(cluster_config)

    # Handle the case of resources/cluster_configs/1sg, where we are targeting a
    #   sync_gateway without a backing server
    if len(cluster_topology["couchbase_servers"]) == 0:
        log_info("The cluster_config: {} does not have a couchbase server. Skipping bucket creation!!".format(cluster_config))
        return

    couchbase_server_url = cluster_topology["couchbase_servers"][0]

    # delete existing buckets
    cb_server = CouchbaseServer(couchbase_server_url)
    cb_server.delete_buckets()

    # find bucket names from sg config
    bucket_names = get_buckets_from_sync_gateway_config(sync_gateway_config.config_path, cluster_config)

    # create couchbase server buckets
    cb_server.create_buckets(bucket_names=bucket_names,
                             cluster_config=cluster_config,
                             ipv6=cluster.ipv6)


def get_buckets_from_sync_gateway_config(sync_gateway_config_path, cluster_config=None):
    # Remove the sync function before trying to extract the bucket names

    with open(sync_gateway_config_path) as fp:
        conf_data = fp.read()

    fp.close()
    temp_config_path = ""
    temp_config = ""

    # Check if a sync function id defined between ` `
    if re.search('`', conf_data):
        log_info("Ignoring the sync function to extract bucket names")
        conf = re.split('`', conf_data)
        split_len = len(conf)

        # Replace the sync function with a string "function"
        for i in range(0, split_len, 2):
            if i == split_len - 1:
                temp_config += conf[i]
            else:
                temp_config += conf[i] + " \"function\" "

        temp_config_path = "/".join(sync_gateway_config_path.split('/')[:-2]) + '/temp_conf.json'

        with open(temp_config_path, 'w') as fp:
            fp.write(temp_config)

        config_path_full = os.path.abspath(temp_config_path)
    else:
        config_path_full = os.path.abspath(sync_gateway_config_path)

    config = Config(config_path_full, cluster_config)
    bucket_name_set = config.get_bucket_name_set()
    if os.path.exists(temp_config_path):
        os.remove(temp_config_path)
    return bucket_name_set


if __name__ == "__main__":
    usage = """usage: python install_sync_gateway.py
    --commit=<sync_gateway_commit_to_build>
    """

    default_sync_gateway_config = os.path.abspath("resources/sync_gateway_configs/sync_gateway_default_di.json")

    parser = OptionParser(usage=usage)

    parser.add_option("", "--version",
                      action="store", type="string", dest="version", default=None,
                      help="sync_gateway version to download (ex. 1.2.0-5)")

    parser.add_option("", "--config-file-path",
                      action="store", type="string", dest="sync_gateway_config_file",
                      default=default_sync_gateway_config,
                      help="path to your sync_gateway_config file uses 'resources/sync_gateway_configs/sync_gateway_default_di.json' by default")

    parser.add_option("", "--commit",
                      action="store", type="string", dest="commit", default=None,
                      help="sync_gateway commit to checkout and build")

    parser.add_option("", "--build-flags",
                      action="store", type="string", dest="build_flags", default="",
                      help="build flags to pass when building sync gateway (ex. -race)")

    parser.add_option("", "--skip-bucketcreation",
                      action="store", dest="skip_bucketcreation", default=False,
                      help="skip the bucketcreation step")

    parser.add_option("", "--sa-platform",
                      action="store", dest="sa_platform", default="centos",
                      help="Set the SGAccel OS platform")

    parser.add_option("", "--sg-platform",
                      action="store", dest="sg_platform", default="centos",
                      help="Set the SG OS platform")

    arg_parameters = sys.argv[1:]

    (opts, args) = parser.parse_args(arg_parameters)

    try:
        cluster_conf = os.environ["CLUSTER_CONFIG"]
    except KeyError as ke:
        log_info("Make sure CLUSTER_CONFIG is defined and pointing to the configuration you would like to provision")
        raise KeyError("CLUSTER_CONFIG not defined. Unable to provision cluster.")

    version = None
    build = None

    if opts.version is not None:
        version_build = opts.version.split("-")
        if len(version_build) != 2:
            log_info("Make sure the sync_gateway version follows pattern: 1.2.3-456")
            raise ValueError("Invalid format for sync_gateway version. Make sure to follow the patter '1.2.3-456'")
        version = version_build[0]
        build = version_build[1]

    sync_gateway_install_config = SyncGatewayConfig(
        version_number=version,
        build_number=build,
        commit=opts.commit,
        config_path=opts.sync_gateway_config_file,
        build_flags=opts.build_flags,
        skip_bucketcreation=opts.skip_bucketcreation
    )

    install_sync_gateway(
        cluster_config=cluster_conf,
        sync_gateway_config=sync_gateway_install_config,
        sa_platform=opts.sa_platform,
        sg_platform=opts.sg_platform
    )<|MERGE_RESOLUTION|>--- conflicted
+++ resolved
@@ -274,28 +274,6 @@
             playbook_vars["username"] = '"username": "{}",'.format(
                 bucket_names[0])
             playbook_vars["password"] = '"password": "password",'
-<<<<<<< HEAD
-    else:
-        playbook_vars["logging"] = '"log": ["*"],'
-        playbook_vars["username"] = '"username": "{}",'.format(
-            bucket_names[0])
-        playbook_vars["password"] = '"password": "password",'
-
-    if is_cbs_ssl_enabled(cluster_config) and version >= "1.5.0":
-        playbook_vars["server_scheme"] = "couchbases"
-        playbook_vars["server_port"] = 11207
-        block_http_vars = {}
-        port_list = ["8091:8096,11210:11211"]
-        for port in port_list:
-            block_http_vars["port"] = port
-            status = ansible_runner.run_ansible_playbook(
-                "block-http-ports.yml",
-                extra_vars=block_http_vars
-            )
-            if status != 0:
-                raise ProvisioningError("Failed to block port on SGW")
-=======
->>>>>>> 979cf451
 
         if is_cbs_ssl_enabled(cluster_config) and version >= "1.5.0":
             playbook_vars["server_scheme"] = "couchbases"
