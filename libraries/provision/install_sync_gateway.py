import os
import re
import sys
from optparse import OptionParser

from keywords.ClusterKeywords import ClusterKeywords
from keywords.couchbaseserver import CouchbaseServer
from keywords.exceptions import ProvisioningError
from keywords.utils import log_info, log_warn, add_cbs_to_sg_config_server_field
from libraries.provision.ansible_runner import AnsibleRunner
from libraries.testkit.config import Config
from utilities.cluster_config_utils import is_cbs_ssl_enabled, is_xattrs_enabled, get_sg_version


class SyncGatewayConfig:
    def __init__(self,
                 commit,
                 version_number,
                 build_number,
                 config_path,
                 build_flags,
                 skip_bucketcreation):

        self._version_number = version_number
        self._build_number = build_number
        self.commit = commit
        self.build_flags = build_flags
        self.config_path = config_path
        self.skip_bucketcreation = skip_bucketcreation

    def __str__(self):
        output = "\n  sync_gateway configuration\n"
        output += "  ------------------------------------------\n"
        output += "  version:          {}\n".format(self._version_number)
        output += "  build number:     {}\n".format(self._build_number)
        output += "  commit:           {}\n".format(self.commit)
        output += "  config path:      {}\n".format(self.config_path)
        output += "  build flags:      {}\n".format(self.build_flags)
        output += "  skip bucketcreation: {}\n".format(self.skip_bucketcreation)
        return output

    def sync_gateway_base_url_and_package(self, sg_ce=False, sg_platform="centos", sa_platform="centos"):
        platform_extension = {
            "centos": "rpm",
            "ubuntu": "deb",
            "windows": "exe"
        }

        if self._version_number == "1.1.0" or self._build_number == "1.1.1":
            log_info("Version unsupported in provisioning.")
            raise ProvisioningError("Unsupport version of sync_gateway")
            # http://latestbuilds.service.couchbase.com/couchbase-sync-gateway/release/1.1.1/1.1.1-10/couchbase-sync-gateway-enterprise_1.1.1-10_x86_64.rpm
            # base_url = "http://latestbuilds.service.couchbase.com/couchbase-sync-gateway/release/{0}/{1}-{2}".format(version, version, build)
            # sg_package_name  = "couchbase-sync-gateway-enterprise_{0}-{1}_x86_64.rpm".format(version, build)
        else:
            # http://latestbuilds.service.couchbase.com/builds/latestbuilds/sync_gateway/1.3.1.5/2/couchbase-sync-gateway-enterprise_1.2.0-6_x86_64.rpm
            base_url = "http://latestbuilds.service.couchbase.com/builds/latestbuilds/sync_gateway/{0}/{1}".format(self._version_number, self._build_number)

            sg_type = "enterprise"

            if sg_ce:
                sg_type = "community"

            sg_package_name = "couchbase-sync-gateway-{0}_{1}-{2}_x86_64.{3}".format(sg_type, self._version_number, self._build_number, platform_extension[sg_platform])
            accel_package_name = "couchbase-sg-accel-enterprise_{0}-{1}_x86_64.{2}".format(self._version_number, self._build_number, platform_extension[sa_platform])

        return base_url, sg_package_name, accel_package_name

    def is_valid(self):
        if self._version_number is not None and self._build_number is not None:
            if self.commit is not None:
                raise ProvisioningError("Commit should be empty when provisioning with a binary")
        elif self.commit is not None:
            if self._version_number is not None:
                raise ProvisioningError("Do not specify a version number when provisioning via a commit.")
            if self._build_number is not None:
                raise ProvisioningError("Do not specify a build number when provisioning via a commit.")
        else:
            log_info("You must provide a (version and build number) or (dev url and dev build number) or commit to build for sync_gateway")
            return False

        if not os.path.isfile(self.config_path):
            log_info("Could not find sync_gateway config file: {}".format(self.config_path))
            log_info("Try to use an absolute path.")
            return False

        return True

    def get_sg_version_build(self):
        return self._version_number, self._build_number


def install_sync_gateway(cluster_config, sync_gateway_config, sg_ce=False, sg_platform="centos", sa_platform="centos"):

    log_info(sync_gateway_config)

    if sync_gateway_config.build_flags != "":
        log_warn("\n\n!!! WARNING: You are building with flags: {} !!!\n\n".format(sync_gateway_config.build_flags))

    ansible_runner = AnsibleRunner(cluster_config)
    config_path = os.path.abspath(sync_gateway_config.config_path)
    couchbase_server_primary_node = add_cbs_to_sg_config_server_field(cluster_config)
    # Create buckets unless the user explicitly asked to skip this step
    if not sync_gateway_config.skip_bucketcreation:
        create_server_buckets(cluster_config, sync_gateway_config)

    server_port = 8091
    server_scheme = "http"

    if is_cbs_ssl_enabled(cluster_config):
        server_port = 18091
        server_scheme = "https"

    # Shared vars
    playbook_vars = {
        "sync_gateway_config_filepath": config_path,
        "server_port": server_port,
        "server_scheme": server_scheme,
        "autoimport": "",
        "xattrs": "",
        "couchbase_server_primary_node": couchbase_server_primary_node
    }

    if is_cbs_ssl_enabled(cluster_config) and get_sg_version(cluster_config) >= "1.5.0":
        playbook_vars["server_scheme"] = "couchbases"
        playbook_vars["server_port"] = 11207
        status = ansible_runner.run_ansible_playbook(
            "block-http-ports.yml"
        )
        if status != 0:
            raise ProvisioningError("Failed to block CBS http port")

    if is_xattrs_enabled(cluster_config):
        playbook_vars["autoimport"] = '"import_docs": "continuous",'
        playbook_vars["xattrs"] = '"enable_shared_bucket_access": true,'

    # Install Sync Gateway via Source or Package
    if sync_gateway_config.commit is not None:
        # Install from source
        playbook_vars["commit"] = sync_gateway_config.commit
        playbook_vars["build_flags"] = sync_gateway_config.build_flags

        status = ansible_runner.run_ansible_playbook(
            "install-sync-gateway-source.yml",
            extra_vars=playbook_vars
        )
        if status != 0:
            raise ProvisioningError("Failed to install sync_gateway source")

    else:
        # Install from Package
<<<<<<< HEAD
        sync_gateway_base_url, sync_gateway_package_name, sg_accel_package_name = sync_gateway_config.sync_gateway_base_url_and_package(sg_ce)
=======
        sync_gateway_base_url, sync_gateway_package_name, sg_accel_package_name = sync_gateway_config.sync_gateway_base_url_and_package(sg_ce=sg_ce, sg_platform=sg_platform, sa_platform=sa_platform)

>>>>>>> b5906c91
        playbook_vars["couchbase_sync_gateway_package_base_url"] = sync_gateway_base_url
        playbook_vars["couchbase_sync_gateway_package"] = sync_gateway_package_name
        playbook_vars["couchbase_sg_accel_package"] = sg_accel_package_name

        if sg_platform == "windows":
            status = ansible_runner.run_ansible_playbook(
                "install-sync-gateway-package-windows.yml",
                extra_vars=playbook_vars
            )
        else:
            status = ansible_runner.run_ansible_playbook(
                "install-sync-gateway-package.yml",
                extra_vars=playbook_vars
            )

        if status != 0:
            raise ProvisioningError("Failed to install sync_gateway package")

        if sa_platform == "windows":
            status = ansible_runner.run_ansible_playbook(
                "install-sg-accel-package-windows.yml",
                extra_vars=playbook_vars
            )
        else:
            status = ansible_runner.run_ansible_playbook(
                "install-sg-accel-package.yml",
                extra_vars=playbook_vars
            )
        if status != 0:
            raise ProvisioningError("Failed to install sg_accel package")

    # Configure aws cloudwatch logs forwarder
    status = ansible_runner.run_ansible_playbook(
        "configure-sync-gateway-awslogs-forwarder.yml",
        extra_vars={}
    )
    if status != 0:
        raise ProvisioningError("Failed to configure sync_gateway awslogs forwarder")


def create_server_buckets(cluster_config, sync_gateway_config):

    # get the couchbase server url
    cluster_helper = ClusterKeywords()
    cluster_topology = cluster_helper.get_cluster_topology(cluster_config)

    # Handle the case of resources/cluster_configs/1sg, where we are targeting a
    #   sync_gateway without a backing server
    if len(cluster_topology["couchbase_servers"]) == 0:
        log_info("The cluster_config: {} does not have a couchbase server. Skipping bucket creation!!".format(cluster_config))
        return

    couchbase_server_url = cluster_topology["couchbase_servers"][0]

    # delete existing buckets
    cb_server = CouchbaseServer(couchbase_server_url)
    cb_server.delete_buckets()

    # find bucket names from sg config
    bucket_names = get_buckets_from_sync_gateway_config(sync_gateway_config.config_path)

    # create couchbase server buckets
    cb_server.create_buckets(bucket_names)


def get_buckets_from_sync_gateway_config(sync_gateway_config_path):
    # Remove the sync function before trying to extract the bucket names

    with open(sync_gateway_config_path) as fp:
        conf_data = fp.read()

    fp.close()
    temp_config_path = ""
    temp_config = ""

    # Check if a sync function id defined between ` `
    if re.search('`', conf_data):
        log_info("Ignoring the sync function to extract bucket names")
        conf = re.split('`', conf_data)
        split_len = len(conf)

        # Replace the sync function with a string "function"
        for i in range(0, split_len, 2):
            if i == split_len - 1:
                temp_config += conf[i]
            else:
                temp_config += conf[i] + " \"function\" "

        temp_config_path = "/".join(sync_gateway_config_path.split('/')[:-2]) + '/temp_conf.json'

        with open(temp_config_path, 'w') as fp:
            fp.write(temp_config)

        config_path_full = os.path.abspath(temp_config_path)
    else:
        config_path_full = os.path.abspath(sync_gateway_config_path)

    config = Config(config_path_full)
    bucket_name_set = config.get_bucket_name_set()
    if os.path.exists(temp_config_path):
        os.remove(temp_config_path)
    return bucket_name_set


if __name__ == "__main__":
    usage = """usage: python install_sync_gateway.py
    --commit=<sync_gateway_commit_to_build>
    """

    default_sync_gateway_config = os.path.abspath("resources/sync_gateway_configs/sync_gateway_default_di.json")

    parser = OptionParser(usage=usage)

    parser.add_option("", "--version",
                      action="store", type="string", dest="version", default=None,
                      help="sync_gateway version to download (ex. 1.2.0-5)")

    parser.add_option("", "--config-file-path",
                      action="store", type="string", dest="sync_gateway_config_file",
                      default=default_sync_gateway_config,
                      help="path to your sync_gateway_config file uses 'resources/sync_gateway_configs/sync_gateway_default_di.json' by default")

    parser.add_option("", "--commit",
                      action="store", type="string", dest="commit", default=None,
                      help="sync_gateway commit to checkout and build")

    parser.add_option("", "--build-flags",
                      action="store", type="string", dest="build_flags", default="",
                      help="build flags to pass when building sync gateway (ex. -race)")

    parser.add_option("", "--skip-bucketcreation",
                      action="store", dest="skip_bucketcreation", default=False,
                      help="skip the bucketcreation step")

    parser.add_option("", "--sa-platform",
                      action="store", dest="sa_platform", default="centos",
                      help="Set the SGAccel OS platform")

    parser.add_option("", "--sg-platform",
                      action="store", dest="sg_platform", default="centos",
                      help="Set the SG OS platform")

    arg_parameters = sys.argv[1:]

    (opts, args) = parser.parse_args(arg_parameters)

    try:
        cluster_conf = os.environ["CLUSTER_CONFIG"]
    except KeyError as ke:
        log_info("Make sure CLUSTER_CONFIG is defined and pointing to the configuration you would like to provision")
        raise KeyError("CLUSTER_CONFIG not defined. Unable to provision cluster.")

    version = None
    build = None

    if opts.version is not None:
        version_build = opts.version.split("-")
        if len(version_build) != 2:
            log_info("Make sure the sync_gateway version follows pattern: 1.2.3-456")
            raise ValueError("Invalid format for sync_gateway version. Make sure to follow the patter '1.2.3-456'")
        version = version_build[0]
        build = version_build[1]

    sync_gateway_install_config = SyncGatewayConfig(
        version_number=version,
        build_number=build,
        commit=opts.commit,
        config_path=opts.sync_gateway_config_file,
        build_flags=opts.build_flags,
        skip_bucketcreation=opts.skip_bucketcreation
    )

    install_sync_gateway(
        cluster_config=cluster_conf,
        sync_gateway_config=sync_gateway_install_config,
        sa_platform=opts.sa_platform,
        sg_platform=opts.sg_platform
    )<|MERGE_RESOLUTION|>--- conflicted
+++ resolved
@@ -149,12 +149,7 @@
 
     else:
         # Install from Package
-<<<<<<< HEAD
-        sync_gateway_base_url, sync_gateway_package_name, sg_accel_package_name = sync_gateway_config.sync_gateway_base_url_and_package(sg_ce)
-=======
         sync_gateway_base_url, sync_gateway_package_name, sg_accel_package_name = sync_gateway_config.sync_gateway_base_url_and_package(sg_ce=sg_ce, sg_platform=sg_platform, sa_platform=sa_platform)
-
->>>>>>> b5906c91
         playbook_vars["couchbase_sync_gateway_package_base_url"] = sync_gateway_base_url
         playbook_vars["couchbase_sync_gateway_package"] = sync_gateway_package_name
         playbook_vars["couchbase_sg_accel_package"] = sg_accel_package_name
