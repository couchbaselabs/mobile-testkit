import os
import re
import sys
from optparse import OptionParser

from keywords.ClusterKeywords import ClusterKeywords
from keywords.couchbaseserver import CouchbaseServer
from keywords.exceptions import ProvisioningError
from keywords.utils import log_info, log_warn
from libraries.provision.ansible_runner import AnsibleRunner
from libraries.testkit.config import Config
from utilities.cluster_config_utils import is_cbs_ssl_enabled, is_xattrs_enabled


class SyncGatewayConfig:
    def __init__(self,
                 commit,
                 version_number,
                 build_number,
                 config_path,
                 build_flags,
                 skip_bucketcreation):

        self._version_number = version_number
        self._build_number = build_number
        self._valid_versions = [
            "1.1.0",
            "1.1.1",
            "1.2.0",
            "1.2.1",
            "1.3.0",
            "1.3.1",
            "1.3.1.2",
            "1.4.0",
            "1.4",
            "1.4.0.1",
            "1.4.0.2",
            "1.4.1",
            "1.4.2",
            "1.5.0"
        ]

        self.commit = commit
        self.build_flags = build_flags
        self.config_path = config_path
        self.skip_bucketcreation = skip_bucketcreation

    def __str__(self):
        output = "\n  sync_gateway configuration\n"
        output += "  ------------------------------------------\n"
        output += "  version:          {}\n".format(self._version_number)
        output += "  build number:     {}\n".format(self._build_number)
        output += "  commit:           {}\n".format(self.commit)
        output += "  config path:      {}\n".format(self.config_path)
        output += "  build flags:      {}\n".format(self.build_flags)
        output += "  skip bucketcreation: {}\n".format(self.skip_bucketcreation)
        return output

<<<<<<< HEAD
    def sync_gateway_base_url_and_package(self, sg_platform="centos", sa_platform="centos"):
        platform_extension = {
            "centos": "rpm",
            "ubuntu": "deb",
            "windows": "exe"
        }

=======
    def sync_gateway_base_url_and_package(self, sg_ce=False):
>>>>>>> f818e8b7
        if self._version_number == "1.1.0" or self._build_number == "1.1.1":
            log_info("Version unsupported in provisioning.")
            raise ProvisioningError("Unsupport version of sync_gateway")
            # http://latestbuilds.hq.couchbase.com/couchbase-sync-gateway/release/1.1.1/1.1.1-10/couchbase-sync-gateway-enterprise_1.1.1-10_x86_64.rpm
            # base_url = "http://latestbuilds.hq.couchbase.com/couchbase-sync-gateway/release/{0}/{1}-{2}".format(version, version, build)
            # sg_package_name  = "couchbase-sync-gateway-enterprise_{0}-{1}_x86_64.rpm".format(version, build)
        else:
            # http://latestbuilds.hq.couchbase.com/couchbase-sync-gateway/1.2.0/1.2.0-6/couchbase-sync-gateway-enterprise_1.2.0-6_x86_64.rpm
            base_url = "http://latestbuilds.hq.couchbase.com/couchbase-sync-gateway/{0}/{1}-{2}".format(self._version_number, self._version_number, self._build_number)
<<<<<<< HEAD
            sg_package_name = "couchbase-sync-gateway-enterprise_{0}-{1}_x86_64.{2}".format(self._version_number, self._build_number, platform_extension[sg_platform])
            accel_package_name = "couchbase-sg-accel-enterprise_{0}-{1}_x86_64.{2}".format(self._version_number, self._build_number, platform_extension[sa_platform])
=======

            sg_type = "enterprise"

            if sg_ce:
                sg_type = "community"

            sg_package_name = "couchbase-sync-gateway-{0}_{1}-{2}_x86_64.rpm".format(sg_type, self._version_number, self._build_number)
            accel_package_name = "couchbase-sg-accel-enterprise_{0}-{1}_x86_64.rpm".format(self._version_number, self._build_number)
>>>>>>> f818e8b7
        return base_url, sg_package_name, accel_package_name

    def is_valid(self):
        if self._version_number is not None and self._build_number is not None:
            if self.commit is not None:
                raise ProvisioningError("Commit should be empty when provisioning with a binary")
            if self._version_number not in self._valid_versions:
                raise ProvisioningError("Could not find version in valid versions")
        elif self.commit is not None:
            if self._version_number is not None:
                raise ProvisioningError("Do not specify a version number when provisioning via a commit.")
            if self._build_number is not None:
                raise ProvisioningError("Do not specify a build number when provisioning via a commit.")
        else:
            log_info("You must provide a (version and build number) or (dev url and dev build number) or commit to build for sync_gateway")
            return False

        if not os.path.isfile(self.config_path):
            log_info("Could not find sync_gateway config file: {}".format(self.config_path))
            log_info("Try to use an absolute path.")
            return False

        return True


<<<<<<< HEAD
def install_sync_gateway(cluster_config, sync_gateway_config, sg_platform="centos", sa_platform="centos"):
=======
def install_sync_gateway(cluster_config, sync_gateway_config, sg_ce=False):
>>>>>>> f818e8b7
    log_info(sync_gateway_config)

    if not sync_gateway_config.is_valid():
        raise ProvisioningError("Invalid sync_gateway provisioning configuration. Exiting ...")

    if sync_gateway_config.build_flags != "":
        log_warn("\n\n!!! WARNING: You are building with flags: {} !!!\n\n".format(sync_gateway_config.build_flags))

    ansible_runner = AnsibleRunner(cluster_config)
    config_path = os.path.abspath(sync_gateway_config.config_path)

    # Create buckets unless the user explicitly asked to skip this step
    if not sync_gateway_config.skip_bucketcreation:
        create_server_buckets(cluster_config, sync_gateway_config)

    server_port = 8091
    server_scheme = "http"

    if is_cbs_ssl_enabled(cluster_config):
        server_port = 18091
        server_scheme = "https"

    # Shared vars
    playbook_vars = {
        "sync_gateway_config_filepath": config_path,
        "server_port": server_port,
        "server_scheme": server_scheme,
        "autoimport": "",
        "xattrs": ""
    }

    if is_xattrs_enabled(cluster_config):
        playbook_vars["autoimport"] = '"import_docs": "continuous",'
        playbook_vars["xattrs"] = '"enable_extended_attributes": true'

    # Install Sync Gateway via Source or Package
    if sync_gateway_config.commit is not None:
        # Install from source
        playbook_vars["commit"] = sync_gateway_config.commit
        playbook_vars["build_flags"] = sync_gateway_config.build_flags

        status = ansible_runner.run_ansible_playbook(
            "install-sync-gateway-source.yml",
            extra_vars=playbook_vars
        )
        if status != 0:
            raise ProvisioningError("Failed to install sync_gateway source")

    else:
        # Install from Package
<<<<<<< HEAD
        sync_gateway_base_url, sync_gateway_package_name, sg_accel_package_name = sync_gateway_config.sync_gateway_base_url_and_package(sg_platform, sa_platform)
=======
        sync_gateway_base_url, sync_gateway_package_name, sg_accel_package_name = sync_gateway_config.sync_gateway_base_url_and_package(sg_ce)
>>>>>>> f818e8b7

        playbook_vars["couchbase_sync_gateway_package_base_url"] = sync_gateway_base_url
        playbook_vars["couchbase_sync_gateway_package"] = sync_gateway_package_name
        playbook_vars["couchbase_sg_accel_package"] = sg_accel_package_name

        if sg_platform == "windows":
            status = ansible_runner.run_ansible_playbook(
                "install-sync-gateway-package-windows.yml",
                extra_vars=playbook_vars
            )
        else:
            status = ansible_runner.run_ansible_playbook(
                "install-sync-gateway-package.yml",
                extra_vars=playbook_vars
            )
        if status != 0:
            raise ProvisioningError("Failed to install sync_gateway package")

        if sa_platform == "windows":
            status = ansible_runner.run_ansible_playbook(
                "install-sg-accel-package-windows.yml",
                extra_vars=playbook_vars
            )
        else:
            status = ansible_runner.run_ansible_playbook(
                "install-sg-accel-package.yml",
                extra_vars=playbook_vars
            )
        if status != 0:
            raise ProvisioningError("Failed to install sg_accel package")

    # Configure aws cloudwatch logs forwarder
    status = ansible_runner.run_ansible_playbook(
        "configure-sync-gateway-awslogs-forwarder.yml",
        extra_vars={}
    )
    if status != 0:
        raise ProvisioningError("Failed to configure sync_gateway awslogs forwarder")


def create_server_buckets(cluster_config, sync_gateway_config):

    # get the couchbase server url
    cluster_helper = ClusterKeywords()
    cluster_topology = cluster_helper.get_cluster_topology(cluster_config)

    # Handle the case of resources/cluster_configs/1sg, where we are targeting a
    #   sync_gateway without a backing server
    if len(cluster_topology["couchbase_servers"]) == 0:
        log_info("The cluster_config: {} does not have a couchbase server. Skipping bucket creation!!".format(cluster_config))
        return

    couchbase_server_url = cluster_topology["couchbase_servers"][0]

    # delete existing buckets
    cb_server = CouchbaseServer(couchbase_server_url)
    cb_server.delete_buckets()

    # find bucket names from sg config
    bucket_names = get_buckets_from_sync_gateway_config(sync_gateway_config.config_path)

    # create couchbase server buckets
    cb_server.create_buckets(bucket_names)


def get_buckets_from_sync_gateway_config(sync_gateway_config_path):
    # Remove the sync function before trying to extract the bucket names

    with open(sync_gateway_config_path) as fp:
        conf_data = fp.read()

    fp.close()
    temp_config_path = ""
    temp_config = ""

    # Check if a sync function id defined between ` `
    if re.search('`', conf_data):
        log_info("Ignoring the sync function to extract bucket names")
        conf = re.split('`', conf_data)
        split_len = len(conf)

        # Replace the sync function with a string "function"
        for i in range(0, split_len, 2):
            if i == split_len - 1:
                temp_config += conf[i]
            else:
                temp_config += conf[i] + " \"function\" "

        temp_config_path = "/".join(sync_gateway_config_path.split('/')[:-2]) + '/temp_conf.json'

        with open(temp_config_path, 'w') as fp:
            fp.write(temp_config)

        config_path_full = os.path.abspath(temp_config_path)
    else:
        config_path_full = os.path.abspath(sync_gateway_config_path)

    config = Config(config_path_full)
    bucket_name_set = config.get_bucket_name_set()
    if os.path.exists(temp_config_path):
        os.remove(temp_config_path)
    return bucket_name_set


if __name__ == "__main__":
    usage = """usage: python install_sync_gateway.py
    --commit=<sync_gateway_commit_to_build>
    """

    default_sync_gateway_config = os.path.abspath("resources/sync_gateway_configs/sync_gateway_default_di.json")

    parser = OptionParser(usage=usage)

    parser.add_option("", "--version",
                      action="store", type="string", dest="version", default=None,
                      help="sync_gateway version to download (ex. 1.2.0-5)")

    parser.add_option("", "--config-file-path",
                      action="store", type="string", dest="sync_gateway_config_file",
                      default=default_sync_gateway_config,
                      help="path to your sync_gateway_config file uses 'resources/sync_gateway_configs/sync_gateway_default_di.json' by default")

    parser.add_option("", "--commit",
                      action="store", type="string", dest="commit", default=None,
                      help="sync_gateway commit to checkout and build")

    parser.add_option("", "--build-flags",
                      action="store", type="string", dest="build_flags", default="",
                      help="build flags to pass when building sync gateway (ex. -race)")

    parser.add_option("", "--skip-bucketcreation",
                      action="store", dest="skip_bucketcreation", default=False,
                      help="skip the bucketcreation step")

    arg_parameters = sys.argv[1:]

    (opts, args) = parser.parse_args(arg_parameters)

    try:
        cluster_conf = os.environ["CLUSTER_CONFIG"]
    except KeyError as ke:
        log_info("Make sure CLUSTER_CONFIG is defined and pointing to the configuration you would like to provision")
        raise KeyError("CLUSTER_CONFIG not defined. Unable to provision cluster.")

    version = None
    build = None

    if opts.version is not None:
        version_build = opts.version.split("-")
        if len(version_build) != 2:
            log_info("Make sure the sync_gateway version follows pattern: 1.2.3-456")
            raise ValueError("Invalid format for sync_gateway version. Make sure to follow the patter '1.2.3-456'")
        version = version_build[0]
        build = version_build[1]

    sync_gateway_install_config = SyncGatewayConfig(
        version_number=version,
        build_number=build,
        commit=opts.commit,
        config_path=opts.sync_gateway_config_file,
        build_flags=opts.build_flags,
        skip_bucketcreation=opts.skip_bucketcreation
    )

    install_sync_gateway(
        cluster_config=cluster_conf,
        sync_gateway_config=sync_gateway_install_config
    )<|MERGE_RESOLUTION|>--- conflicted
+++ resolved
@@ -56,17 +56,13 @@
         output += "  skip bucketcreation: {}\n".format(self.skip_bucketcreation)
         return output
 
-<<<<<<< HEAD
-    def sync_gateway_base_url_and_package(self, sg_platform="centos", sa_platform="centos"):
+    def sync_gateway_base_url_and_package(self, sg_ce=False, sg_platform="centos", sa_platform="centos"):
         platform_extension = {
             "centos": "rpm",
             "ubuntu": "deb",
             "windows": "exe"
         }
 
-=======
-    def sync_gateway_base_url_and_package(self, sg_ce=False):
->>>>>>> f818e8b7
         if self._version_number == "1.1.0" or self._build_number == "1.1.1":
             log_info("Version unsupported in provisioning.")
             raise ProvisioningError("Unsupport version of sync_gateway")
@@ -76,19 +72,15 @@
         else:
             # http://latestbuilds.hq.couchbase.com/couchbase-sync-gateway/1.2.0/1.2.0-6/couchbase-sync-gateway-enterprise_1.2.0-6_x86_64.rpm
             base_url = "http://latestbuilds.hq.couchbase.com/couchbase-sync-gateway/{0}/{1}-{2}".format(self._version_number, self._version_number, self._build_number)
-<<<<<<< HEAD
-            sg_package_name = "couchbase-sync-gateway-enterprise_{0}-{1}_x86_64.{2}".format(self._version_number, self._build_number, platform_extension[sg_platform])
-            accel_package_name = "couchbase-sg-accel-enterprise_{0}-{1}_x86_64.{2}".format(self._version_number, self._build_number, platform_extension[sa_platform])
-=======
 
             sg_type = "enterprise"
 
             if sg_ce:
                 sg_type = "community"
 
-            sg_package_name = "couchbase-sync-gateway-{0}_{1}-{2}_x86_64.rpm".format(sg_type, self._version_number, self._build_number)
-            accel_package_name = "couchbase-sg-accel-enterprise_{0}-{1}_x86_64.rpm".format(self._version_number, self._build_number)
->>>>>>> f818e8b7
+            sg_package_name = "couchbase-sync-gateway-{0}_{1}-{2}_x86_64.{3}".format(sg_type, self._version_number, self._build_number, platform_extension[sg_platform])
+            accel_package_name = "couchbase-sg-accel-enterprise_{0}-{1}_x86_64.{2}".format(self._version_number, self._build_number, platform_extension[sa_platform])
+
         return base_url, sg_package_name, accel_package_name
 
     def is_valid(self):
@@ -114,11 +106,8 @@
         return True
 
 
-<<<<<<< HEAD
-def install_sync_gateway(cluster_config, sync_gateway_config, sg_platform="centos", sa_platform="centos"):
-=======
-def install_sync_gateway(cluster_config, sync_gateway_config, sg_ce=False):
->>>>>>> f818e8b7
+def install_sync_gateway(cluster_config, sync_gateway_config, sg_ce=False, sg_platform="centos", sa_platform="centos"):
+
     log_info(sync_gateway_config)
 
     if not sync_gateway_config.is_valid():
@@ -169,11 +158,7 @@
 
     else:
         # Install from Package
-<<<<<<< HEAD
-        sync_gateway_base_url, sync_gateway_package_name, sg_accel_package_name = sync_gateway_config.sync_gateway_base_url_and_package(sg_platform, sa_platform)
-=======
-        sync_gateway_base_url, sync_gateway_package_name, sg_accel_package_name = sync_gateway_config.sync_gateway_base_url_and_package(sg_ce)
->>>>>>> f818e8b7
+        sync_gateway_base_url, sync_gateway_package_name, sg_accel_package_name = sync_gateway_config.sync_gateway_base_url_and_package(sg_ce=sg_ce, sg_platform=sg_platform, sa_platform=sa_platform)
 
         playbook_vars["couchbase_sync_gateway_package_base_url"] = sync_gateway_base_url
         playbook_vars["couchbase_sync_gateway_package"] = sync_gateway_package_name
