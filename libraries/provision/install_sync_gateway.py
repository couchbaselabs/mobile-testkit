--- conflicted
+++ resolved
@@ -131,9 +131,6 @@
     }
 
     if get_sg_version(cluster_config) >= "2.1.0":
-<<<<<<< HEAD
-        playbook_vars["logging"] = '"logging": {"debug": {"enabled": true}},'
-=======
         logging_config = '"logging": {"debug": {"enabled": true}'
         try:
             redact_level = get_redact_level(cluster_config)
@@ -142,7 +139,6 @@
             log_info("Keyerror in getting logging{}".format(ex.message))
             playbook_vars["logging"] = '{} {},'.format(logging_config, "}")
 
->>>>>>> fc1d243d
         if get_sg_use_views(cluster_config):
             playbook_vars["sg_use_views"] = '"use_views": true,'
         else:
@@ -167,10 +163,7 @@
         playbook_vars["revs_limit"] = '"revs_limit": {},'.format(revs_limit)
     except KeyError:
         log_info("revs_limit not found in {}, Ignoring".format(cluster_config))
-<<<<<<< HEAD
-=======
-
->>>>>>> fc1d243d
+
     # Install Sync Gateway via Source or Package
     if sync_gateway_config.commit is not None:
         # Install from source
