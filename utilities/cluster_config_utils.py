--- conflicted
+++ resolved
@@ -117,21 +117,6 @@
 
 
 def get_sg_replicas(cluster_config):
-<<<<<<< HEAD
-    """ Loads cluster config to get sync gateway version"""
-    cluster = load_cluster_config_json(cluster_config)
-    return cluster["environment"]["number_replicas"]
-
-
-def get_sg_use_views(cluster_config):
-    """ Loads cluster config to get sync gateway views/GSI"""
-    cluster = load_cluster_config_json(cluster_config)
-    return cluster["environment"]["sg_use_views"]
-
-
-def get_sg_version(cluster_config):
-=======
->>>>>>> 65d0c55e
     """ Loads cluster config to get sync gateway version"""
     cluster = load_cluster_config_json(cluster_config)
     return cluster["environment"]["number_replicas"]
