--- conflicted
+++ resolved
@@ -85,11 +85,8 @@
 
 
 def generate_x509_certs(cluster_config, bucket_name, sg_platform):
-<<<<<<< HEAD
-=======
     ''' Generate and insert x509 certs for CBS and SG TLS Handshake'''
     cbs_version = get_cbs_version(cluster_config)
->>>>>>> 3e244cba
     cluster = load_cluster_config_json(cluster_config)
     from keywords.remoteexecutor import RemoteExecutor
     cbs_nodes = [node["ip"] for node in cluster["couchbase_servers"]]
