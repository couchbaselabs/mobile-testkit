import configparser
import json
import os
import re
from datetime import timedelta
from keywords.exceptions import ProvisioningError
from shutil import copyfile, rmtree
from subprocess import Popen, PIPE
from distutils.dir_util import copy_tree
from couchbase.cluster import PasswordAuthenticator, ClusterTimeoutOptions, ClusterOptions, Cluster
from keywords.constants import BUCKET_LIST
from keywords.constants import SYNC_GATEWAY_CONFIGS_CPC


class CustomConfigParser(configparser.RawConfigParser):
    """Virtually identical to the original method, but delimit keys and values with '=' instead of ' = '
       Python 3 has a space_around_delimiters=False option for write, it does not work for python 2.x
    """

    def write(self, fp):

        DEFAULTSECT = "DEFAULT"

        # Write an .ini-format representation of the configuration state.
        if self._defaults:
            fp.write("[%s]\n" % DEFAULTSECT)
            for (key, value) in list(self._defaults.items()):
                fp.write("%s=%s\n" % (key, str(value).replace('\n', '\n\t')))
            fp.write("\n")
        for section in self._sections:
            fp.write("[%s]\n" % section)
            for (key, value) in list(self._sections[section].items()):
                if key == "__name__":
                    continue
                if (value is not None) or (self._optcre == self.OPTCRE):
                    key = "=".join((key, str(value).replace('\n', '\n\t')))
                fp.write("%s\n" % (key))
            fp.write("\n")


def get_cluster(url, bucket_name):
<<<<<<< HEAD
    timeout_options = ClusterTimeoutOptions(kv_timeout=timedelta(seconds=120), query_timeout=timedelta(seconds=300),
=======
    timeout_options = ClusterTimeoutOptions(kv_timeout=timedelta(seconds=180), query_timeout=timedelta(seconds=300),
>>>>>>> 979cf451
                                            config_total_timeout=timedelta(seconds=600))
    options = ClusterOptions(PasswordAuthenticator("Administrator", "password"), timeout_options=timeout_options)
    cluster = Cluster(url, options)
    cluster = cluster.bucket(bucket_name)
    return cluster.default_collection()


def persist_cluster_config_environment_prop(cluster_config, property_name, value, property_name_check=True):
    """ Loads the cluster_config and sets

    [environment]
    property_name=value

    for cluster_config and

    "property_name": value

    for cluster_config.json
    """

    if property_name_check is True:
        valid_props = ["cbs_ssl_enabled", "xattrs_enabled", "sg_lb_enabled", "sync_gateway_version", "server_version",
                       "no_conflicts_enabled", "sync_gateway_ssl", "sg_use_views", "number_replicas",
                       "delta_sync_enabled", "x509_certs", "hide_product_version", "cbs_developer_preview", "disable_persistent_config",
                       "server_tls_skip_verify", "disable_tls_server", "disable_admin_auth"]
        if property_name not in valid_props:
            raise ProvisioningError("Make sure the property you are trying to change is one of: {}".format(valid_props))

    # Write property = value in the cluster_config.json
    cluster_config_json = "{}.json".format(cluster_config)
    with open(cluster_config_json) as f:
        cluster = json.loads(f.read())

    cluster["environment"][property_name] = value
    with open(cluster_config_json, "w") as f:
        json.dump(cluster, f, indent=4)

    # Write [section] property = value in the cluster_config
    config = CustomConfigParser()
    config.read(cluster_config)
    config.set('environment', property_name, str(value))

    with open(cluster_config, 'w') as f:
        config.write(f)


def generate_x509_certs(cluster_config, bucket_name, sg_platform):
    ''' Generate and insert x509 certs for CBS and SG TLS Handshake'''
    cbs_version = get_cbs_version(cluster_config)
    cluster = load_cluster_config_json(cluster_config)
    if sg_platform.lower() != "windows" and sg_platform.lower() != "macos":
        for line in open("ansible.cfg"):
            match = re.match('remote_user\s*=\s*(\w*)$', line)
            if match:
                username = match.groups()[0].strip()
                print(username)
                break
    curr_dir = os.getcwd()
    certs_dir = os.path.join(curr_dir, "certs")
    if os.path.exists(certs_dir):
        rmtree(certs_dir)
    os.mkdir(certs_dir)

    # Copying files to generate certs
    src = os.path.join(curr_dir, "resources/x509_cert_gen")
    copy_tree(src, certs_dir)
    os.chdir(certs_dir)
    cbs_nodes = [node["ip"] for node in cluster["couchbase_servers"]]

    with open("openssl-san.cnf", "a+") as f:
        for item in range(len(cbs_nodes)):
            if "couchbase" not in cbs_nodes[item]:
                f.write("IP.{} = {}\n".format(item + 1, cbs_nodes[item]))
            else:
                f.write("DNS.{} = {}\n".format(item + 1, cbs_nodes[item]))

    cmd = ["./gen_keystore.sh", cbs_nodes[0], bucket_name[0], cbs_version]
    print(" ".join(cmd))
    proc = Popen(cmd, stdout=PIPE, stderr=PIPE)
    stdout, stderr = proc.communicate()
    print(stdout, stderr)

    os.chdir(curr_dir)


def load_cluster_config_json(cluster_config):
    """ Load json version of cluster config """

    if ".json" not in cluster_config:
        cluster_config = "{}.json".format(cluster_config)

    with open(cluster_config) as f:
        cluster = json.loads(f.read())

    return cluster


def is_cbs_ssl_enabled(cluster_config):
    """ Loads cluster config to see if cbs ssl is enabled """

    cluster = load_cluster_config_json(cluster_config)
    return cluster["environment"]["cbs_ssl_enabled"]


def is_x509_auth(cluster_config):
    ''' Load cluster config to see if auth should be done using x509 certs '''
    cluster = load_cluster_config_json(cluster_config)
    return cluster["environment"]["x509_certs"]


def get_cbs_servers(cluster_config):
    """ Loads cluster config to see if cbs ssl is enabled """
    cluster = load_cluster_config_json(cluster_config)
    cbs_ips = [cb["ip"] for cb in cluster["couchbase_servers"]]
    return cbs_ips


def is_xattrs_enabled(cluster_config):
    """ Loads cluster config to see if cbs ssl is enabled """

    cluster = load_cluster_config_json(cluster_config)
    return cluster["environment"]["xattrs_enabled"]


def is_load_balancer_enabled(cluster_config):
    """ Loads cluster config to see if load balancer is enabled """
    cluster = load_cluster_config_json(cluster_config)
    return cluster["environment"]["sg_lb_enabled"]


def get_load_balancer_ip(cluster_config):
    """ Loads cluster config to fetch load balancer ip """
    cluster = load_cluster_config_json(cluster_config)

    lb_ip = cluster["load_balancers"][0]["ip"]
    return lb_ip


def get_sg_replicas(cluster_config):
    """ Loads cluster config to get sync gateway version"""
    cluster = load_cluster_config_json(cluster_config)
    return cluster["environment"]["number_replicas"]


def get_sg_use_views(cluster_config):
    """ Loads cluster config to get sync gateway views/GSI"""
    cluster = load_cluster_config_json(cluster_config)
    return cluster["environment"]["sg_use_views"]


def is_ipv6(cluster_config):
    """ Loads cluster config to get IPv6 status"""
    cluster = load_cluster_config_json(cluster_config)
    return cluster["environment"]["ipv6_enabled"]


def get_cbs_primary_nodes_str(cluster_config, cbs_nodes):
    """Parse the cluster node string and reformat it according to IP config of nodes
    for IPv4 - 10.0.0.1,10.0.0.2 --> 10.0.0.1,10.0.0.1
    for IPv6 - fc00::11,fc00::12 --> [fc00::11],[fc00::12]
    """
    if is_ipv6(cluster_config):
        if ',' in cbs_nodes:
            node_str = ""
            for node in cbs_nodes.split(','):
                node_str = node_str + "[{}],".format(node)
            cbs_nodes = node_str.rstrip(",")
            return cbs_nodes
        else:
            return "[{}]".format(cbs_nodes)
    else:
        return cbs_nodes


def get_sg_version(cluster_config):
    """ Loads cluster config to get sync gateway version"""
    cluster = load_cluster_config_json(cluster_config)
    return cluster["environment"]["sync_gateway_version"]


def get_cbs_version(cluster_config):
    """ Loads cluster config to get the couchbase server version"""
    cluster = load_cluster_config_json(cluster_config)
    return cluster["environment"]["server_version"]


def no_conflicts_enabled(cluster_config):
    "Get no conflicts value from cluster config"
    cluster = load_cluster_config_json(cluster_config)
    try:
        return cluster["environment"]["no_conflicts_enabled"]
    except KeyError:
        return False


def sg_ssl_enabled(cluster_config):
    "Get SG SSL value from cluster config"
    cluster = load_cluster_config_json(cluster_config)
    try:
        return cluster["environment"]["sync_gateway_ssl"]
    except KeyError:
        return False


def get_revs_limit(cluster_config):
    "Get revs limit"
    cluster = load_cluster_config_json(cluster_config)
    return cluster["environment"]["revs_limit"]


def get_redact_level(cluster_config):
    cluster = load_cluster_config_json(cluster_config)
    return cluster["environment"]["redactlevel"]


def get_sg_platform(cluster_config):
    cluster = load_cluster_config_json(cluster_config)
    return cluster["environment"]["sg_platform"]


def is_delta_sync_enabled(cluster_config):
    """ Loads cluster config to see if delta sync is enabled """

    cluster = load_cluster_config_json(cluster_config)
    try:
        return cluster["environment"]["delta_sync_enabled"]
    except KeyError:
        return False


def is_cbs_ce_enabled(cluster_config):
    """ returns if true if CBS CE is enabled otherwise false """
    cluster = load_cluster_config_json(cluster_config)
    try:
        return cluster["environment"]["cbs_ce"]
    except KeyError:
        return False


def is_magma_enabled(cluster_config):
    cluster = load_cluster_config_json(cluster_config)
    try:
        return cluster["environment"]["magma_storage_enabled"]
    except KeyError:
        return False


def copy_to_temp_conf(cluster_config, mode):
    # Creating temporary cluster config and json files to add configuration dynamically
    temp_cluster_config = "resources/cluster_configs/temp_cluster_config_{}".format(mode)
    temp_cluster_config_json = "resources/cluster_configs/temp_cluster_config_{}.json".format(mode)
    cluster_config_json = "{}.json".format(cluster_config)
    open(temp_cluster_config, "w+")
    open(temp_cluster_config_json, "w+")
    copyfile(cluster_config, temp_cluster_config)
    copyfile(cluster_config_json, temp_cluster_config_json)
    return temp_cluster_config


def copy_sgconf_to_tempconfig_for_persistent_config_test(sg_conf, mode):
    temp_sg_conf_name = "temp_sg_config"
    temp_sg_config = "resources/sync_gateway_configs/temp_sg_config_persistent_{}.json".format(mode)
    open(temp_sg_config, "w+")
    copyfile(sg_conf, temp_sg_config)
    bucket_list = []
    if "sync_gateway_configs_cpc" in sg_conf:
        bucket_list = get_bucket_list_cpc(sg_conf)
    return temp_sg_config, temp_sg_conf_name, bucket_list


def copy_sgconf_to_temp(sg_conf, mode):
    temp_sg_conf_name = "temp_sg_config"
    temp_sg_config = "resources/sync_gateway_configs/temp_sg_config_{}.json".format(mode)
    open(temp_sg_config, "w+")
    copyfile(sg_conf, temp_sg_config)
    return temp_sg_config, temp_sg_conf_name


def copy_to_temp_cpc_config(temp_sg_config, mode):
    cpc_temp_sg_config = "{}/temp_sg_config_{}.json".format(SYNC_GATEWAY_CONFIGS_CPC, mode)
    copyfile(temp_sg_config, cpc_temp_sg_config)


def replace_string_on_sgw_config(sg_conf, replace_string, new_string):
    with open(sg_conf, 'r') as file:
        filedata = file.read()
    filedata = filedata.replace(replace_string, new_string)
    with open(sg_conf, 'w') as file:
        file.write(filedata)
    return sg_conf


def is_load_balancer_with_two_clusters_enabled(cluster_config):
    """ Loads cluster config to see if load balancer is enabled """
    cluster = load_cluster_config_json(cluster_config)
    try:
        return cluster["environment"]["two_sg_cluster_lb_enabled"]
    except KeyError:
        return False


def is_hide_prod_version_enabled(cluster_config):
    """ Loads cluster config to see if hide_prod_version is enabled """

    cluster = load_cluster_config_json(cluster_config)
    try:
        return cluster["environment"]["hide_product_version"]
    except KeyError:
        return False


def is_centralized_persistent_config_disabled(cluster_config):
    """ verify centralized persistent config enabled/disabled"""

    cluster = load_cluster_config_json(cluster_config)
    try:
        return cluster["environment"]["disable_persistent_config"]
    except KeyError:
        return False


def copy_json_to_temp_file(conf, temp_config="resources/temp/temp_config.json"):
    config_path = os.path.abspath(temp_config)
    file = open(config_path, "w+")
    file.write(json.dumps(conf, indent=4))
    file.close
    return temp_config


def get_bucket_list_cpc(sgw_config):
    sgw_conf_file_name = sgw_config.split('/')[-1].split("_cc.")[0]
    bucket_list_data = open(BUCKET_LIST)
    json_data = json.load(bucket_list_data)
    return json_data[sgw_conf_file_name]


def is_server_tls_skip_verify_enabled(cluster_config):
    """ verify server tls skip verify config enabled/disabled"""

    cluster = load_cluster_config_json(cluster_config)
    try:
        return cluster["environment"]["server_tls_skip_verify"]
    except KeyError:
        return False


def is_tls_server_disabled(cluster_config):
    """ verify tls server enabled/disabled"""

    cluster = load_cluster_config_json(cluster_config)
    try:
        return cluster["environment"]["disable_tls_server"]
    except KeyError:
        return False


def is_admin_auth_disabled(cluster_config):
    """ verify admin auth enabled/disabled"""

    cluster = load_cluster_config_json(cluster_config)
    try:
        return cluster["environment"]["disable_admin_auth"]
    except KeyError:
        return False


def is_sgw_ce_enabled(cluster_config):
    """ verify sgw ce enabled/disabled"""

    cluster = load_cluster_config_json(cluster_config)
    try:
        return cluster["environment"]["sg_ce"]
    except KeyError:
        return False<|MERGE_RESOLUTION|>--- conflicted
+++ resolved
@@ -39,11 +39,7 @@
 
 
 def get_cluster(url, bucket_name):
-<<<<<<< HEAD
-    timeout_options = ClusterTimeoutOptions(kv_timeout=timedelta(seconds=120), query_timeout=timedelta(seconds=300),
-=======
     timeout_options = ClusterTimeoutOptions(kv_timeout=timedelta(seconds=180), query_timeout=timedelta(seconds=300),
->>>>>>> 979cf451
                                             config_total_timeout=timedelta(seconds=600))
     options = ClusterOptions(PasswordAuthenticator("Administrator", "password"), timeout_options=timeout_options)
     cluster = Cluster(url, options)
