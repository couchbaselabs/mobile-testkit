import configparser
import json
import os
import re

from keywords.exceptions import ProvisioningError
from shutil import copyfile, rmtree, make_archive
from subprocess import Popen, PIPE
from distutils.dir_util import copy_tree


class CustomConfigParser(configparser.RawConfigParser):
    """Virtually identical to the original method, but delimit keys and values with '=' instead of ' = '
       Python 3 has a space_around_delimiters=False option for write, it does not work for python 2.x
    """

    def write(self, fp):

        DEFAULTSECT = "DEFAULT"

        # Write an .ini-format representation of the configuration state.
        if self._defaults:
            fp.write("[%s]\n" % DEFAULTSECT)
            for (key, value) in list(self._defaults.items()):
                fp.write("%s=%s\n" % (key, str(value).replace('\n', '\n\t')))
            fp.write("\n")
        for section in self._sections:
            fp.write("[%s]\n" % section)
            for (key, value) in list(self._sections[section].items()):
                if key == "__name__":
                    continue
                if (value is not None) or (self._optcre == self.OPTCRE):
                    key = "=".join((key, str(value).replace('\n', '\n\t')))
                fp.write("%s\n" % (key))
            fp.write("\n")


def persist_cluster_config_environment_prop(cluster_config, property_name, value, property_name_check=True):
    """ Loads the cluster_config and sets

    [environment]
    property_name=value

    for cluster_config and

    "property_name": value

    for cluster_config.json
    """

    if property_name_check is True:
        valid_props = ["cbs_ssl_enabled", "xattrs_enabled", "sg_lb_enabled", "sync_gateway_version", "server_version",
                       "no_conflicts_enabled", "sync_gateway_ssl", "sg_use_views", "number_replicas",
                       "delta_sync_enabled", "x509_certs"]
        if property_name not in valid_props:
            raise ProvisioningError("Make sure the property you are trying to change is one of: {}".format(valid_props))

    # Write property = value in the cluster_config.json
    cluster_config_json = "{}.json".format(cluster_config)
    with open(cluster_config_json) as f:
        cluster = json.loads(f.read())

    cluster["environment"][property_name] = value
    with open(cluster_config_json, "w") as f:
        json.dump(cluster, f, indent=4)

    # Write [section] property = value in the cluster_config
    config = CustomConfigParser()
    config.read(cluster_config)
    config.set('environment', property_name, str(value))

    with open(cluster_config, 'w') as f:
        config.write(f)


def generate_x509_certs(cluster_config, bucket_name, sg_platform):
    ''' Generate and insert x509 certs for CBS and SG TLS Handshake'''
    cluster = load_cluster_config_json(cluster_config)
<<<<<<< HEAD
    if sg_platform.lower() != "windows" and sg_platform.lower() != "macos":
        for line in open("ansible.cfg"):
            match = re.match('remote_user\s*=\s*(\w*)$', line)
            if match:
                username = match.groups()[0].strip()
                break
=======
    for line in open("ansible.cfg"):
        match = re.match(r'remote_user\s*=\s*(\w*)$', line)
        if match:
            username = match.groups()[0].strip()
            break
>>>>>>> 48cd5c46

    curr_dir = os.getcwd()
    certs_dir = os.path.join(curr_dir, "certs")
    if os.path.exists(certs_dir):
        rmtree(certs_dir)
    os.mkdir(certs_dir)

    # Copying files to generate certs
    src = os.path.join(curr_dir, "resources/x509_cert_gen")
    copy_tree(src, certs_dir)
    os.chdir(certs_dir)
    cbs_nodes = [node["ip"] for node in cluster["couchbase_servers"]]
    with open("openssl-san.cnf", "a+") as f:
        for item in range(len(cbs_nodes)):
            f.write("IP.{} = {}\n".format(item + 1, cbs_nodes[item]))
    cmd = ["./gen_keystore.sh", cbs_nodes[0], bucket_name[0]]
    print(" ".join(cmd))
    proc = Popen(cmd, stdout=PIPE, stderr=PIPE)
    stdout, stderr = proc.communicate()
    print(stdout, stderr)

    # zipping the certificates
    os.chdir(curr_dir)
    make_archive("certs", "zip", certs_dir)

    for node in cluster["sync_gateways"]:
        if sg_platform.lower() != "macos" and sg_platform.lower() != "windows":
            cmd = ["scp", "certs.zip", "{}@{}:/tmp".format(username, node["ip"])]
        else:
            cmd = ["cp", "certs.zip", "/tmp"]
        print(" ".join(cmd))
        proc = Popen(cmd, stdout=PIPE, stderr=PIPE)
        stdout, stderr = proc.communicate()
        if stdout or stderr:
            print(stdout, stderr)


def load_cluster_config_json(cluster_config):
    """ Load json version of cluster config """

    if ".json" not in cluster_config:
        cluster_config = "{}.json".format(cluster_config)

    with open(cluster_config) as f:
        cluster = json.loads(f.read())

    return cluster


def is_cbs_ssl_enabled(cluster_config):
    """ Loads cluster config to see if cbs ssl is enabled """

    cluster = load_cluster_config_json(cluster_config)
    return cluster["environment"]["cbs_ssl_enabled"]


def is_x509_auth(cluster_config):
    ''' Load cluster config to see if auth should be done using x509 certs '''
    cluster = load_cluster_config_json(cluster_config)
    return cluster["environment"]["x509_certs"]


def get_cbs_servers(cluster_config):
    """ Loads cluster config to see if cbs ssl is enabled """
    cluster = load_cluster_config_json(cluster_config)
    cbs_ips = [cb["ip"] for cb in cluster["couchbase_servers"]]
    return cbs_ips


def is_xattrs_enabled(cluster_config):
    """ Loads cluster config to see if cbs ssl is enabled """

    cluster = load_cluster_config_json(cluster_config)
    return cluster["environment"]["xattrs_enabled"]


def is_load_balancer_enabled(cluster_config):
    """ Loads cluster config to see if load balancer is enabled """
    cluster = load_cluster_config_json(cluster_config)
    return cluster["environment"]["sg_lb_enabled"]


def get_load_balancer_ip(cluster_config):
    """ Loads cluster config to fetch load balancer ip """
    cluster = load_cluster_config_json(cluster_config)

    num_lbs = len(cluster["load_balancers"])
    if num_lbs != 1:
        raise ProvisioningError("Expecting exactly 1 load balancer IP in {}".format(cluster_config))

    lb_ip = cluster["load_balancers"][0]["ip"]
    return lb_ip


def get_sg_replicas(cluster_config):
    """ Loads cluster config to get sync gateway version"""
    cluster = load_cluster_config_json(cluster_config)
    return cluster["environment"]["number_replicas"]


def get_sg_use_views(cluster_config):
    """ Loads cluster config to get sync gateway views/GSI"""
    cluster = load_cluster_config_json(cluster_config)
    return cluster["environment"]["sg_use_views"]


def is_ipv6(cluster_config):
    """ Loads cluster config to get IPv6 status"""
    cluster = load_cluster_config_json(cluster_config)
    return cluster["environment"]["ipv6_enabled"]


def get_sg_version(cluster_config):
    """ Loads cluster config to get sync gateway version"""
    cluster = load_cluster_config_json(cluster_config)
    return cluster["environment"]["sync_gateway_version"]


def get_cbs_version(cluster_config):
    """ Loads cluster config to get the couchbase server version"""
    cluster = load_cluster_config_json(cluster_config)
    return cluster["environment"]["server_version"]


def no_conflicts_enabled(cluster_config):
    "Get no conflicts value from cluster config"
    cluster = load_cluster_config_json(cluster_config)
    try:
        return cluster["environment"]["no_conflicts_enabled"]
    except KeyError:
        return False


def sg_ssl_enabled(cluster_config):
    "Get SG SSL value from cluster config"
    cluster = load_cluster_config_json(cluster_config)
    try:
        return cluster["environment"]["sync_gateway_ssl"]
    except KeyError:
        return False


def get_revs_limit(cluster_config):
    "Get revs limit"
    cluster = load_cluster_config_json(cluster_config)
    return cluster["environment"]["revs_limit"]


def get_redact_level(cluster_config):
    cluster = load_cluster_config_json(cluster_config)
    return cluster["environment"]["redactlevel"]


def get_sg_platform(cluster_config):
    cluster = load_cluster_config_json(cluster_config)
    return cluster["environment"]["sg_platform"]


def is_delta_sync_enabled(cluster_config):
    """ Loads cluster config to see if delta sync is enabled """

    cluster = load_cluster_config_json(cluster_config)
    try:
        return cluster["environment"]["delta_sync_enabled"]
    except KeyError:
        return False


def copy_to_temp_conf(cluster_config, mode):
    # Creating temporary cluster config and json files to add configuration dynamically
    temp_cluster_config = "resources/cluster_configs/temp_cluster_config_{}".format(mode)
    temp_cluster_config_json = "resources/cluster_configs/temp_cluster_config_{}.json".format(mode)
    cluster_config_json = "{}.json".format(cluster_config)
    open(temp_cluster_config, "w+")
    open(temp_cluster_config_json, "w+")
    copyfile(cluster_config, temp_cluster_config)
    copyfile(cluster_config_json, temp_cluster_config_json)
    return temp_cluster_config<|MERGE_RESOLUTION|>--- conflicted
+++ resolved
@@ -76,20 +76,12 @@
 def generate_x509_certs(cluster_config, bucket_name, sg_platform):
     ''' Generate and insert x509 certs for CBS and SG TLS Handshake'''
     cluster = load_cluster_config_json(cluster_config)
-<<<<<<< HEAD
     if sg_platform.lower() != "windows" and sg_platform.lower() != "macos":
         for line in open("ansible.cfg"):
             match = re.match('remote_user\s*=\s*(\w*)$', line)
             if match:
                 username = match.groups()[0].strip()
                 break
-=======
-    for line in open("ansible.cfg"):
-        match = re.match(r'remote_user\s*=\s*(\w*)$', line)
-        if match:
-            username = match.groups()[0].strip()
-            break
->>>>>>> 48cd5c46
 
     curr_dir = os.getcwd()
     certs_dir = os.path.join(curr_dir, "certs")
