--- conflicted
+++ resolved
@@ -83,10 +83,6 @@
                 username = match.groups()[0].strip()
                 print(username)
                 break
-<<<<<<< HEAD
-
-=======
->>>>>>> ed949f79
     curr_dir = os.getcwd()
     certs_dir = os.path.join(curr_dir, "certs")
     if os.path.exists(certs_dir):
