--- conflicted
+++ resolved
@@ -1,9 +1,5 @@
-<<<<<<< HEAD
 import sys
 import subprocess
-=======
-import sys, subprocess
->>>>>>> ab28e2b1
 from datetime import timedelta
 import paramiko
 import time
@@ -86,11 +82,7 @@
             vm_alive = check_vm_alive(doc_id)
             if not vm_alive:
                 query_str = "update `{}` set state=\"VM_NOT_ALLIVE\" where meta().id='{}' " \
-<<<<<<< HEAD
                     "and state='available'".format(doc_id, doc_id)
-=======
-                    "and state='available'".format(doc_id)
->>>>>>> ab28e2b1
                 query = cluster.query(query_str)
             if is_node_reserved and vm_alive:
                 pool_list.append(str(doc_id))
@@ -98,12 +90,8 @@
             device_alive = check_device_alive(doc_id)
             if not device_alive:
                 query_str = "update `{}` set state=\"device_down\" where meta().id='{}' " \
-<<<<<<< HEAD
                             "and state='available'".format(doc_id, doc_id)
-=======
-                            "and state='available'".format(doc_id)
->>>>>>> ab28e2b1
-                query = cluster.query(query_str)
+               query = cluster.query(query_str)
             if is_node_reserved and device_alive:
                 pool_list.append(str(doc_id))
         if len(pool_list) == int(num_of_nodes):
