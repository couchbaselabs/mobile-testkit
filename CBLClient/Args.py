
class Args:
    def __init__(self):
        self.index = 0
        self._args = {}

    def setArray(self, name, arr):
        self._args[name] = arr

    def setMemoryPointer(self, name, memoryPointer):
        self._args[name] = memoryPointer

    def setString(self, name, string):
        self._args[name] = str(string)

    def setInt(self, name, integer):
        self._args[name] = integer

    def setLong(self, name, l):
        self._args[name] = l

    def setFloat(self, name, f):
        self._args[name] = f

    # There is no double/number in python

    def setNumber(self, name, number):
        self._args[name] = number

    def setBoolean(self, name, bool_val):
        self._args[name] = bool_val

    def setDictionary(self, name, dictionary):
        self._args[name] = dictionary

<<<<<<< HEAD
=======
    def setArray(self, name, array):
        self._args[name] = array

>>>>>>> 58ab3129
    def getArgs(self):
        return self._args

    def setIndex(self, index):
        self.index = index

    def __iter__(self):
        return self

    def next(self):
        key_args = self._args.keys()
        val_args = self._args.values()

        if self.index >= len(self._args):
            self.index = 0
            raise StopIteration

        k = key_args[self.index]
        v = val_args[self.index]
        self.index += 1
        return k, v<|MERGE_RESOLUTION|>--- conflicted
+++ resolved
@@ -3,9 +3,6 @@
     def __init__(self):
         self.index = 0
         self._args = {}
-
-    def setArray(self, name, arr):
-        self._args[name] = arr
 
     def setMemoryPointer(self, name, memoryPointer):
         self._args[name] = memoryPointer
@@ -33,12 +30,9 @@
     def setDictionary(self, name, dictionary):
         self._args[name] = dictionary
 
-<<<<<<< HEAD
-=======
     def setArray(self, name, array):
         self._args[name] = array
 
->>>>>>> 58ab3129
     def getArgs(self):
         return self._args
 
