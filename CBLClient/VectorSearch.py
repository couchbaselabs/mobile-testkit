from CBLClient.Client import Client
from CBLClient.Args import Args

class VectorSearch(object):
    _client = None

    def __init__(self, base_url):

        self.base_url = base_url
        # If no base url was specified, raise an exception
        if not self.base_url:
            raise Exception("No base_url specified")

        self._client = Client(base_url)

    # TEMPORARY TEST FUNCTIONS
    def testTokenizer(self, input=None):
        args = Args()
        if input is not None:
            args.setString("input", input)
        return self._client.invokeMethod("vectorSearch_testTokeniser", args)
    
    def testDecode(self, input=None):
        args = Args()
        if input is not None:
            args.setString("input", input)
        return self._client.invokeMethod("vectorSearch_testDecode", args)
    
    # USEFUL FUNCTIONS
    def createIndex(self, database, scopeName, collectionName, indexName, expression, 
                    dimensions, centroids, scalarEncoding=None, subquantizers=None, bits=None, 
                    metric=None, minTrainingSize=None, maxTrainingSize=None):
        args = Args()
        args.setMemoryPointer("database", database)
        args.setString("collectionName", collectionName)
        args.setString("scopeName", scopeName)
<<<<<<< HEAD
        args.setString("indexName", index)
=======
        args.setString("indexName", indexName)
>>>>>>> 1aad2d50
        args.setString("expression", expression)
        args.setInt("dimensions", dimensions)
        args.setInt("centroids", centroids)
        if scalarEncoding:
            args.setMemoryPointer("scalarEncoding", scalarEncoding)
        if subquantizers:
            args.setInt("subquantizers", subquantizers)
        if bits:
            args.setInt("bits", bits)
        if metric:
            args.setString("metric", metric)
        if minTrainingSize:
            args.setInt("minTrainingSize", minTrainingSize)
        if maxTrainingSize:
            args.setInt("maxTrainingSize", maxTrainingSize)
        return self._client.invokeMethod("vectorSearch_createIndex", args)


    def getEmbedding(self, input):
        args= Args()
        args.setString("input", input)
        return self._client.invokeMethod("vectorSearch_getEmbedding", args) 
    

    def registerModel(self, key, name):
        args = Args()
        args.setString("key", key)
        args.setString("name", name)
        return self._client.invokeMethod("vectorSearch_registerModel", args)
    
    def query(self, term, sql, database):
        args = Args()
        args.setString("term", term)
        args.setString("sql", sql)
        args.setMemoryPointer("database", database)

        return self._client.invokeMethod("vectorSearch_query", args)
    
    def loadDatabase(self, ):
        return self._client.invokeMethod("vectorSearch_loadDatabase")

    def regenerateWordEmbeddings(self):
        return self._client.invokeMethod("vectorSearch_regenerateWordEmbeddings")

    def register_model(self, key, name):
        args = Args()
        args.setString("key", key)
        args.setString("name", name)
        return self._client.invokeMethod("vectorSearch_registerModel", args)<|MERGE_RESOLUTION|>--- conflicted
+++ resolved
@@ -34,11 +34,7 @@
         args.setMemoryPointer("database", database)
         args.setString("collectionName", collectionName)
         args.setString("scopeName", scopeName)
-<<<<<<< HEAD
-        args.setString("indexName", index)
-=======
         args.setString("indexName", indexName)
->>>>>>> 1aad2d50
         args.setString("expression", expression)
         args.setInt("dimensions", dimensions)
         args.setInt("centroids", centroids)
