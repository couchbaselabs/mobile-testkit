from CBLClient.Client import Client
from CBLClient.Args import Args


class Query(object):
    _client = None

    def __init__(self, base_url):
        self.base_url = base_url

        # If no base url was specified, raise an exception
        if not self.base_url:
            raise Exception("No base_url specified")

        self._client = Client(base_url)

    ############
    # Collator #
    ############
    def query_collator_ascii(self, ignore_case):
        args = Args()
        args.setString("ignoreCase", ignore_case)

<<<<<<< HEAD
        #needs to be change
        #return self._client.invokeMethod("query_collator_ascii", args)
        return self._client.invokeMethod("collation_ascii", args)
=======
        return self._client.invokeMethod("collator_ascii", args)
>>>>>>> d6aac247

    def query_collator_unicode(self, ignore_case, ignore_accents):
        args = Args()
        args.setString("ignoreCase", ignore_case)
        args.setString("ignoreAccents", ignore_accents)

<<<<<<< HEAD
        #needs to be change
        #return self._client.invokeMethod("query_collator_unicode", args)
        return self._client.invokeMethod("collation_unicode", args)
=======
        return self._client.invokeMethod("collator_unicode", args)
>>>>>>> d6aac247

    def query_expression_property(self, prop):
        args = Args()
        args.setString("property", prop)

<<<<<<< HEAD
        #needs to be change
        #return self._client.invokeMethod("query_expression_property", args)
=======
>>>>>>> d6aac247
        return self._client.invokeMethod("expression_property", args)

    def query_datasource_database(self, database):
        args = Args()
        args.setString("database", database)

<<<<<<< HEAD
        #needs to be change
        #return self._client.invokeMethod("query_datasource_database", args)
=======
>>>>>>> d6aac247
        return self._client.invokeMethod("datasource_database", args)

    def query_create(self, select_prop, from_prop, whr_key_prop):
        args = Args()
        args.setString("select_prop", select_prop)
        args.setMemoryPointer("from_prop", from_prop)
        args.setString("whr_key_prop", whr_key_prop)

        return self._client.invokeMethod("query_create", args)

    def query_run(self, query):
        args = Args()
        args.setString("query", query)

        return self._client.invokeMethod("query_run", args)

    def query_next_result(self, query_result_set):
        args = Args()
        args.setString("query_result_set", query_result_set)

        return self._client.invokeMethod("query_nextResult", args)

    def query_result_string(self, query_result, key):
        args = Args()
        args.setString("query_result", query_result)
        args.setString("key", key)

<<<<<<< HEAD
        #needs to be change
        #return self._client.invokeMethod("query_result_string", args)
        #There is no method string in Android API. I'm assumming this method is for getString
=======
>>>>>>> d6aac247
        return self._client.invokeMethod("result_getString", args)

    def query_select_result_expression_create(self, expression):
        args = Args()
        args.setMemoryPointer("expression", expression)

<<<<<<< HEAD
        #needs to be change
        #return self._client.invokeMethod("query_select_result_expression_create", args)
=======
>>>>>>> d6aac247
        return self._client.invokeMethod("selectResult_expressionCreate", args)

    def query_select_result_all_create(self):
        #needs to be change
        #return self._client.invokeMethod("query_select_result_all_create")
        return self._client.invokeMethod("selectResult_all")

    def query_expression_meta_id(self):
<<<<<<< HEAD
        #needs to be change
        #return self._client.invokeMethod("query_expression_meta_id")
        return self._client.invokeMethod("expression_metaId")

    def query_expression_meta_sequence(self):
        #needs to be change
        #return self._client.invokeMethod("query_expression_meta_sequence")
=======
        return self._client.invokeMethod("expression_metaId")

    def query_expression_meta_sequence(self):
>>>>>>> d6aac247
        return self._client.invokeMethod("expression_metaSequence")

    def create_equalTo_expression(self, expression1, expression2):
        args = Args()
        args.setMemoryPointer("expression1", expression1)
        args.setMemoryPointer("expression2", expression2)

<<<<<<< HEAD
        #needs to be change
        #return self._client.invokeMethod("create_equalTo_expression", args)
=======
>>>>>>> d6aac247
        return self._client.invokeMethod("expression_createEqualTo", args)

    def create_and_expression(self, expression1, expression2):
        args = Args()
        args.setMemoryPointer("expression1", expression1)
        args.setMemoryPointer("expression2", expression2)

<<<<<<< HEAD
        #needs to be change
        #return self._client.invokeMethod("create_and_expression", args)
=======
>>>>>>> d6aac247
        return self._client.invokeMethod("expression_createAnd", args)

    def create_or_expression(self, expression1, expression2):
        args = Args()
        args.setMemoryPointer("expression1", expression1)
        args.setMemoryPointer("expression2", expression2)

<<<<<<< HEAD
        #needs to be change
        #return self._client.invokeMethod("create_or_expression", args)
=======
>>>>>>> d6aac247
        return self._client.invokeMethod("expression_createOr", args)

    def query_get_doc(self, database, doc_id):
        args = Args()
        args.setMemoryPointer("database", database)
        args.setString("doc_id", doc_id)

        #needs to be change
        #return self._client.invokeMethod("query_get_doc", args)
        return self._client.invokeMethod("query_getDoc", args)

    def query_get_docs_limit_offset(self, database, limit, offset):
        args = Args()
        args.setMemoryPointer("database", database)
        args.setInt("limit", limit)
        args.setInt("offset", offset)

        #needs to be change
        #return self._client.invokeMethod("query_get_docs_limit_offset", args)
        return self._client.invokeMethod("query_docsLimitOffset", args)

    def query_multiple_selects(self, database, select_property1, select_property2, whr_key, whr_val):
        args = Args()
        args.setMemoryPointer("database", database)
        args.setString("select_property1", select_property1)
        args.setString("select_property2", select_property2)
        args.setString("whr_key", whr_key)
        args.setString("whr_val", whr_val)

        #needs to be change
        #return self._client.invokeMethod("query_multiple_selects", args)
        return self._client.invokeMethod("query_multipleSelects", args)

    def query_where_and_or(self, database, whr_key1, whr_val1, whr_key2, whr_val2, whr_key3, whr_val3, whr_key4, whr_val4):
        args = Args()
        args.setMemoryPointer("database", database)
        args.setString("whr_key1", whr_key1)
        args.setString("whr_val1", whr_val1)
        args.setString("whr_key2", whr_key2)
        args.setString("whr_val2", whr_val2)
        args.setString("whr_key3", whr_key3)
        args.setString("whr_val3", whr_val3)
        args.setString("whr_key4", whr_key4)
        args.setBoolean("whr_val4", whr_val4)

        #return self._client.invokeMethod("query_where_and_or", args)
        return self._client.invokeMethod("query_whereAndOr", args)

    def query_like(self, database, whr_key, whr_val, select_property1, select_property2, like_key, like_val):
        args = Args()
        args.setMemoryPointer("database", database)
        args.setString("whr_key", whr_key)
        args.setString("select_property1", select_property1)
        args.setString("select_property2", select_property2)
        args.setString("whr_val", whr_val)
        args.setString("like_key", like_key)
        args.setString("like_val", like_val)

        return self._client.invokeMethod("query_like", args)

    def query_regex(self, database, whr_key, whr_val, select_property1, select_property2, regex_key, regex_val):
        args = Args()
        args.setMemoryPointer("database", database)
        args.setString("whr_key", whr_key)
        args.setString("select_property1", select_property1)
        args.setString("select_property2", select_property2)
        args.setString("whr_val", whr_val)
        args.setString("regex_key", regex_key)
        args.setString("regex_val", regex_val)

        return self._client.invokeMethod("query_regex", args)

    def query_isNullOrMissing(self, database, select_property1, limit):
        args = Args()
        args.setMemoryPointer("database", database)
        args.setString("select_property1", select_property1)
        args.setInt("limit", limit)

        return self._client.invokeMethod("query_isNullOrMissing", args)

    def query_ordering(self, database, select_property1, whr_key, whr_val):
        args = Args()
        args.setMemoryPointer("database", database)
        args.setString("select_property1", select_property1)
        args.setString("whr_key", whr_key)
        args.setString("whr_val", whr_val)

        return self._client.invokeMethod("query_ordering", args)

    def query_substring(self, database, select_property1, select_property2, substring):
        args = Args()
        args.setMemoryPointer("database", database)
        args.setString("select_property1", select_property1)
        args.setString("select_property2", select_property2)
        args.setString("substring", substring)

        return self._client.invokeMethod("query_substring", args)

    def query_collation(self, database, select_property1, whr_key1, whr_val1, whr_key2, whr_val2, equal_to):
        args = Args()
        args.setMemoryPointer("database", database)
        args.setString("select_property1", select_property1)
        args.setString("whr_key1", whr_key1)
        args.setString("whr_val1", whr_val1)
        args.setString("whr_key2", whr_key2)
        args.setString("whr_val2", whr_val2)
        args.setString("equal_to", equal_to)

        return self._client.invokeMethod("query_collation", args)

    def release(self, obj):
        self._client.release(obj)<|MERGE_RESOLUTION|>--- conflicted
+++ resolved
@@ -21,47 +21,25 @@
         args = Args()
         args.setString("ignoreCase", ignore_case)
 
-<<<<<<< HEAD
-        #needs to be change
-        #return self._client.invokeMethod("query_collator_ascii", args)
-        return self._client.invokeMethod("collation_ascii", args)
-=======
         return self._client.invokeMethod("collator_ascii", args)
->>>>>>> d6aac247
 
     def query_collator_unicode(self, ignore_case, ignore_accents):
         args = Args()
         args.setString("ignoreCase", ignore_case)
         args.setString("ignoreAccents", ignore_accents)
 
-<<<<<<< HEAD
-        #needs to be change
-        #return self._client.invokeMethod("query_collator_unicode", args)
-        return self._client.invokeMethod("collation_unicode", args)
-=======
         return self._client.invokeMethod("collator_unicode", args)
->>>>>>> d6aac247
 
     def query_expression_property(self, prop):
         args = Args()
         args.setString("property", prop)
 
-<<<<<<< HEAD
-        #needs to be change
-        #return self._client.invokeMethod("query_expression_property", args)
-=======
->>>>>>> d6aac247
         return self._client.invokeMethod("expression_property", args)
 
     def query_datasource_database(self, database):
         args = Args()
         args.setString("database", database)
 
-<<<<<<< HEAD
-        #needs to be change
-        #return self._client.invokeMethod("query_datasource_database", args)
-=======
->>>>>>> d6aac247
         return self._client.invokeMethod("datasource_database", args)
 
     def query_create(self, select_prop, from_prop, whr_key_prop):
@@ -89,23 +67,12 @@
         args.setString("query_result", query_result)
         args.setString("key", key)
 
-<<<<<<< HEAD
-        #needs to be change
-        #return self._client.invokeMethod("query_result_string", args)
-        #There is no method string in Android API. I'm assumming this method is for getString
-=======
->>>>>>> d6aac247
         return self._client.invokeMethod("result_getString", args)
 
     def query_select_result_expression_create(self, expression):
         args = Args()
         args.setMemoryPointer("expression", expression)
 
-<<<<<<< HEAD
-        #needs to be change
-        #return self._client.invokeMethod("query_select_result_expression_create", args)
-=======
->>>>>>> d6aac247
         return self._client.invokeMethod("selectResult_expressionCreate", args)
 
     def query_select_result_all_create(self):
@@ -114,19 +81,9 @@
         return self._client.invokeMethod("selectResult_all")
 
     def query_expression_meta_id(self):
-<<<<<<< HEAD
-        #needs to be change
-        #return self._client.invokeMethod("query_expression_meta_id")
         return self._client.invokeMethod("expression_metaId")
 
     def query_expression_meta_sequence(self):
-        #needs to be change
-        #return self._client.invokeMethod("query_expression_meta_sequence")
-=======
-        return self._client.invokeMethod("expression_metaId")
-
-    def query_expression_meta_sequence(self):
->>>>>>> d6aac247
         return self._client.invokeMethod("expression_metaSequence")
 
     def create_equalTo_expression(self, expression1, expression2):
@@ -134,11 +91,6 @@
         args.setMemoryPointer("expression1", expression1)
         args.setMemoryPointer("expression2", expression2)
 
-<<<<<<< HEAD
-        #needs to be change
-        #return self._client.invokeMethod("create_equalTo_expression", args)
-=======
->>>>>>> d6aac247
         return self._client.invokeMethod("expression_createEqualTo", args)
 
     def create_and_expression(self, expression1, expression2):
@@ -146,11 +98,6 @@
         args.setMemoryPointer("expression1", expression1)
         args.setMemoryPointer("expression2", expression2)
 
-<<<<<<< HEAD
-        #needs to be change
-        #return self._client.invokeMethod("create_and_expression", args)
-=======
->>>>>>> d6aac247
         return self._client.invokeMethod("expression_createAnd", args)
 
     def create_or_expression(self, expression1, expression2):
@@ -158,11 +105,6 @@
         args.setMemoryPointer("expression1", expression1)
         args.setMemoryPointer("expression2", expression2)
 
-<<<<<<< HEAD
-        #needs to be change
-        #return self._client.invokeMethod("create_or_expression", args)
-=======
->>>>>>> d6aac247
         return self._client.invokeMethod("expression_createOr", args)
 
     def query_get_doc(self, database, doc_id):
