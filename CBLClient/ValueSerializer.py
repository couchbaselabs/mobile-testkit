import json

from MemoryPointer import MemoryPointer
<<<<<<< HEAD
=======

>>>>>>> 58ab3129

class ValueSerializer:
    @staticmethod
    def serialize(value):
        if not value:
            return "null"
        elif isinstance(value, MemoryPointer):
            return value.getAddress()
        elif isinstance(value, str):
<<<<<<< HEAD
            return "\"" + value + "\""
        elif isinstance(value, bool):
            bool_val = bool(value)
            return "true" if bool_val else "false"
        elif isinstance(value, int):
            number = int(value)
            return str(number)
        elif isinstance(value, list):
            vallist = []
            for item in value:
                vallist.append(ValueSerializer.serialize(item))
            return json.dumps(vallist)
        elif isinstance(value, dict):
            return json.dumps(value)
        else:
            raise Exception("Invalid value type: {}".format(value))
=======
            string = str(value)
            return "\"" + string + "\""
        elif isinstance(value, int):
            number = int(value)
            return "I" + str(number)
        elif isinstance(value, float):
            number = float(value)
            return "F" + str(number)
        elif isinstance(value, long):
            number = long(value)
            return "L" + str(number)
        # There is no double/number in python
        elif isinstance(value, bool):
            bool_val = bool(value)
            return "true" if bool_val else "false"

        elif isinstance(value, dict):
            map = value
            stringMap = {}

            for map_param in map:
                val = ValueSerializer.serialize(map[map_param])
                stringMap[map_param] = val

            return json.dumps(stringMap)
            # return json.dumps(value)
        elif isinstance(value, list):
            stringList = []

            for object in value:
                string = ValueSerializer.serialize(object)
                stringList.append(string)

            return json.dumps(stringList)

        raise RuntimeError("Invalid value type: {}: {}".format(value, type(value)))
>>>>>>> 58ab3129

    @staticmethod
    def deserialize(value):
        if not value or len(value) == 0 or value == "null":
            return None
        elif value.startswith("@"):
            return MemoryPointer(value)
<<<<<<< HEAD
        elif value == "true":
            return True
        elif value == "false":
            return False
        elif value.startswith("\""):
            return value[1:-1]
        elif value.startswith("{") and value.endswith("}"):
            servalue = json.loads(value)
            deserdict = {}
            for key in servalue:
                deserdict[str(key)] = ValueSerializer.deserialize(servalue[key])
            return deserdict
        elif value.startswith("[") and value.endswith("]"):
            serlist = json.loads(value)
            deserlist = []
            for item in serlist:
                deserval = ValueSerializer.deserialize(item)
                deserlist.append(deserval)
            return deserlist
        else:
            if value.isdigit():
                return int(value)
            else:
                return float(value)
=======
        elif value.startswith("\"") and value.endswith("\""):
            return value[1:-1]
        elif value.startswith("I"):
            return int(value[1:])
        elif value.startswith("L"):
            return long(value[1:])
        elif value.startswith("F"):
            return float(value[1:])
        elif value.startswith("#"):
            if "." in value:
                return float(value)
            else:
                return int(value)
        elif value == "true":
            return True
        elif value == "false":
            return False
        elif value.startswith("{"):
            stringMap = json.loads(value)
            map = {}

            for entry in stringMap:
                key = str(entry)
                object = ValueSerializer.deserialize(stringMap[key])

                map[key] = object

            return map
        elif value.startswith("["):
            stringList = json.loads(value)
            list = []

            for string in stringList:
                object = ValueSerializer.deserialize(string)
                list.append(object)

            return list

        raise RuntimeError("Invalid value type: {}: {}".format(value, type(value)))
>>>>>>> 58ab3129
<|MERGE_RESOLUTION|>--- conflicted
+++ resolved
@@ -1,10 +1,7 @@
 import json
 
 from MemoryPointer import MemoryPointer
-<<<<<<< HEAD
-=======
-
->>>>>>> 58ab3129
+from keywords.utils import log_info
 
 class ValueSerializer:
     @staticmethod
@@ -14,24 +11,6 @@
         elif isinstance(value, MemoryPointer):
             return value.getAddress()
         elif isinstance(value, str):
-<<<<<<< HEAD
-            return "\"" + value + "\""
-        elif isinstance(value, bool):
-            bool_val = bool(value)
-            return "true" if bool_val else "false"
-        elif isinstance(value, int):
-            number = int(value)
-            return str(number)
-        elif isinstance(value, list):
-            vallist = []
-            for item in value:
-                vallist.append(ValueSerializer.serialize(item))
-            return json.dumps(vallist)
-        elif isinstance(value, dict):
-            return json.dumps(value)
-        else:
-            raise Exception("Invalid value type: {}".format(value))
-=======
             string = str(value)
             return "\"" + string + "\""
         elif isinstance(value, int):
@@ -68,7 +47,6 @@
             return json.dumps(stringList)
 
         raise RuntimeError("Invalid value type: {}: {}".format(value, type(value)))
->>>>>>> 58ab3129
 
     @staticmethod
     def deserialize(value):
@@ -76,32 +54,6 @@
             return None
         elif value.startswith("@"):
             return MemoryPointer(value)
-<<<<<<< HEAD
-        elif value == "true":
-            return True
-        elif value == "false":
-            return False
-        elif value.startswith("\""):
-            return value[1:-1]
-        elif value.startswith("{") and value.endswith("}"):
-            servalue = json.loads(value)
-            deserdict = {}
-            for key in servalue:
-                deserdict[str(key)] = ValueSerializer.deserialize(servalue[key])
-            return deserdict
-        elif value.startswith("[") and value.endswith("]"):
-            serlist = json.loads(value)
-            deserlist = []
-            for item in serlist:
-                deserval = ValueSerializer.deserialize(item)
-                deserlist.append(deserval)
-            return deserlist
-        else:
-            if value.isdigit():
-                return int(value)
-            else:
-                return float(value)
-=======
         elif value.startswith("\"") and value.endswith("\""):
             return value[1:-1]
         elif value.startswith("I"):
@@ -140,5 +92,4 @@
 
             return list
 
-        raise RuntimeError("Invalid value type: {}: {}".format(value, type(value)))
->>>>>>> 58ab3129
+        raise RuntimeError("Invalid value type: {}: {}".format(value, type(value)))