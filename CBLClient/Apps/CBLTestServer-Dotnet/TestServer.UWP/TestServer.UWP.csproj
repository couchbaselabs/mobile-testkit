--- conflicted
+++ resolved
@@ -150,7 +150,7 @@
   </ItemGroup>
   <ItemGroup>
     <PackageReference Include="Couchbase.Lite.Enterprise.Support.UWP">
-      <Version>2.5.2-b0003</Version>
+      <Version>2.5.0-b0180</Version>
     </PackageReference>
     <PackageReference Include="Microsoft.NETCore.UniversalWindowsPlatform">
       <Version>6.0.4</Version>
@@ -163,11 +163,10 @@
     </ProjectReference>
   </ItemGroup>
   <ItemGroup>
-<<<<<<< HEAD
+    <Folder Include="Assets\Files\" />
+  </ItemGroup>
+  <ItemGroup>
     <Folder Include="Assets\Databases\travel-sample-1.4.cblite2\attachments\" />
-=======
-    <Folder Include="Assets\Files\" />
->>>>>>> a58e4c1f
   </ItemGroup>
   <PropertyGroup Condition=" '$(VisualStudioVersion)' == '' or '$(VisualStudioVersion)' &lt; '14.0' ">
     <VisualStudioVersion>14.0</VisualStudioVersion>
