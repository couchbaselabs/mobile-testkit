--- conflicted
+++ resolved
@@ -14,11 +14,7 @@
     <PackageReference Include="Jint" Version="3.0.0-beta-1138" />
     <PackageReference Include="Microsoft.CodeAnalysis.CSharp.Scripting" Version="2.6.1" />
     <PackageReference Include="System.ServiceProcess.ServiceController" Version="4.5.0-preview1-25914-04" />
-<<<<<<< HEAD
-    <PackageReference Include="Couchbase.Lite.Enterprise.Support.NetDesktop" Version="2.5.2-b0003" />
-=======
     <PackageReference Include="Couchbase.Lite.Enterprise.Support.NetDesktop" Version="2.5.0-b0191" />
->>>>>>> a58e4c1f
   </ItemGroup>
 
   <ItemGroup>
@@ -37,7 +33,6 @@
     </None>
   </ItemGroup>
   <ItemGroup>
-<<<<<<< HEAD
     <None Update="Databases\PrebuiltDB-encrypted.cblite2\db.sqlite3">
       <CopyToOutputDirectory>PreserveNewest</CopyToOutputDirectory>
     </None>
@@ -113,8 +108,8 @@
     <None Update="Databases\travel-sample-encrypted-2.1.5.cblite2\db.sqlite3-wal">
       <CopyToOutputDirectory>PreserveNewest</CopyToOutputDirectory>
     </None>
-=======
+  </ItemGroup>
+  <ItemGroup>
     <Folder Include="Files\" />
->>>>>>> a58e4c1f
   </ItemGroup>
 </Project>