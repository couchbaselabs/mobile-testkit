--- conflicted
+++ resolved
@@ -1,295 +1,293 @@
-using System;
-using System.Collections.Generic;
-using System.IO;
-using System.Net;
-using System.Reflection;
-using System.Runtime.InteropServices;
-using System.Text;
-using System.Text.RegularExpressions;
-using Couchbase.Lite.DI;
-<<<<<<< HEAD
-=======
-using Couchbase.Lite.Logging;
-using Couchbase.Lite.Util;
->>>>>>> 997a55e0
-
-
-namespace Couchbase.Lite.Testing
-{
-    internal sealed class HTTPLogic
-    {
-        #region Constants
-
-        private const int MaxRedirects = 10;
-        private const string Tag = nameof(HTTPLogic);
-
-        #endregion
-
-        #region Variables
-
-        public static readonly string UserAgent = GetUserAgent();
-
-        private readonly Dictionary<string, string> _headers = new Dictionary<string, string>();
-        private string _authorizationHeader;
-        private uint _redirectCount;
-        private UriBuilder _urlRequest;
-
-        #endregion
-
-        #region Properties
-
-        public NetworkCredential Credential { get; set; }
-
-        public Exception Error { get; private set; }
-
-        public bool HandleRedirects { get; set; }
-
-        public int HttpStatus { get; private set; }
-
-        public string this[string key]
-        {
-            get => _headers[key];
-            set => _headers[key] = value?.TrimEnd();
-        }
-
-        public ushort Port
-        {
-            get
-            {
-                if (_urlRequest.Port == -1)
-                {
-                    return UseTls ? (ushort)443 : (ushort)80;
-                }
-
-                return (ushort)_urlRequest.Port;
-            }
-        }
-
-        public bool ShouldContinue { get; private set; }
-
-        public bool ShouldRetry { get; private set; }
-
-        public Uri UrlRequest => _urlRequest.Uri;
-
-        public bool UseTls
-        {
-            get
-            {
-                var scheme = _urlRequest.Scheme.ToLowerInvariant();
-                return "https".Equals(scheme) || "wss".Equals(scheme);
-            }
-        }
-
-        #endregion
-
-        #region Constructors
-
-        public HTTPLogic(Uri url)
-        {
-            _urlRequest = new UriBuilder(url);
-            HandleRedirects = true;
-        }
-
-        #endregion
-
-        #region Public Methods
-
-        public byte[] HTTPRequestData()
-        {
-            var stringBuilder = new StringBuilder($"GET {_urlRequest.Path} HTTP/1.1\r\n");
-            if (!_headers.ContainsKey("User-Agent"))
-            {
-                _headers["User-Agent"] = UserAgent;
-            }
-
-            if (!_headers.ContainsKey("Host"))
-            {
-                _headers["Host"] = $"{_urlRequest.Host}:{_urlRequest.Port}";
-            }
-
-            if (ShouldRetry && _authorizationHeader != null)
-            {
-                _headers["Authorization"] = _authorizationHeader;
-            }
-
-            foreach (var header in _headers)
-            {
-                stringBuilder.Append($"{header.Key}: {header.Value}\r\n");
-            }
-            stringBuilder.Append("\r\n");
-
-            ShouldContinue = ShouldRetry = false;
-            HttpStatus = 0;
-
-            return Encoding.ASCII.GetBytes(stringBuilder.ToString());
-        }
-
-        public void ReceivedResponse(HttpMessageParser parser)
-        {
-            ShouldContinue = ShouldRetry = false;
-            var httpStatus = parser.StatusCode;
-            switch (httpStatus)
-            {
-                case HttpStatusCode.Moved:
-                case HttpStatusCode.Found:
-                case HttpStatusCode.RedirectKeepVerb:
-                    if (!HandleRedirects)
-                    {
-                        break;
-                    }
-
-                    if (++_redirectCount > MaxRedirects)
-                    {   
-                        //TODO:
-                        //Error = new CouchbaseNetworkException(C4NetworkErrorCode.TooManyRedirects);
-                    }
-                    else if (!Redirect(parser))
-                    {
-                        //TODO:
-                        //Error = new CouchbaseNetworkException(C4NetworkErrorCode.InvalidRedirect);
-                    }
-                    else
-                    {
-                        ShouldRetry = true;
-                    }
-
-                    break;
-                case HttpStatusCode.Unauthorized:
-                    //TODO:
-                    //case HttpStatusCode.ProxyAuthenticationRequired:
-                    //    var authResponse = parser.Headers.Get("WWW-Authenticate");
-                    //    if (authResponse == null) {
-                    //        //Log.To.Sync.W(Tag, "HTTP missing WWW-Authenticate response!");
-                    //        //Error = new CouchbaseLiteException(C4ErrorCode.RemoteError);
-                    //        break;
-                    //    }
-
-                    //    if (_authorizationHeader == null && Credential != null) {
-                    //        _authorizationHeader = CreateAuthHeader(authResponse);
-                    //        //Log.To.Sync.I(Tag, $"Auth challenge received for {Credential.UserName}");
-                    //        ShouldRetry = true;
-                    //        break;
-                    //    }
-
-                    //    //Log.To.Sync.I(Tag, "HTTP auth failed");
-                    //    //Error = new CouchbaseNetworkException(httpStatus);
-                    break;
-                default:
-                    if ((int)httpStatus < 300)
-                    {
-                        ShouldContinue = true;
-                    }
-                    break;
-            }
-
-            HttpStatus = (int)httpStatus;
-        }
-
-        #endregion
-
-        #region Private Methods
-
-        private string CreateAuthHeader(string authResponse)
-        {
-            var challenge = ParseAuthHeader(authResponse);
-            if (challenge == null)
-            {
-                return null;
-            }
-
-            if (challenge["Scheme"] == "Basic")
-            {
-                var cipher = Encoding.UTF8.GetBytes($"{Credential.UserName}:{Credential.Password}");
-                var encodedVal = Convert.ToBase64String(cipher);
-                return $"Basic {encodedVal}";
-            }
-
-            return null;
-        }
-
-        private static string GetUserAgent()
-        {
-
-            var versionAtt = (AssemblyInformationalVersionAttribute)typeof(Database).GetTypeInfo().Assembly
-                .GetCustomAttribute(typeof(AssemblyInformationalVersionAttribute));
-            var version = versionAtt?.InformationalVersion ?? "Unknown";
-            var regex = new Regex("([0-9]+\\.[0-9]+\\.[0-9]+)-b([0-9]+)");
-            var build = "0";
-            var commit = "unknown";
-            if (regex.IsMatch(version))
-            {
-                var match = regex.Match(version);
-                build = match.Groups[2].Value.TrimStart('0');
-                version = match.Groups[1].Value;
-            }
-
-            try
-            {
-                var st = typeof(Database).GetTypeInfo().Assembly.GetManifestResourceStream("version");
-                using (var reader = new StreamReader(st, Encoding.ASCII, false, 32, false))
-                {
-                    commit = reader.ReadToEnd().TrimEnd();
-                }
-            }
-            catch (Exception e)
-            {
-                // TODO:
-                //Log.To.Couchbase.W(Tag, "Error getting commit information", e);
-            }
-
-            var runtimePlatform = Service.GetInstance<IRuntimePlatform>();
-            var osDescription = runtimePlatform?.OSDescription ?? RuntimeInformation.OSDescription;
-            var hardware = runtimePlatform != null ? $"; {runtimePlatform.HardwareName}" : "";
-            return $"CouchbaseLite/{version} (.NET; {osDescription}{hardware}) Build/{build} Commit/{commit}";
-        }
-
-        private Dictionary<string, string> ParseAuthHeader(string authResponse)
-        {
-            if (authResponse == null)
-            {
-                return null;
-            }
-
-            var challenge = new Dictionary<string, string>(StringComparer.OrdinalIgnoreCase);
-            var re = new Regex("(\\w+)\\s+(\\w+)=((\\w+)|\"([^\"]+))");
-            var groups = re.Match(authResponse).Groups;
-            var key = authResponse.Substring(groups[2].Index, groups[2].Length);
-            var k = groups[4];
-            if (k.Length == 0)
-            {
-                k = groups[5];
-            }
-
-            challenge[key] = authResponse.Substring(k.Index, k.Length);
-            challenge["Scheme"] = authResponse.Substring(groups[1].Index, groups[1].Length);
-            challenge["WWW-Authenticate"] = authResponse;
-            return challenge;
-        }
-
-        private bool Redirect(HttpMessageParser parser)
-        {
-            string location;
-            if (!parser.Headers.TryGetValue("location", out location))
-            {
-                return false;
-            }
-
-            Uri url;
-            if (!Uri.TryCreate(UrlRequest, location, out url))
-            {
-                return false;
-            }
-
-            if (!url.Scheme.Equals("http", StringComparison.OrdinalIgnoreCase) &&
-                !url.Scheme.Equals("https", StringComparison.OrdinalIgnoreCase))
-            {
-                return false;
-            }
-
-            _urlRequest = new UriBuilder(url);
-            return true;
-        }
-
-        #endregion
-    }
-}
+using System;
+using System.Collections.Generic;
+using System.IO;
+using System.Net;
+using System.Reflection;
+using System.Runtime.InteropServices;
+using System.Text;
+using System.Text.RegularExpressions;
+using Couchbase.Lite.DI;
+using Couchbase.Lite.Logging;
+using Couchbase.Lite.Util;
+
+
+
+namespace Couchbase.Lite.Testing
+{
+    internal sealed class HTTPLogic
+    {
+        #region Constants
+
+        private const int MaxRedirects = 10;
+        private const string Tag = nameof(HTTPLogic);
+
+        #endregion
+
+        #region Variables
+
+        public static readonly string UserAgent = GetUserAgent();
+
+        private readonly Dictionary<string, string> _headers = new Dictionary<string, string>();
+        private string _authorizationHeader;
+        private uint _redirectCount;
+        private UriBuilder _urlRequest;
+
+        #endregion
+
+        #region Properties
+
+        public NetworkCredential Credential { get; set; }
+
+        public Exception Error { get; private set; }
+
+        public bool HandleRedirects { get; set; }
+
+        public int HttpStatus { get; private set; }
+
+        public string this[string key]
+        {
+            get => _headers[key];
+            set => _headers[key] = value?.TrimEnd();
+        }
+
+        public ushort Port
+        {
+            get
+            {
+                if (_urlRequest.Port == -1)
+                {
+                    return UseTls ? (ushort)443 : (ushort)80;
+                }
+
+                return (ushort)_urlRequest.Port;
+            }
+        }
+
+        public bool ShouldContinue { get; private set; }
+
+        public bool ShouldRetry { get; private set; }
+
+        public Uri UrlRequest => _urlRequest.Uri;
+
+        public bool UseTls
+        {
+            get
+            {
+                var scheme = _urlRequest.Scheme.ToLowerInvariant();
+                return "https".Equals(scheme) || "wss".Equals(scheme);
+            }
+        }
+
+        #endregion
+
+        #region Constructors
+
+        public HTTPLogic(Uri url)
+        {
+            _urlRequest = new UriBuilder(url);
+            HandleRedirects = true;
+        }
+
+        #endregion
+
+        #region Public Methods
+
+        public byte[] HTTPRequestData()
+        {
+            var stringBuilder = new StringBuilder($"GET {_urlRequest.Path} HTTP/1.1\r\n");
+            if (!_headers.ContainsKey("User-Agent"))
+            {
+                _headers["User-Agent"] = UserAgent;
+            }
+
+            if (!_headers.ContainsKey("Host"))
+            {
+                _headers["Host"] = $"{_urlRequest.Host}:{_urlRequest.Port}";
+            }
+
+            if (ShouldRetry && _authorizationHeader != null)
+            {
+                _headers["Authorization"] = _authorizationHeader;
+            }
+
+            foreach (var header in _headers)
+            {
+                stringBuilder.Append($"{header.Key}: {header.Value}\r\n");
+            }
+            stringBuilder.Append("\r\n");
+
+            ShouldContinue = ShouldRetry = false;
+            HttpStatus = 0;
+
+            return Encoding.ASCII.GetBytes(stringBuilder.ToString());
+        }
+
+        public void ReceivedResponse(HttpMessageParser parser)
+        {
+            ShouldContinue = ShouldRetry = false;
+            var httpStatus = parser.StatusCode;
+            switch (httpStatus)
+            {
+                case HttpStatusCode.Moved:
+                case HttpStatusCode.Found:
+                case HttpStatusCode.RedirectKeepVerb:
+                    if (!HandleRedirects)
+                    {
+                        break;
+                    }
+
+                    if (++_redirectCount > MaxRedirects)
+                    {   
+                        //TODO:
+                        //Error = new CouchbaseNetworkException(C4NetworkErrorCode.TooManyRedirects);
+                    }
+                    else if (!Redirect(parser))
+                    {
+                        //TODO:
+                        //Error = new CouchbaseNetworkException(C4NetworkErrorCode.InvalidRedirect);
+                    }
+                    else
+                    {
+                        ShouldRetry = true;
+                    }
+
+                    break;
+                case HttpStatusCode.Unauthorized:
+                    //TODO:
+                    //case HttpStatusCode.ProxyAuthenticationRequired:
+                    //    var authResponse = parser.Headers.Get("WWW-Authenticate");
+                    //    if (authResponse == null) {
+                    //        //Log.To.Sync.W(Tag, "HTTP missing WWW-Authenticate response!");
+                    //        //Error = new CouchbaseLiteException(C4ErrorCode.RemoteError);
+                    //        break;
+                    //    }
+
+                    //    if (_authorizationHeader == null && Credential != null) {
+                    //        _authorizationHeader = CreateAuthHeader(authResponse);
+                    //        //Log.To.Sync.I(Tag, $"Auth challenge received for {Credential.UserName}");
+                    //        ShouldRetry = true;
+                    //        break;
+                    //    }
+
+                    //    //Log.To.Sync.I(Tag, "HTTP auth failed");
+                    //    //Error = new CouchbaseNetworkException(httpStatus);
+                    break;
+                default:
+                    if ((int)httpStatus < 300)
+                    {
+                        ShouldContinue = true;
+                    }
+                    break;
+            }
+
+            HttpStatus = (int)httpStatus;
+        }
+
+        #endregion
+
+        #region Private Methods
+
+        private string CreateAuthHeader(string authResponse)
+        {
+            var challenge = ParseAuthHeader(authResponse);
+            if (challenge == null)
+            {
+                return null;
+            }
+
+            if (challenge["Scheme"] == "Basic")
+            {
+                var cipher = Encoding.UTF8.GetBytes($"{Credential.UserName}:{Credential.Password}");
+                var encodedVal = Convert.ToBase64String(cipher);
+                return $"Basic {encodedVal}";
+            }
+
+            return null;
+        }
+
+        private static string GetUserAgent()
+        {
+
+            var versionAtt = (AssemblyInformationalVersionAttribute)typeof(Database).GetTypeInfo().Assembly
+                .GetCustomAttribute(typeof(AssemblyInformationalVersionAttribute));
+            var version = versionAtt?.InformationalVersion ?? "Unknown";
+            var regex = new Regex("([0-9]+\\.[0-9]+\\.[0-9]+)-b([0-9]+)");
+            var build = "0";
+            var commit = "unknown";
+            if (regex.IsMatch(version))
+            {
+                var match = regex.Match(version);
+                build = match.Groups[2].Value.TrimStart('0');
+                version = match.Groups[1].Value;
+            }
+
+            try
+            {
+                var st = typeof(Database).GetTypeInfo().Assembly.GetManifestResourceStream("version");
+                using (var reader = new StreamReader(st, Encoding.ASCII, false, 32, false))
+                {
+                    commit = reader.ReadToEnd().TrimEnd();
+                }
+            }
+            catch (Exception e)
+            {
+                // TODO:
+                //Log.To.Couchbase.W(Tag, "Error getting commit information", e);
+            }
+
+            var runtimePlatform = Service.GetInstance<IRuntimePlatform>();
+            var osDescription = runtimePlatform?.OSDescription ?? RuntimeInformation.OSDescription;
+            var hardware = runtimePlatform != null ? $"; {runtimePlatform.HardwareName}" : "";
+            return $"CouchbaseLite/{version} (.NET; {osDescription}{hardware}) Build/{build} Commit/{commit}";
+        }
+
+        private Dictionary<string, string> ParseAuthHeader(string authResponse)
+        {
+            if (authResponse == null)
+            {
+                return null;
+            }
+
+            var challenge = new Dictionary<string, string>(StringComparer.OrdinalIgnoreCase);
+            var re = new Regex("(\\w+)\\s+(\\w+)=((\\w+)|\"([^\"]+))");
+            var groups = re.Match(authResponse).Groups;
+            var key = authResponse.Substring(groups[2].Index, groups[2].Length);
+            var k = groups[4];
+            if (k.Length == 0)
+            {
+                k = groups[5];
+            }
+
+            challenge[key] = authResponse.Substring(k.Index, k.Length);
+            challenge["Scheme"] = authResponse.Substring(groups[1].Index, groups[1].Length);
+            challenge["WWW-Authenticate"] = authResponse;
+            return challenge;
+        }
+
+        private bool Redirect(HttpMessageParser parser)
+        {
+            string location;
+            if (!parser.Headers.TryGetValue("location", out location))
+            {
+                return false;
+            }
+
+            Uri url;
+            if (!Uri.TryCreate(UrlRequest, location, out url))
+            {
+                return false;
+            }
+
+            if (!url.Scheme.Equals("http", StringComparison.OrdinalIgnoreCase) &&
+                !url.Scheme.Equals("https", StringComparison.OrdinalIgnoreCase))
+            {
+                return false;
+            }
+
+            _urlRequest = new UriBuilder(url);
+            return true;
+        }
+
+        #endregion
+    }
+}