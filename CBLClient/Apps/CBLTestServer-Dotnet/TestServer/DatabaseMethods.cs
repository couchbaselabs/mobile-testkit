// 
//  DatabaseMethods.cs
// 
//  Author:
//   Jim Borden  <jim.borden@couchbase.com>
// 
//  Copyright (c) 2017 Couchbase, Inc All rights reserved.
// 
//  Licensed under the Apache License, Version 2.0 (the "License");
//  you may not use this file except in compliance with the License.
//  You may obtain a copy of the License at
// 
//  http://www.apache.org/licenses/LICENSE-2.0
// 
//  Unless required by applicable law or agreed to in writing, software
//  distributed under the License is distributed on an "AS IS" BASIS,
//  WITHOUT WARRANTIES OR CONDITIONS OF ANY KIND, either express or implied.
//  See the License for the specific language governing permissions and
//  limitations under the License.
// 

using System;
using System.Collections.Generic;
using System.Collections.Specialized;
using System.Linq;
using System.Net;
using System.Threading.Tasks;
using static Couchbase.Lite.DatabaseChangedEventArgs;

using Couchbase.Lite.Query;
using static Couchbase.Lite.Query.QueryBuilder;
using static Couchbase.Lite.EncryptionKey;


using JetBrains.Annotations;

using Newtonsoft.Json.Linq;
using System.IO;

namespace Couchbase.Lite.Testing
{
    public static class DatabaseMethods
    {
        #region Public Methods

        public static void With<T>([NotNull]IReadOnlyDictionary<string, object> postBody, string key, [NotNull]Action<T> action)
        {

            var handle = postBody[key].ToString();
            var db = MemoryMap.Get<T>(handle);
            action(db);
        }

        public static async Task AsyncWith<T>([NotNull]IReadOnlyDictionary<string, object> postBody, string key, [NotNull]Func<T, Task> action)
        {
            var handle = postBody[key].ToString();
            var db = MemoryMap.Get<T>(handle);
            await action(db);
        }

        #endregion

        #region Internal Methods

        // TODO. Have to write this function
        //internal static void DatabaseAddChangeListener([NotNull] NameValueCollection args,
        //    [NotNull] IReadOnlyDictionary<string, object> postBody,
        //    [NotNull] HttpListenerResponse response)
        //{
        //    With<Database>(postBody, "database", db =>
        //    {
        //        var listener = new DatabaseChangeListenerProxy();
        //        db.Changed += listener.HandleChange;
        //        var listenerId = MemoryMap.Store(listener);
        //        response.WriteBody(listenerId);
        //    });
        //}

        internal static void DatabaseAddDocuments([NotNull] NameValueCollection args,
            [NotNull] IReadOnlyDictionary<string, object> postBody,
            [NotNull] HttpListenerResponse response)
        {
            With<Database>(postBody, "database", db =>
            {
                foreach (var pair in postBody)
                {
                    var val = (pair.Value as JObject)?.ToObject<IDictionary<string, object>>();
                    using (var doc = new MutableDocument(pair.Key, val))
                    {
                        db.Save(doc);
                    }
                }

                response.WriteEmptyBody();
            });
        }

        internal static void DatabaseChangeGetDocumentId([NotNull] NameValueCollection args,
            [NotNull] IReadOnlyDictionary<string, object> postBody,
            [NotNull] HttpListenerResponse response)
        {
            With<DatabaseChangedEventArgs>(postBody, "change", dc => response.WriteBody(dc.DocumentIDs));
        }

        internal static void DatabaseChangeListenerChangesCount([NotNull] NameValueCollection args,
            [NotNull] IReadOnlyDictionary<string, object> postBody,
            [NotNull] HttpListenerResponse response)
        {
            With<DatabaseChangeListenerProxy>(postBody, "changeListener", l => response.WriteBody(l.Changes.Count));
        }

        internal static void DatabaseChangeListenerGetChange([NotNull] NameValueCollection args,
            [NotNull] IReadOnlyDictionary<string, object> postBody,
            [NotNull] HttpListenerResponse response)
        {
            var index = args.GetLong("index");
            With<DatabaseChangeListenerProxy>(postBody, "changeListener", l =>
            {
                var retVal = MemoryMap.Store(l.Changes[(int)index]);
                response.WriteBody(retVal);
            });
        }

        internal static void DatabaseClose([NotNull] NameValueCollection args,
            [NotNull] IReadOnlyDictionary<string, object> postBody,
            [NotNull] HttpListenerResponse response)
        {
            With<Database>(postBody, "database", db => db.Close());
            response.WriteEmptyBody();
        }

        internal static void DatabaseCompact([NotNull] NameValueCollection args,
                                             [NotNull] IReadOnlyDictionary<string, object> postBody,
                                             [NotNull] HttpListenerResponse response)
        {
            With<Database>(postBody, "database", db => db.Compact());
            response.WriteEmptyBody();
        }

        internal static void DatabaseChangeEncryptionKey([NotNull] NameValueCollection args,
                                             [NotNull] IReadOnlyDictionary<string, object> postBody,
                                             [NotNull] HttpListenerResponse response)
        {

            With<Database>(postBody, "database", db =>
            {
                var password = postBody["password"].ToString();
                if (password == "nil")
                    db.ChangeEncryptionKey(null);
                else
                {
                    var encryptionKey = new EncryptionKey(password); ;
                    db.ChangeEncryptionKey(encryptionKey);
                }
            });
            response.WriteEmptyBody();
        }

        internal static void DatabaseCreate([NotNull]NameValueCollection args,
            [NotNull]IReadOnlyDictionary<string, object> postBody,
            [NotNull]HttpListenerResponse response)
        {
            var name = postBody["name"];
            if (postBody.ContainsKey("config"))
            {
                With<DatabaseConfiguration>(postBody, "config", config => response.WriteBody(MemoryMap.New<Database>(name, config)));
            }
            else
            {
                var databaseId = MemoryMap.New<Database>(name, default(DatabaseConfiguration));
                response.WriteBody(databaseId);
            }
        }

        internal static void DatabaseDeleteDB([NotNull] NameValueCollection args,
            [NotNull] IReadOnlyDictionary<string, object> postBody,
            [NotNull] HttpListenerResponse response)
        {
            With<Database>(postBody, "database", db => db.Delete());
            response.WriteEmptyBody();
        }

        internal static void DatabaseDelete([NotNull] NameValueCollection args,
            [NotNull] IReadOnlyDictionary<string, object> postBody,
            [NotNull] HttpListenerResponse response)
        {
            With<Database>(postBody, "database", db =>
                           With<Document>(postBody, "document", doc => db.Delete(doc)));
            response.WriteEmptyBody();
        }

        internal static void DatabaseDeleteBulkDocs([NotNull] NameValueCollection args,
            [NotNull] IReadOnlyDictionary<string, object> postBody,
            [NotNull] HttpListenerResponse response)
        {
            var docIds = ((List<object>)postBody["doc_ids"]).OfType<string>();
            With<Database>(postBody, "database", db =>
            {
                db.InBatch(() =>
                {
                    foreach (var docId in docIds)
                    {
                        Document doc = db.GetDocument(docId);
                        db.Delete(doc);
                    }
                });
            });
            response.WriteEmptyBody();
        }

        internal static void DatabaseDeleteByName([NotNull] NameValueCollection args,
                                                  [NotNull] IReadOnlyDictionary<string, object> postBody,
                                                  [NotNull] HttpListenerResponse response)
        {
            string dbName = postBody["name"].ToString();
            string directory = postBody["name"].ToString();

            Database.Delete(dbName, directory);
            response.WriteEmptyBody();
        }

        internal static void DatabaseExists([NotNull] NameValueCollection args,
                                                  [NotNull] IReadOnlyDictionary<string, object> postBody,
                                                  [NotNull] HttpListenerResponse response)
        {
            var name = postBody["name"].ToString();
            var directory = postBody["directory"].ToString();
            response.WriteBody(Database.Exists(name, directory));
        }

        internal static void DatabaseGetCount([NotNull] NameValueCollection args,
            [NotNull] IReadOnlyDictionary<string, object> postBody,
            [NotNull] HttpListenerResponse response)
        {
            With<Database>(postBody, "database", db => response.WriteBody(db.Count));
        }

        internal static void DatabaseGetDocIds([NotNull] NameValueCollection args,
            [NotNull] IReadOnlyDictionary<string, object> postBody,
            [NotNull] HttpListenerResponse response)
        {
            IExpression limit = Expression.Int((int)postBody["limit"]);
            IExpression offset = Expression.Int((int)postBody["offset"]);
            With<Database>(postBody, "database", db =>
            {
                using (IQuery query = Query.QueryBuilder
                       .Select(SelectResult.Expression(Meta.ID))
                       .From(DataSource.Database(db))
                       .Limit(limit, offset))
                {
                    var result = query.Execute();
                    var ids = result.Select(x => x.GetString("id")).ToList();
                    response.WriteBody(ids);
                }
            });
        }

        internal static void DatabaseGetDocument([NotNull] NameValueCollection args,
            [NotNull] IReadOnlyDictionary<string, object> postBody,
            [NotNull] HttpListenerResponse response)
        {
            string docId = null;
            if (postBody.ContainsKey("id"))
            {
                docId = postBody["id"].ToString();
            }

            With<Database>(postBody, "database", db =>
            {
                var doc = db.GetDocument(docId);
                if (doc != null)
                {
                    response.WriteBody(MemoryMap.Store(doc));
                }
                else
                {
                    response.WriteEmptyBody();
                }

            });
        }

        internal static void DatabaseGetDocuments([NotNull] NameValueCollection args,
            [NotNull] IReadOnlyDictionary<string, object> postBody,
            [NotNull] HttpListenerResponse response)
        {
            var ids = ((List<object>)postBody["ids"]).OfType<string>();
            With<Database>(postBody, "database", db =>
            {
                var retVal = new Dictionary<string, object>();
                using (var query = Query.QueryBuilder
                       .Select(SelectResult.Expression(Meta.ID))
                    .From(DataSource.Database(db)))
                {
                    var result = query.Execute();
                    foreach (var id in ids)
                    {
                        using (var doc = db.GetDocument(id))
                        {
                            retVal[id] = doc.ToDictionary();
                        }
                    }

                    response.WriteBody(retVal);
                }
            });
        }

        internal static void DatabaseIndexes([NotNull] NameValueCollection args,
                                                  [NotNull] IReadOnlyDictionary<string, object> postBody,
                                                  [NotNull] HttpListenerResponse response)
        {
            With<Database>(postBody, "database", db => response.WriteBody(db.GetIndexes()));
        }

        internal static void DatabaseGetName([NotNull] NameValueCollection args,
            [NotNull] IReadOnlyDictionary<string, object> postBody,
            [NotNull] HttpListenerResponse response)
        {
            With<Database>(postBody, "database", db => response.WriteBody(db.Name ?? String.Empty));
        }

        internal static void DatabasePath([NotNull] NameValueCollection args,
                                          [NotNull] IReadOnlyDictionary<string, object> postBody,
                                          [NotNull] HttpListenerResponse response)
        {
            With<Database>(postBody, "database", db => response.WriteBody(db.Path ?? String.Empty));
        }


        internal static void DatabasePurge([NotNull] NameValueCollection args,
                                          [NotNull] IReadOnlyDictionary<string, object> postBody,
                                          [NotNull] HttpListenerResponse response)
        {
            With<Database>(postBody, "database", db =>
            {
                With<MutableDocument>(postBody, "document", docid => db.Purge(docid));
                response.WriteEmptyBody();
            });
        }

        internal static void DatabaseSaveWithConcurrency([NotNull] NameValueCollection args,
                                         [NotNull] IReadOnlyDictionary<string, object> postBody,
                                         [NotNull] HttpListenerResponse response)
        {
            With<Database>(postBody, "database", db =>
            {
                With<MutableDocument>(postBody, "document", document =>
                {
                    var concurrencyControlType = postBody["concurrencyControlType"].ToString();
                    var concurrencyType = ConcurrencyControl.LastWriteWins;

                    if (concurrencyControlType != null)
                    {
                        if (concurrencyControlType == "failOnConflict")
                        {
                            concurrencyType = ConcurrencyControl.FailOnConflict;
                        }
                        else
                        {
                            concurrencyType = ConcurrencyControl.LastWriteWins;
                        }
                    }

                    try
                    {
                        db.Save(document, concurrencyType);
                        response.WriteEmptyBody();
                    }
                    catch (InvalidOperationException e)
                    {
                        Console.WriteLine("Error saving document to DB" + e.Message);
                        response.WriteBody(e.Message);
                    }
                });
            });
        }

        internal static void DatabaseDeleteWithConcurrency([NotNull] NameValueCollection args,
                                         [NotNull] IReadOnlyDictionary<string, object> postBody,
                                         [NotNull] HttpListenerResponse response)
        {
            With<Database>(postBody, "database", db =>
            {
                With<Document>(postBody, "document", document =>
                {
                    var concurrencyControlType = postBody["concurrencyControlType"].ToString();
                    var concurrencyType = ConcurrencyControl.LastWriteWins;

                    if (concurrencyControlType != null)
                    {
                        if (concurrencyControlType == "failOnConflict")
                        {
                            concurrencyType = ConcurrencyControl.FailOnConflict;
                        }
                        else
                        {
                            concurrencyType = ConcurrencyControl.LastWriteWins;
                        }
                    }

                    try
                    {
                        db.Delete(document, concurrencyType);
                        response.WriteEmptyBody();
                    }
                    catch (InvalidOperationException e)
                    {
                        Console.WriteLine("Error deleting DB" + e.Message);
                        response.WriteBody(e.Message);
                    }
                });
            });
        }

        // TODO: Have to write complete function
        //internal static void DatabaseRemoveChangeListener([NotNull] NameValueCollection args,
        //    [NotNull] IReadOnlyDictionary<string, object> postBody,
        //    [NotNull] HttpListenerResponse response)
        //{
        //    With<Database>(postBody, "database", db => With<DatabaseChangeListenerProxy>(postBody, "changeListener", l =>
        //    {
        //        db.Changed -= l.HandleChange;
        //    }));

        //    response.WriteEmptyBody();
        //}

        internal static void DatabaseSave([NotNull] NameValueCollection args,
            [NotNull] IReadOnlyDictionary<string, object> postBody,
            [NotNull] HttpListenerResponse response)
        {
            With<Database>(postBody, "database", db =>
            {
                With<MutableDocument>(postBody, "document", doc =>
                {
                    db.Save(doc);
                    response.WriteEmptyBody();
                });
            });
        }

        internal static void DatabaseSaveDocuments([NotNull] NameValueCollection args,
                                                   [NotNull] IReadOnlyDictionary<string, object> postBody,
                                                   [NotNull] HttpListenerResponse response)
        {
            var docDict = (Dictionary<string, object>)postBody["documents"];
            With<Database>(postBody, "database", db =>
            {
                db.InBatch(() =>
               {
                   foreach (var body in docDict)
                   {
                       string id = body.Key;
                       var docBody = (Dictionary<string, object>)body.Value;
                       docBody.Remove("_id");
                       MutableDocument doc = new MutableDocument(id, docBody);
                       db.Save(doc);

                   }
               });
            });
            response.WriteEmptyBody();
        }


        internal static void DatabaseUpdateDocument([NotNull] NameValueCollection args,
                                           [NotNull] IReadOnlyDictionary<string, object> postBody,
                                           [NotNull] HttpListenerResponse response)
        {
            With<Database>(postBody, "database", db =>
            {
<<<<<<< HEAD
                string id = postBody["id"].ToString();
                Dictionary<string, Object> data = (Dictionary<string, Object>)postBody["data"];
                MutableDocument UpdateDoc = db.GetDocument(id).ToMutable();
                UpdateDoc.SetData(data);
                db.Save(UpdateDoc);
                response.WriteEmptyBody();
=======

                string id = postBody["id"].ToString();
                Dictionary<string, Object> data = (Dictionary<string, object>)postBody["data"];
                MutableDocument UpdateDoc = db.GetDocument(id).ToMutable();
                UpdateDoc.SetData(data);
                db.Save(UpdateDoc);
>>>>>>> cfc4783d
            });
            response.WriteEmptyBody();
        }
        internal static void DatabaseUpdateDocuments([NotNull] NameValueCollection args,
                                   [NotNull] IReadOnlyDictionary<string, object> postBody,
                                   [NotNull] HttpListenerResponse response)
        {
            var docDict = (Dictionary<string, object>)postBody["documents"];
            With<Database>(postBody, "database", db =>
            {
                db.InBatch(() =>
                {
                    foreach (var body in docDict)
                    {
                        string id = body.Key;
                        Dictionary<string, Object> docVal = (Dictionary<string, object>)body.Value;
                        MutableDocument UpdateDoc = db.GetDocument(id).ToMutable();
                        UpdateDoc.SetData(docVal);
                        db.Save(UpdateDoc);
                    }
                });
            });
            response.WriteEmptyBody();
        }
        internal static void DatabaseCopy([NotNull] NameValueCollection args,
                                                  [NotNull] IReadOnlyDictionary<string, object> postBody,
                                                  [NotNull] HttpListenerResponse response)
        {
            string dbName = postBody["dbName"].ToString();
            string dbPath = TestServer.FilePathResolver(postBody["dbPath"].ToString());
            dbPath = dbPath + "/";
            DatabaseConfiguration dbConfig = MemoryMap.Get<DatabaseConfiguration>(postBody["dbConfig"].ToString());
            Database.Copy(dbPath, dbName, dbConfig);
            response.WriteEmptyBody();
        }


#endregion
    }

    internal sealed class DatabaseChangeListenerProxy
    {
#region Variables

        [NotNull]
        private readonly List<DatabaseChangedEventArgs> _changes = new List<DatabaseChangedEventArgs>();

#endregion

#region Properties

        [NotNull]
        public IReadOnlyList<DatabaseChangedEventArgs> Changes => _changes;

#endregion

#region Public Methods

        public void HandleChange(object sender, DatabaseChangedEventArgs args)
        {
            _changes.Add(args);
        }

#endregion
    }

}<|MERGE_RESOLUTION|>--- conflicted
+++ resolved
@@ -470,21 +470,12 @@
         {
             With<Database>(postBody, "database", db =>
             {
-<<<<<<< HEAD
                 string id = postBody["id"].ToString();
                 Dictionary<string, Object> data = (Dictionary<string, Object>)postBody["data"];
                 MutableDocument UpdateDoc = db.GetDocument(id).ToMutable();
                 UpdateDoc.SetData(data);
                 db.Save(UpdateDoc);
                 response.WriteEmptyBody();
-=======
-
-                string id = postBody["id"].ToString();
-                Dictionary<string, Object> data = (Dictionary<string, object>)postBody["data"];
-                MutableDocument UpdateDoc = db.GetDocument(id).ToMutable();
-                UpdateDoc.SetData(data);
-                db.Save(UpdateDoc);
->>>>>>> cfc4783d
             });
             response.WriteEmptyBody();
         }
