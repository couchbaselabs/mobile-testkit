--- conflicted
+++ resolved
@@ -15,11 +15,7 @@
   <ItemGroup>
     <PackageReference Include="JetBrains.Annotations" Version="11.1.0" />
     <PackageReference Include="Newtonsoft.Json" Version="11.0.1" />
-<<<<<<< HEAD
-    <PackageReference Include="Couchbase.Lite.Enterprise" Version="2.5.2-b0003" />
-=======
     <PackageReference Include="Couchbase.Lite.Enterprise" Version="2.6.0-b0107" />
->>>>>>> d4f23d78
   </ItemGroup>
 
 </Project>