// 
//  Router.cs
// 
//  Author:
//   Jim Borden  <jim.borden@couchbase.com>
// 
//  Copyright (c) 2017 Couchbase, Inc All rights reserved.
// 
//  Licensed under the Apache License, Version 2.0 (the "License");
//  you may not use this file except in compliance with the License.
//  You may obtain a copy of the License at
// 
//  http://www.apache.org/licenses/LICENSE-2.0
// 
//  Unless required by applicable law or agreed to in writing, software
//  distributed under the License is distributed on an "AS IS" BASIS,
//  WITHOUT WARRANTIES OR CONDITIONS OF ANY KIND, either express or implied.
//  See the License for the specific language governing permissions and
//  limitations under the License.
// 

using System;
using System.Collections.Generic;
using System.Collections.Specialized;
using System.Diagnostics;
using System.IO;
using System.Linq;
using System.Net;
using System.Text;

using JetBrains.Annotations;

using Newtonsoft.Json;

using HandlerAction = System.Action<System.Collections.Specialized.NameValueCollection,
    System.Collections.Generic.IReadOnlyDictionary<string, object>,
    System.Net.HttpListenerResponse>;

namespace Couchbase.Lite.Testing
{
    public static class Router
    {
        #region Constants

        [NotNull]
        private static readonly IDictionary<string, HandlerAction> RouteMap =
            new Dictionary<string, HandlerAction>
            {
                ["array_getDictionary"] = ArrayMethods.ArrayAddArray,
                ["array_addDictionary"] = ArrayMethods.ArrayAddDictionary,
                ["array_addString"] = ArrayMethods.ArrayAddString,
                ["array_create"] = ArrayMethods.ArrayCreate,
                ["array_getArray"] = ArrayMethods.ArrayGetArray,
                ["array_getDictionary"] = ArrayMethods.ArrayGetDictionary,
                ["array_getString"] = ArrayMethods.ArrayGetString,
                ["array_setDictionary"] = ArrayMethods.ArraySetArray,
                ["array_setDictionary"] = ArrayMethods.ArraySetDictionary,
                ["array_setString"] = ArrayMethods.ArraySetString,
                ["basicAuthenticator_create"] = BasicAuthenticationMethods.Create,
                ["sessionAuthenticator_create"] = SessionAuthenticationMethods.Create,
                ["databaseConfiguration_configure"] = DatabaseConfigurationMethods.Configure,
                ["databaseConfiguration_setEncryptionKey"] = DatabaseConfigurationMethods.SetEncryptionKey,
                ["database_create"] = DatabaseMethods.DatabaseCreate,
                ["database_compact"] = DatabaseMethods.DatabaseCompact,
                ["database_close"] = DatabaseMethods.DatabaseClose,
                ["database_getPath"] = DatabaseMethods.DatabasePath,
                ["database_deleteDB"] = DatabaseMethods.DatabaseDeleteDB,
                ["database_delete"] = DatabaseMethods.DatabaseDelete,
                ["database_deleteBulkDocs"] = DatabaseMethods.DatabaseDeleteBulkDocs,
                ["database_getName"] = DatabaseMethods.DatabaseGetName,
                ["database_getDocument"] = DatabaseMethods.DatabaseGetDocument,
                ["database_saveDocuments"] = DatabaseMethods.DatabaseSaveDocuments,
                ["database_purge"] = DatabaseMethods.DatabasePurge,
                ["database_save"] = DatabaseMethods.DatabaseSave,
                ["database_saveWithConcurrency"] = DatabaseMethods.DatabaseSaveWithConcurrency,
                ["database_deleteWithConcurrency"] = DatabaseMethods.DatabaseDeleteWithConcurrency,
                ["database_getCount"] = DatabaseMethods.DatabaseGetCount,
                ["databaseChangeListener_changesCount"] = DatabaseMethods.DatabaseChangeListenerChangesCount,
                ["databaseChangeListener_getChange"] = DatabaseMethods.DatabaseChangeListenerGetChange,
                ["databaseChange_getDocumentId"] = DatabaseMethods.DatabaseChangeGetDocumentId,
                ["database_addDocuments"] = DatabaseMethods.DatabaseAddDocuments,
                ["database_getDocIds"] = DatabaseMethods.DatabaseGetDocIds,
                ["database_getDocuments"] = DatabaseMethods.DatabaseGetDocuments,
                ["database_updateDocument"] = DatabaseMethods.DatabaseUpdateDocument,
                ["database_updateDocuments"] = DatabaseMethods.DatabaseUpdateDocuments,
                ["database_exists"] = DatabaseMethods.DatabaseExists,
                ["database_changeEncryptionKey"] = DatabaseMethods.DatabaseChangeEncryptionKey,
                ["database_copy"] = DatabaseMethods.DatabaseCopy, 
                ["database_getPreBuiltDb"] = DatabaseMethods.DatabaseGetPreBuiltDb,
                ["dictionary_contains"] = DictionaryMethods.DictionaryContains,
                ["dictionary_count"] = DictionaryMethods.DictionaryCount,
                ["dictionary_create"] = DictionaryMethods.DictionaryCreate,
                ["dictionary_getArray"] = DictionaryMethods.DictionaryGetArray,
                ["dictionary_getBlob"] = DictionaryMethods.DictionaryGetBlob,
                ["dictionary_getBoolean"] = DictionaryMethods.DictionaryGetBoolean,
                ["dictionary_getDate"] = DictionaryMethods.DictionaryGetDate,
                ["dictionary_getDictionary"] = DictionaryMethods.DictionaryGetDictionary,
                ["dictionary_getDouble"] = DictionaryMethods.DictionaryGetDouble,
                ["dictionary_getFloat"] = DictionaryMethods.DictionaryGetFloat,
                ["dictionary_getInt"] = DictionaryMethods.DictionaryGetInt,
                ["dictionary_getKeys"] = DictionaryMethods.DictionaryGetKeys,
                ["dictionary_getLong"] = DictionaryMethods.DictionaryGetLong,
                ["dictionary_getString"] = DictionaryMethods.DictionaryGetString,
                ["dictionary_remove"] = DictionaryMethods.DictionaryRemove,
                ["dictionary_setArray"] = DictionaryMethods.DictionarySetArray,
                ["dictionary_setBlob"] = DictionaryMethods.DictionarySetBlob,
                ["dictionary_setBoolean"] = DictionaryMethods.DictionarySetBoolean,
                ["dictionary_setDate"] = DictionaryMethods.DictionarySetDate,
                ["dictionary_setDictionary"] = DictionaryMethods.DictionarySetDictionary,
                ["dictionary_setDouble"] = DictionaryMethods.DictionarySetDouble,
                ["dictionary_setFloat"] = DictionaryMethods.DictionarySetFloat,
                ["dictionary_setInt"] = DictionaryMethods.DictionarySetInt,
                ["dictionary_setLong"] = DictionaryMethods.DictionarySetLong,
                ["dictionary_getValue"] = DictionaryMethods.DictionaryGetValue,
                ["dictionary_setString"] = DictionaryMethods.DictionarySetString,
                ["dictionary_setValue"] = DictionaryMethods.DictionarySetValue,
                ["dictionary_toMap"] = DictionaryMethods.DictionaryToMap,
                ["dictionary_toMutableDictionary"] = DictionaryMethods.DictionaryToMutableDictionary,
                ["document_create"] = DocumentMethods.DocumentCreate,
                ["document_delete"] = DocumentMethods.DocumentDelete,
                ["document_getId"] = DocumentMethods.DocumentGetId,
                ["document_getString"] = DocumentMethods.DocumentGetString,
                ["document_setString"] = DocumentMethods.DocumentSetString,
                ["document_count"] = DocumentMethods.DocumentCount,
                ["document_getInt"] = DocumentMethods.DocumentGetInt,
                ["document_setInt"] = DocumentMethods.DocumentSetInt,
                ["document_getLong"] = DocumentMethods.DocumentGetLong,
                ["document_setLong"] = DocumentMethods.DocumentSetLong,
                ["document_getFloat"] = DocumentMethods.DocumentGetFloat,
                ["document_setFloat"] = DocumentMethods.DocumentSetFloat,
                ["document_getDouble"] = DocumentMethods.DocumentGetDouble,
                ["document_setDouble"] = DocumentMethods.DocumentSetDouble,
                ["document_getBoolean"] = DocumentMethods.DocumentGetBoolean,
                ["document_setBoolean"] = DocumentMethods.DocumentSetBoolean,
                ["document_getBlob"] = DocumentMethods.DocumentGetBlob,
                ["document_setBlob"] = DocumentMethods.DocumentSetBlob,
                ["document_getArray"] = DocumentMethods.DocumentGetArray,
                ["document_setArray"] = DocumentMethods.DocumentSetArray,
                ["document_getDate"] = DocumentMethods.DocumentGetDate,
                ["document_setDate"] = DocumentMethods.DocumentSetDate,
                ["document_setData"] = DocumentMethods.DocumentSetData,
                ["document_getDictionary"] = DocumentMethods.DocumentGetDictionary,
                ["document_setDictionary"] = DocumentMethods.DocumentSetDictionary,
                ["document_getKeys"] = DocumentMethods.DocumentGetKeys,
                ["document_toMap"] = DocumentMethods.DocumentToDictionary,
                ["document_toMutable"] = DocumentMethods.DocumentToMutable,
                ["document_removeKey"] = DocumentMethods.DocumentRemoveKey,
                ["document_contains"] = DocumentMethods.DocumentContains,
                ["document_getValue"] = DocumentMethods.DocumentGetValue,
                ["document_setValue"] = DocumentMethods.DocumentSetValue,
                ["replicatorConfiguration_configure"] = ReplicatorConfigurationMethods.Configure,
                ["replicator_create"] = ReplicationMethods.Create,
                ["replicator_start"] = ReplicationMethods.StartReplication,
                ["replicator_stop"] = ReplicationMethods.StopReplication,
                ["replicator_status"] = ReplicationMethods.Status,
                ["replicator_getActivityLevel"] = ReplicationMethods.GetActivityLevel,
                ["replicator_getError"] = ReplicationMethods.GetError,
                ["replicator_getTotal"] = ReplicationMethods.GetTotal,
                ["replicator_getConfig"] = ReplicationMethods.GetConfig,
                ["replicator_getCompleted"] = ReplicationMethods.GetCompleted,
                ["replicator_addChangeListener"] = ReplicationMethods.AddChangeListener,
                ["replicator_addReplicatorEventChangeListener"] = ReplicationMethods.AddDocumentReplicationChangeListener,
                ["replicator_removeReplicatorEventListener"] = ReplicationMethods.RemoveReplicatorEventListener,
                ["replicator_removeChangeListener"] = ReplicationMethods.RemoveChangeListener,
                ["replicator_replicatorEventGetChanges"] = ReplicationMethods.ReplicatorEventGetChanges,
                ["replicator_replicatorEventChangesCount"] = ReplicationMethods.ReplicatorEventChangesCount,
                ["replicatorConfiguration_setAuthenticator"] = ReplicatorConfigurationMethods.SetAuthenticator,
                ["replicatorConfiguration_setReplicatorType"] = ReplicatorConfigurationMethods.SetReplicatorType,
                ["replicator_changeListenerChangesCount"] = ReplicationMethods.ChangeListenerChangesCount,
                ["replicator_changeListenerGetChanges"] = ReplicationMethods.ChangeListenerChanges,
                ["replicator_resetCheckpoint"] = ReplicationMethods.ResetCheckpoint,
                ["configure_replication"] = ReplicatorConfigurationMethods.Configure,
                ["replication_getStatus"] = ReplicationMethods.Status,
                ["collator_ascii"] = CollatorMethods.Ascii,
                ["collator_unicode"] = CollatorMethods.Unicode,
                ["expression_property"] = ExpressionMethods.ExpressionProperty,
                ["expression_sequence"] = ExpressionMethods.ExpressionSequence,
                ["expression_parameter"] = ExpressionMethods.ExpressionParameter,
                ["expression_negated"] = ExpressionMethods.ExpressionNegated,
                ["expression_not"] = ExpressionMethods.ExpressionNot,
                ["expression_variable"] = ExpressionMethods.ExpressionVariable,
                ["expression_any"] = ExpressionMethods.ExpressionAny,
                ["expression_anyAndEvery"] = ExpressionMethods.ExpressionAnyAndEvery,
                ["expression_every"] = ExpressionMethods.ExpressionEvery,
                ["expression_createEqualTo"] = ExpressionMethods.ExpressionCreateEqualTo,
                ["expression_createAnd"] = ExpressionMethods.ExpressionCreateAnd,
                ["expression_createOr"] = ExpressionMethods.ExpressionCreateOr,
                ["query_create"] = QueryMethods.QueryCreate,
                ["query_getDoc"] = QueryMethods.QueryGetDoc,
                ["query_like"] = QueryMethods.QueryLike,
                ["query_run"] = QueryMethods.QueryRun,
                ["query_nextResult"] = QueryMethods.QueryNextResult,
                ["query_docsLimitOffset"] = QueryMethods.QueryDocsLimitOffset,
                ["query_multipleSelects"] = QueryMethods.QueryMultipleSelects,
                ["query_whereAndOr"] = QueryMethods.QueryWhereAndOr,
                ["query_regex"] = QueryMethods.QueryRegex,
                ["query_isNullOrMissing"] = QueryMethods.QueryIsNullOrMissing,
                ["query_ordering"] = QueryMethods.QueryOrdering,
                ["query_substring"] = QueryMethods.QuerySubstring,
                ["query_collation"] = QueryMethods.Querycollation,
                ["query_multiplePropertyFTS"] = QueryMethods.QueryMultiplePropertyFTS,
                ["query_singlePropertyFTS"] = QueryMethods.QuerySinglePropertyFTS,
                ["query_ftsWithRanking"] = QueryMethods.QueryFTSWithRanking,
                ["query_equalTo"] = QueryMethods.QueryEqualTo,
                ["query_notEqualTo"] = QueryMethods.QueryNotEqualTo,
                ["query_between"] = QueryMethods.QueryBetween,
                ["query_in"] = QueryMethods.QueryIn,
                ["query_is"] = QueryMethods.QueryIs,
                ["query_isNot"] = QueryMethods.QueryIsNot,
                ["query_join"] = QueryMethods.QueryJoin,
                ["query_leftJoin"] = QueryMethods.QueryLeftJoin,
                ["query_leftOuterJoin"] = QueryMethods.QueryLeftOuterJoin,
                ["query_innerJoin"] = QueryMethods.QueryInnerJoin,
                ["query_crossJoin"] = QueryMethods.QueryCrossJoin,
                ["query_anyOperator"] = QueryMethods.QueryAnyOperator,
                ["query_greaterThan"] = QueryMethods.QueryGreaterThan,
                ["query_greaterThanOrEqualTo"] = QueryMethods.QueryGreaterThanOrEqualTo,
                ["query_lessThan"] = QueryMethods.QueryLessThan,
                ["query_lessThanOrEqualTo"] = QueryMethods.QueryLessThanOrEqualTo,
                ["query_not"] = QueryMethods.QueryNot,
                ["query_multipleSelectsDoubleValue"] = QueryMethods.MultipleSelectsDoubleValue,
                ["query_multipleSelectsOrderByLocaleValue"] = QueryMethods.MultipleSelectsOrderByLocaleValue,
                ["query_query_arthimetic"] = QueryMethods.QueryArthimetic,
                ["datatype_setLong"] = DataTypeMethods.DataTypeSetLong,
                ["datatype_setDouble"] = DataTypeMethods.DataTypeSetDouble,
                ["datatype_setFloat"] = DataTypeMethods.DataTypeSetFloat,
                ["datatype_compare"] = DataTypeMethods.DataTypeCompare,
                ["datatype_compareLong"] = DataTypeMethods.DataTypeCompareLong,
                ["datatype_compareDouble"] = DataTypeMethods.DataTypeCompareDouble,
                ["datatype_setDate"] = DataTypeMethods.DataTypeSetDate,
                ["datatype_compareDate"] = DataTypeMethods.DataTypeCompareDate,
                ["peerToPeer_serverStart"] = P2PMethods.Start_Server,
                ["peerToPeer_serverStop"] = P2PMethods.Stop_Server,
                ["peerToPeer_clientStart"] = P2PMethods.Start_Client,
                ["peerToPeer_configure"] = P2PMethods.Configure,
                ["peerToPeer_addReplicatorEventChangeListener"] = ReplicationMethods.AddReplicatorEventChangeListener,
                ["peerToPeer_removeReplicatorEventListener"] = ReplicationMethods.RemoveReplicatorEventListener,
                ["peerToPeer_replicatorEventGetChanges"] = ReplicationMethods.ReplicatorEventGetChanges,
                ["peerToPeer_replicatorEventChangesCount"] = ReplicationMethods.ReplicatorEventChangesCount,
                ["predictiveQuery_registerModel"] = PredictiveQueriesMethods.RegisterModel,
                ["predictiveQuery_unRegisterModel"] = PredictiveQueriesMethods.UnRegisterModel,
                ["predictiveQuery_getPredictionQueryResult"] = PredictiveQueriesMethods.GetPredictionQueryResult,
                ["predictiveQuery_nonDictionary"] = PredictiveQueriesMethods.NonDictionary,
                ["predictiveQuery_getEuclideanDistance"] = PredictiveQueriesMethods.GetEuclideanDistance,
                ["predictiveQuery_getSquaredEuclideanDistance"] = PredictiveQueriesMethods.GetSquaredEuclideanDistance,
                ["predictiveQuery_getCosineDistance"] = PredictiveQueriesMethods.GetCosineDistance,
                ["predictiveQuery_getNumberOfCalls"] = PredictiveQueriesMethods.GetNumberOfCalls,
                ["logging_configure"] = FileLoggingMehtod.Configure,
                ["logging_getPlainTextStatus"] = FileLoggingMehtod.GetPlainTextStatus,
                ["logging_getMaxRotateCount"] = FileLoggingMehtod.GetMaxRotateCount,
                ["logging_getMaxSize"] = FileLoggingMehtod.GetMaxSize,
                ["logging_getLogLevel"] = FileLoggingMehtod.GetLogLevel,
                ["logging_getConfig"] = FileLoggingMehtod.GetConfig,
                ["logging_getDirectory"] = FileLoggingMehtod.GetDirectory,
                ["logging_setPlainTextStatus"] = FileLoggingMehtod.SetPlainTextStatus,
                ["logging_setMaxRotateCount"] = FileLoggingMehtod.SetMaxRotateCount,
                ["logging_setMaxSize"] = FileLoggingMehtod.SetMaxSize,
                ["logging_setLogLevel"] = FileLoggingMehtod.SetLogLevel,
                ["logging_setConfig"] = FileLoggingMehtod.SetConfig,
<<<<<<< HEAD
                ["copy_files"] = CopyFiles,
=======
                ["blob_create"] = BlobMethods.Create,
                ["blob_createImageContent"] = BlobMethods.CreateImageContent,
                ["blob_digest"] = BlobMethods.Digest,
                ["blob_equals"] = BlobMethods.Equals,
                ["blob_getContent"] = BlobMethods.GetContent,
                ["blob_getContentStream"] = BlobMethods.GetContentStream,
                ["blob_getContentType"] = BlobMethods.GetContentType,
                ["blob_getProperties"] = BlobMethods.GetProperties,
                ["blob_hashCode"] = BlobMethods.HashCode,
                ["blob_length"] = BlobMethods.Length,
>>>>>>> a58e4c1f
                ["release"] = ReleaseObject,
                ["flushMemory"] = flushMemory
            };

        #endregion

        #region Public Methods

        public static void Extend([NotNull]IDictionary<string, HandlerAction> extensions)
        {
            foreach (var pair in extensions)
            {
                if (!RouteMap.ContainsKey(pair.Key))
                {
                    RouteMap[pair.Key] = pair.Value;
                }
            }
        }

        #endregion

        #region Internal Methods

        internal static void Handle([NotNull]Uri endpoint, [NotNull]Stream body, [NotNull]HttpListenerResponse response)
        {
            if (!RouteMap.TryGetValue(endpoint.AbsolutePath?.TrimStart('/'), out HandlerAction action))
            {
                response.WriteEmptyBody(HttpStatusCode.NotFound);
                return;
            }


            Dictionary<string, string> jsonObj;
            Dictionary<string, object> bodyObj;
            try
            {
                var serializer = JsonSerializer.CreateDefault();
                using (var reader = new JsonTextReader(new StreamReader(body, Encoding.UTF8, false, 8192, false)))
                {
                    reader.CloseInput = true;
                    jsonObj = serializer?.Deserialize<Dictionary<string, string>>(reader) ?? new Dictionary<string, string>();
                    bodyObj = ValueSerializer.Deserialize(jsonObj);
                }
            }
            catch (Exception e)
            {
                Debug.WriteLine($"Error deserializing POST body for {endpoint}: {e}");
                Console.WriteLine($"Error deserializing POST body for {endpoint}: {e.Message}");
                response.WriteBody("Invalid JSON body received");
                return;
            }

            var args = endpoint.ParseQueryString();
            try
            {
                action(args, bodyObj, response);
            }
            catch (Exception e)
            {
                Debug.WriteLine($"Error in handler for {endpoint}: {e}");
                Console.WriteLine($"Error in handler for {endpoint}: {e.Message}");
                response.WriteBody(e.Message?.Replace("\r", "")?.Replace('\n', ' ') ?? String.Empty, false);
            }
        }

        #endregion

        #region Private Methods

        private static void ReleaseObject([NotNull]NameValueCollection args,
            [NotNull]IReadOnlyDictionary<string, object> postBody,
            [NotNull]HttpListenerResponse response)
        {
            var id = postBody["object"].ToString();
            MemoryMap.Release(id);
        }

        private static void flushMemory([NotNull]NameValueCollection args,
            [NotNull]IReadOnlyDictionary<string, object> postBody,
            [NotNull]HttpListenerResponse response)
        {
            MemoryMap.Clear();
            response.WriteEmptyBody(HttpStatusCode.OK);
            return;
        }

        private static void CopyFiles([NotNull]NameValueCollection args,
            [NotNull]IReadOnlyDictionary<string, object> postBody,
            [NotNull]HttpListenerResponse response)
        {
            string sourcePath = postBody["source_path"].ToString();
            string destinationPath = postBody["destination_path"].ToString();
            DirectoryCopy(sourcePath, destinationPath, true);
            response.WriteBody("Copied");

        }

        private static void DirectoryCopy(string sourceDirName, string destDirName, bool copySubDirs)
        {
            // Get the subdirectories for the specified directory.
            DirectoryInfo dir = new DirectoryInfo(sourceDirName);
            Console.WriteLine("Copying " + sourceDirName + " to " + destDirName);
            if (!dir.Exists)
            {
                throw new DirectoryNotFoundException(
                    "Source directory does not exist or could not be found: "
                    + sourceDirName);
            }

            DirectoryInfo[] dirs = dir.GetDirectories();
            // If the destination directory doesn't exist, create it.
            if (!Directory.Exists(destDirName))
            {
                Directory.CreateDirectory(destDirName);
            }

            // Get the files in the directory and copy them to the new location.
            FileInfo[] files = dir.GetFiles();
            foreach (FileInfo file in files)
            {
                string temppath = Path.Combine(destDirName, file.Name);
                file.CopyTo(temppath, false);
            }

            // If copying subdirectories, copy them and their contents to new location.
            if (copySubDirs)
            {
                foreach (DirectoryInfo subdir in dirs)
                {
                    string temppath = Path.Combine(destDirName, subdir.Name);
                    DirectoryCopy(subdir.FullName, temppath, copySubDirs);
                }
            }
        }

        #endregion
    }
}<|MERGE_RESOLUTION|>--- conflicted
+++ resolved
@@ -257,9 +257,6 @@
                 ["logging_setMaxSize"] = FileLoggingMehtod.SetMaxSize,
                 ["logging_setLogLevel"] = FileLoggingMehtod.SetLogLevel,
                 ["logging_setConfig"] = FileLoggingMehtod.SetConfig,
-<<<<<<< HEAD
-                ["copy_files"] = CopyFiles,
-=======
                 ["blob_create"] = BlobMethods.Create,
                 ["blob_createImageContent"] = BlobMethods.CreateImageContent,
                 ["blob_digest"] = BlobMethods.Digest,
@@ -270,7 +267,7 @@
                 ["blob_getProperties"] = BlobMethods.GetProperties,
                 ["blob_hashCode"] = BlobMethods.HashCode,
                 ["blob_length"] = BlobMethods.Length,
->>>>>>> a58e4c1f
+                ["copy_files"] = CopyFiles,
                 ["release"] = ReleaseObject,
                 ["flushMemory"] = flushMemory
             };
