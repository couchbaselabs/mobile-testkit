//
//  DocumentRequestHandler.swift
//  CBLTestServer-iOS
//
//  Created by Raghu Sarangapani on 12/20/17.
//  Copyright © 2017 Raghu Sarangapani. All rights reserved.
//
import Foundation
import CouchbaseLiteSwift


public class DocumentRequestHandler {
    public static let VOID: String? = nil
    fileprivate var _pushPullReplListener:NSObjectProtocol?
    
    public func handleRequest(method: String, args: Args) throws -> Any? {
        switch method {
        //////////////
        // Document //
        //////////////
        case "document_create":
            let id: String? = (args.get(name: "id"))
            let dictionary: [String: Any]? = (args.get(name: "dictionary"))

            if id != nil {
                if dictionary == nil {
                    return MutableDocument(withID: id)
                } else {
                    return MutableDocument(withID: id, data: dictionary)
                }
            } else {
                if dictionary == nil {
                    let doc = MutableDocument()
                    print("doc is \(doc)")
                    return doc
                } else {
                    return MutableDocument(withData: dictionary)
                }
            }
            
        case "document_toMutable":
            let document: Document = args.get(name:"document")!
            return document.toMutable()

        case "document_setValue":
            let document: MutableDocument = args.get(name:"document")!
            let value: Any? = args.get(name:"value")!
            let key: String = args.get(name:"key")!
            
            return document.setValue(value, forKey: key)
           
        case "document_getString":
            let document: Document = (args.get(name: "document"))!
            let key: String = (args.get(name: "key"))!
            
            return document.string(forKey: key)

        case "document_setString":
            let document: MutableDocument = (args.get(name: "document"))!
            let key: String = (args.get(name: "key"))!
            let value: String = (args.get(name: "value"))!
            
            document.setString(value, forKey: key)

        case "document_getNumber":
            let document: MutableDocument = (args.get(name: "document"))!
            let key: String = (args.get(name: "key"))!
            
            return document.number(forKey: key)

        case "document_setNumber":
            let document: MutableDocument = (args.get(name: "document"))!
            let key: String = (args.get(name: "key"))!
            let value: NSNumber = (args.get(name: "value"))!
            
            return document.setNumber(value, forKey: key)

        case "document_getInt":
            let document: MutableDocument = (args.get(name: "document"))!
            let key: String = (args.get(name: "key"))!
            
            return  document.int(forKey: key)

        case "document_setInt":
            let document: MutableDocument = (args.get(name: "document"))!
            let key: String = (args.get(name: "key"))!
            let value: Int = (args.get(name: "value"))!
            
            return  document.setInt(value, forKey: key)

        case "document_getLong":
            let document: MutableDocument = (args.get(name: "document"))!
            let key: String = (args.get(name: "key"))!
            
            return  document.int64(forKey: key)

        case "document_setLong":
            let document: MutableDocument = (args.get(name: "document"))!
            let key: String = (args.get(name: "key"))!
            let value: Int64 = (args.get(name: "value"))!
            
            return  document.setInt64(value, forKey: key)

        case "document_getFloat":
            let document: MutableDocument = (args.get(name: "document"))!
            let key: String = (args.get(name: "key"))!
            
            return  document.float(forKey: key)

        case "document_setFloat":
            let document: MutableDocument = (args.get(name: "document"))!
            let key: String = (args.get(name: "key"))!
            let value: Float = (args.get(name: "value"))!

            return  document.setFloat(value, forKey: key)
        
        case "document_getDouble":
            let document: MutableDocument = (args.get(name: "document"))!
            let key: String = (args.get(name: "key"))!
            
            return  document.double(forKey: key)

        case "document_setDouble":
            let document: MutableDocument = (args.get(name: "document"))!
            let key: String = (args.get(name: "key"))!
            let value: Float = (args.get(name: "value"))!
            let double_value = Double(value)
            return  document.setDouble(double_value, forKey: key)

        case "document_getBoolean":
            let document: MutableDocument = (args.get(name: "document"))!
            let key: String = (args.get(name: "key"))!

            return  document.boolean(forKey: key)

        case "document_setBoolean":
            let document: MutableDocument = (args.get(name: "document"))!
            let key: String = (args.get(name: "key"))!
            let value: Bool = (args.get(name: "value"))!
            return  document.setBoolean(value, forKey: key)
        
        case "document_getBlob":
            let document: MutableDocument = (args.get(name: "document"))!
            let key: String = (args.get(name: "key"))!

            return document.blob(forKey: key)

        case "document_setBlob":
            let document: MutableDocument = (args.get(name: "document"))!
            let key: String = (args.get(name: "key"))!
            let value: Blob = (args.get(name: "value"))!
            return  document.setBlob(value, forKey: key)
        
        case "document_getDate":
            let document: MutableDocument = (args.get(name: "document"))!
            let key: String = (args.get(name: "key"))!

            return document.date(forKey: key)
        
        case "document_setDate":
            let document: MutableDocument = (args.get(name: "document"))!
            let key: String = (args.get(name: "key"))!
            let value: String = (args.get(name: "value"))!
            let formatter = DateFormatter()
            formatter.dateFormat = "yyyy-MM-dd'T'HH:mm:ssZ"
            let date_value = formatter.date(from: value)

            return document.setDate(date_value, forKey: key)
        
        case "document_getArray":
            let document: MutableDocument = (args.get(name: "document"))!
            let key: String = (args.get(name: "key"))!

            return  document.array(forKey: key)

        case "document_setArray":
            let document: MutableDocument = (args.get(name: "document"))!
            let key: String = (args.get(name: "key"))!
            let value: ArrayObject = (args.get(name: "value"))!
            return  document.setArray(value, forKey: key)

        case "document_getDictionary":
            let document: MutableDocument = (args.get(name: "document"))!
            let key: String = (args.get(name: "key"))!

            return  document.dictionary(forKey: key)

        case "document_setDictionary":
            let document: MutableDocument = (args.get(name: "document"))!
            let key: String = (args.get(name: "key"))!
            let value: DictionaryObject = (args.get(name: "value"))!
            return  document.setDictionary(value, forKey: key)
            
        case "document_setData":
            let document: MutableDocument = (args.get(name: "document"))!
            let data: Dictionary<String, Any> = (args.get(name: "data"))!

            return  document.setData(data)

        case "document_getKeys":
            let document: MutableDocument = (args.get(name: "document"))!
            
            return document.keys
        
        case "document_getValue":
            let document: MutableDocument = (args.get(name: "document"))!
            let key: String = (args.get(name: "key"))!

            return document.value(forKey: key)

        case "document_removeKey":
            let document: MutableDocument = (args.get(name: "document"))!
            let key: String = (args.get(name: "key"))!
            
            return  document.removeValue(forKey: key)

        case "document_delete":
            let database: Database = (args.get(name:"database"))!
            let document: MutableDocument = args.get(name:"document")!
            
            try! database.deleteDocument(document)
            
        case "document_getId":
            let document: Document = args.get(name: "document")!
            
            return document.id

        case "document_isDeleted":
            let document: MutableDocument = (args.get(name: "document"))!
            
            return document.isDeleted

        case "document_count":
            let document: MutableDocument = (args.get(name: "document"))!
            
            return document.count

        case "document_contains":
            let document: MutableDocument = (args.get(name: "document"))!
            let key: String = (args.get(name: "key"))!
            
            return document.contains(key: key)

<<<<<<< HEAD
        case "document_toMap":
            let document: MutableDocument = (args.get(name: "document"))!
=======
        case "document_toDictionary":
            let document: Document = (args.get(name: "document"))!
>>>>>>> 9a875e4d
            
            return document.toDictionary()

        case "document_getIterator":
            let document: MutableDocument = (args.get(name: "document"))!
            
            return document.makeIterator()
            
        case "document_isEqual":
            let document1: MutableDocument = (args.get(name: "document1"))!
            let document2: MutableDocument = (args.get(name: "document2"))!
            
            return document1 == document2

        case "document_getHash":
            let document: MutableDocument = (args.get(name: "document"))!
            
            return document.hashValue

        default:
            throw RequestHandlerError.MethodNotFound(method)
        }
        return DocumentRequestHandler.VOID
    }
}

class MyDocumentChangeListener  {
    var changes: [DocumentChange] = []
    
    lazy var listener: (DocumentChange) -> Void = { (change: DocumentChange) in
        self.changes.append(change)
    }
    
    public func getChanges() -> [DocumentChange] {
        return changes
    }
}<|MERGE_RESOLUTION|>--- conflicted
+++ resolved
@@ -241,13 +241,8 @@
             
             return document.contains(key: key)
 
-<<<<<<< HEAD
         case "document_toMap":
             let document: MutableDocument = (args.get(name: "document"))!
-=======
-        case "document_toDictionary":
-            let document: Document = (args.get(name: "document"))!
->>>>>>> 9a875e4d
             
             return document.toDictionary()
 
