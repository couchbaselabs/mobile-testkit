--- conflicted
+++ resolved
@@ -15,11 +15,7 @@
         return _args[name] as Any as? T
     }
     
-<<<<<<< HEAD
-    public func set(value:Any, forName:String) {
-=======
     public func set(value: Any, forName:String) {
->>>>>>> 16db4db5
         _args[forName] = value
     }
 }