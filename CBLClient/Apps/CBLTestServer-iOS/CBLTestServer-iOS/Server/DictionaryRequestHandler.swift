//
//  RequestHandler.swift
//  CBLTestServer-iOS
//
//  Created by Raghu Sarangapani on 10/31/17.
//  Copyright © 2017 Raghu Sarangapani. All rights reserved.
//
import Foundation
import CouchbaseLiteSwift


public class DictionaryRequestHandler {
    public static let VOID: String? = nil
    fileprivate var _pushPullReplListener:NSObjectProtocol?
    
    public func handleRequest(method: String, args: Args) throws -> Any? {
        switch method {
        /////////////////////////////
        // MutableDictionaryObject //
        /////////////////////////////
        case "dictionary_create":
            let dictionary: [String: Any]? = args.get(name: "content_dict")!
            if dictionary != nil {
                return MutableDictionaryObject(data: dictionary)
            } else {
                return MutableDictionaryObject()
            }

        case "dictionary_toMutableDictionary":
            let dictionary: [String: Any]? = args.get(name: "dictionary")!
            return MutableDictionaryObject(data: dictionary)
            
        case "dictionary_count":
            let dictionary: MutableDictionaryObject = args.get(name: "dictionary")!
            return dictionary.count
            
        case "dictionary_getString":
            let dictionary: MutableDictionaryObject = args.get(name: "dictionary")!
            let key: String = args.get(name: "key")!
            return dictionary.string(forKey: key)
        
        case "dictionary_setData":
            let dictionary: MutableDictionaryObject = args.get(name: "dictionary")!
            let data: [String: Any]? = args.get(name: "data")!

            return dictionary.setData(data)
        
        case "dictionary_setString":
            let dictionary: MutableDictionaryObject = args.get(name: "dictionary")!
            let key: String = args.get(name: "key")!
            let value: String = args.get(name: "value")!
            
            return dictionary.setString(value, forKey: key)
            
        case "dictionary_getNumber":
            let dictionary: MutableDictionaryObject = args.get(name: "dictionary")!
            let key: String = args.get(name: "key")!
            return dictionary.number(forKey: key)
        
        case "dictionary_setNumber":
            let dictionary: MutableDictionaryObject = args.get(name: "dictionary")!
            let key: String = args.get(name: "key")!
            let value: NSNumber = args.get(name: "value")!
            
            return dictionary.setNumber(value, forKey: key)
        
        case "dictionary_getInt":
            let dictionary: MutableDictionaryObject = args.get(name: "dictionary")!
            let key: String = args.get(name: "key")!
            return dictionary.int(forKey: key)
        
        case "dictionary_getLong":
            let dictionary: MutableDictionaryObject = args.get(name: "dictionary")!
            let key: String = args.get(name: "key")!
            return dictionary.int64(forKey: key)

        case "dictionary_setInt":
            let dictionary: MutableDictionaryObject = args.get(name: "dictionary")!
            let key: String = args.get(name: "key")!
            let value: Int = args.get(name: "value")!
            
            return dictionary.setInt(value, forKey: key)
        
        case "dictionary_setLong":
            let dictionary: MutableDictionaryObject = args.get(name: "dictionary")!
            let key: String = args.get(name: "key")!
            let value: Int64 = args.get(name: "value")! as Int64
            
            return dictionary.setInt64(value, forKey: key)
     
        case "dictionary_getFloat":
            let dictionary: MutableDictionaryObject = args.get(name: "dictionary")!
            let key: String = args.get(name: "key")!
            return dictionary.float(forKey: key)
        
        case "dictionary_setFloat":
            let dictionary: MutableDictionaryObject = args.get(name: "dictionary")!
            let key: String = args.get(name: "key")!
<<<<<<< HEAD
            let value: Float = args.get(name: "value")! as Float
=======
            let double_value: Double = args.get(name: "value")!
            let value = Float(double_value)
>>>>>>> ad351371
            
            return dictionary.setFloat(value, forKey: key)
        
        case "dictionary_getDouble":
            let dictionary: MutableDictionaryObject = args.get(name: "dictionary")!
            let key: String = args.get(name: "key")!
            return dictionary.double(forKey: key)
        
        case "dictionary_setDouble":
            let dictionary: MutableDictionaryObject = args.get(name: "dictionary")!
            let key: String = args.get(name: "key")!
            let value: Double = args.get(name: "value")!
            
            return dictionary.setDouble(value, forKey: key)
        
        case "dictionary_getBoolean":
            let dictionary: MutableDictionaryObject = args.get(name: "dictionary")!
            let key: String = args.get(name: "key")!
            return dictionary.boolean(forKey: key)
        
        case "dictionary_setBoolean":
            let dictionary: MutableDictionaryObject = args.get(name: "dictionary")!
            let key: String = args.get(name: "key")!
            let value: Bool = args.get(name: "value")!
            
            return dictionary.setBoolean(value, forKey: key)
        
        case "dictionary_getBlob":
            let dictionary: MutableDictionaryObject = args.get(name: "dictionary")!
            let key: String = args.get(name: "key")!
            return dictionary.blob(forKey: key)
        
        case "dictionary_setBlob":
            let mutableDictionary: MutableDictionaryObject = args.get(name: "dictionary")!
            let key: String = args.get(name: "key")!
            let value: Blob = args.get(name: "value")!
            
            return mutableDictionary.setBlob(value, forKey: key)
        
        case "dictionary_getDate":
            let dictionary: MutableDictionaryObject = args.get(name: "dictionary")!
            let key: String = args.get(name: "key")!
            let dict_date = dictionary.date(forKey: key)
            return dict_date
        
        case "dictionary_setDate":
            let dictionary: MutableDictionaryObject = args.get(name: "dictionary")!
            let key: String = args.get(name: "key")!
            let value: Date = args.get(name: "value")!
            
            return dictionary.setDate(value, forKey: key)
        
        case "dictionary_getArray":
            let dictionary: MutableDictionaryObject = args.get(name: "dictionary")!
            let key: String = args.get(name: "key")!
            return dictionary.array(forKey: key)
        
        case "dictionary_setArray":
            let dictionary: MutableDictionaryObject = args.get(name: "dictionary")!
            let key: String = args.get(name: "key")!
            let value: ArrayObject = args.get(name: "value")!
            
            return dictionary.setArray(value, forKey: key)

        case "dictionary_getValue":
            let dictionary: MutableDictionaryObject = args.get(name: "dictionary")!
            let key: String = args.get(name: "key")!
            return dictionary.value(forKey: key)

        case "dictionary_setValue":
            let dictionary: MutableDictionaryObject = args.get(name: "dictionary")!
            let value: Any? = args.get(name: "value")!
            let key: String = args.get(name: "key")!
            return dictionary.setValue(value, forKey: key)
            
        case "dictionary_getDictionary":
            let dictionary: MutableDictionaryObject = args.get(name: "dictionary")!
            let key: String = args.get(name: "key")!
            return dictionary.dictionary(forKey: key)
        
        case "dictionary_setDictionary":
            let dictionary: MutableDictionaryObject = args.get(name: "dictionary")!
            let key: String = args.get(name: "key")!
            let value: DictionaryObject = args.get(name: "value")!
            
            return dictionary.setDictionary(value, forKey: key)
            
        case "dictionary_getKeys":
            let dictionary: MutableDictionaryObject = args.get(name: "dictionary")!
            return dictionary.keys

        case "dictionary_toMap":
            let dictionary: MutableDictionaryObject = args.get(name: "dictionary")!
            return dictionary.toDictionary()
        
        case "dictionary_remove":
            let dictionary: MutableDictionaryObject = args.get(name: "dictionary")!
            let key: String = args.get(name: "key")!
            return dictionary.removeValue(forKey: key)
        
        case "dictionary_contains":
            let dictionary: MutableDictionaryObject = args.get(name: "dictionary")!
            let key: String = args.get(name: "key")!
            return dictionary.contains(key)
        
        case "dictionary_iterator":
            let dictionary: MutableDictionaryObject = args.get(name: "dictionary")!
            return  dictionary.makeIterator()
        
        default:
            throw RequestHandlerError.MethodNotFound(method)
        }
    }
}
<|MERGE_RESOLUTION|>--- conflicted
+++ resolved
@@ -96,13 +96,9 @@
         case "dictionary_setFloat":
             let dictionary: MutableDictionaryObject = args.get(name: "dictionary")!
             let key: String = args.get(name: "key")!
-<<<<<<< HEAD
-            let value: Float = args.get(name: "value")! as Float
-=======
             let double_value: Double = args.get(name: "value")!
             let value = Float(double_value)
->>>>>>> ad351371
-            
+
             return dictionary.setFloat(value, forKey: key)
         
         case "dictionary_getDouble":
