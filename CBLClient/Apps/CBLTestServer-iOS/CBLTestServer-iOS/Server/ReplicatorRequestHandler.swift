--- conflicted
+++ resolved
@@ -5,6 +5,7 @@
 //  Created by Raghu Sarangapani on 12/20/17.
 //  Copyright © 2017 Raghu Sarangapani. All rights reserved.
 //
+
 import Foundation
 import CouchbaseLiteSwift
 
@@ -17,137 +18,10 @@
         /////////////////
         // Replication //
         /////////////////
-<<<<<<< HEAD
         case "replicator_create":
             let config: ReplicatorConfiguration? = args.get(name: "config")
             return Replicator(withConfig: config!)
             
-=======
-
-        case "replicator_create_authenticator":
-        let authenticatorType: String! = args.get(name: "authentication_type")
-
-        if authenticatorType == "session" {
-            let sessionid: String! = args.get(name: "sessionId")
-            let cookiename: String! = args.get(name: "cookieName")
-            return SessionAuthenticator(sessionID: sessionid, cookieName: cookiename)
-        }
-        else {
-            let username: String! = args.get(name: "username")
-            let password: String! = args.get(name: "password")
-            return BasicAuthenticator(username: username!, password: password!)
-        }
-
-
-
-        case "replicator_configure_remote_db_url":
-            let source_db: Database? = args.get(name: "source_db")
-            let target_url: String? = args.get(name: "target_url")
-            let replication_type: String? = args.get(name: "replication_type")!
-            let continuous: Bool? = args.get(name: "continuous")
-            let channels: [String]? = args.get(name: "channels")
-            let documentIDs: [String]? = args.get(name: "documentIDs")
-            let authenticator: Authenticator? = args.get(name: "authenticator")
-            let conflictResolver: ConflictResolver? = args.get(name: "conflictResolver")
-            let secure: Bool? = args.get(name: "secure")
-
-            var replicatorType = ReplicatorType.pushAndPull
-
-            if let type = replication_type {
-                if type == "push" {
-                    replicatorType = .push
-                } else if type == "pull" {
-                    replicatorType = .pull
-                } else {
-                    replicatorType = .pushAndPull
-                }
-            }
-
-            if (source_db != nil && target_url != nil) {
-                var target: URLEndpoint
-                if secure != nil {
-                    target = URLEndpoint(withHost: target_url!, secure: secure!)
-                } else {
-                    target = URLEndpoint(withHost: target_url!, secure: false)
-                }
-                
-                let config = ReplicatorConfiguration.Builder(withDatabase: source_db!, target: target)
-
-                config.setReplicatorType(replicatorType)
-                if continuous != nil {
-                    config.setContinuous(continuous!)
-                } else {
-                    config.setContinuous(false)
-                }
-
-                if authenticator != nil {
-                    config.setAuthenticator(authenticator)
-                }
-                
-                if conflictResolver != nil {
-                    config.setConflictResolver(conflictResolver!)
-                }
-
-                if channels != nil {
-                    config.setChannels(channels)
-                }
-
-                if documentIDs != nil {
-                    config.setDocumentIDs(documentIDs)
-                }
-                return Replicator(withConfig: config.build())
-            }
-            else{
-                throw RequestHandlerError.InvalidArgument("No source db provided or target url provided")
-            }
-
-
-        case "replicator_configure_local_db":
-            let source_db: Database? = args.get(name: "source_db")
-            let targetDatabase: Database? = args.get(name: "targetDatabase")
-            let replication_type: String? = args.get(name: "replication_type")!
-            let continuous: Bool? = args.get(name: "continuous")
-            let documentIDs: [String]? = args.get(name: "documentIDs")
-            let conflictResolver: ConflictResolver? = args.get(name: "conflictResolver")
-
-            var replicatorType = ReplicatorType.pushAndPull
-
-            if let type = replication_type {
-                if type == "push" {
-                    replicatorType = .push
-                } else if type == "pull" {
-                    replicatorType = .pull
-                } else {
-                    replicatorType = .pushAndPull
-                }
-            }
-
-            if (source_db != nil && targetDatabase != nil) {
-                let target = DatabaseEndpoint(withDatabase: targetDatabase!)
-                let config = ReplicatorConfiguration.Builder(withDatabase: source_db!, target: target)
-
-                config.setReplicatorType(replicatorType)
-                if continuous != nil {
-                    config.setContinuous(continuous!)
-                } else {
-                    config.setContinuous(false)
-                }
-
-                if conflictResolver != nil {
-                    config.setConflictResolver(conflictResolver!)
-                }
-
-                if documentIDs != nil {
-                    config.setDocumentIDs(documentIDs)
-                }
-                
-                return Replicator(withConfig: config.build())
-            }
-            else{
-                throw RequestHandlerError.InvalidArgument("No source db provided or target db provided")
-            }
-
->>>>>>> 141d71de
         case "replicator_start":
             let replication_obj: Replicator = args.get(name: "replicator")!
             replication_obj.start()
