//
//  QueryRequestHandler.swift
//  CBLTestServer-iOS
//
//  Created by Raghu Sarangapani on 12/20/17.
//  Copyright © 2017 Raghu Sarangapani. All rights reserved.
//

import Foundation
import CouchbaseLiteSwift

public class QueryRequestHandler {
    public static let VOID = NSObject()

    public func handleRequest(method: String, args: Args) throws -> Any? {
        switch method {

        /////////////////////
        // Query Collation //
        /////////////////////

        case "query_collation_ascii":
            let ignoreCase: Bool = args.get(name: "ignoreCase")!

            return Collation.ascii().ignoreCase(ignoreCase)

        case "query_collation_unicode":
            let ignoreCase: Bool = args.get(name: "ignoreCase")!
            let ignoreAccents: Bool = args.get(name: "ignoreAccents")!

            return Collation.unicode().ignoreCase(ignoreCase).ignoreAccents(ignoreAccents)

        //////////////////////
        // Query DataSource //
        //////////////////////
        case "query_datasource_database":
            let database: Database = args.get(name: "database")!
            return DataSource.database(database)

        ///////////
        // Query //
        ///////////

        case "query_expression_property":
            let property: String = args.get(name: "property")!
            return Expression.property(property)

        case "query_meta_id":
            return Meta.id

        case "query_meta_sequence":
            return Meta.sequence

        case "query_expression_parameter":
            let parameter: String = args.get(name: "parameter")!
            return Expression.parameter(parameter)

        case "query_expression_negated":
            let expression: Any = args.get(name: "expression")!
            return Expression.negated(expression)

        case "query_expression_not":
            let expression: Any = args.get(name: "expression")!
            return Expression.not(expression)

        case "query_ArrayExpression_variable":
            let name: String = args.get(name: "name")!
            return ArrayExpression.variable(name)

        case "query_ArrayExpression_any":
            let variable: String = args.get(name: "variable")!
            return ArrayExpression.any(variable)

        case "query_ArrayExpression_anyAndEvery":
            let variable: String = args.get(name: "variable")!
            return ArrayExpression.anyAndEvery(variable)

        case "query_ArrayExpression_every":
            let variable: String = args.get(name: "variable")!
            return ArrayExpression.every(variable)

        case "create_equalTo_expression":
            let expression1: Expression = args.get(name: "expression1")!
            let expression2: Any = args.get(name: "expression2")!
            return expression1.equalTo(expression2)

        case "create_and_expression":
            let expression1: Expression = args.get(name: "expression1")!
            let expression2: Any = args.get(name: "expression2")!
            return expression1.and(expression2)

        case "create_or_expression":
            let expression1: Expression = args.get(name: "expression1")!
            let expression2: Any = args.get(name: "expression2")!
            return expression1.or(expression2)

        ////////////////////
        // Query Function //
        ////////////////////
        case "query_function_avg":
            let expression: Any = args.get(name: "expression")!
            return Function.avg(expression)

        case "query_function_count":
            let expression: Any = args.get(name: "expression")!
            return Function.count(expression)

        case "query_function_min":
            let expression: Any = args.get(name: "expression")!
            return Function.min(expression)

        case "query_function_max":
            let expression: Any = args.get(name: "expression")!
            return Function.max(expression)

        case "query_function_sum":
            let expression: Any = args.get(name: "expression")!
            return Function.sum(expression)

        case "query_ArrayFunction_arrayContains":
            let expression: Any = args.get(name: "expression")!
            let value: Any = args.get(name: "value")!

            return ArrayFunction.contains(expression, value: value)

        case "query_ArrayFunction_arrayLength":
            let expression: Any = args.get(name: "expression")!
            return ArrayFunction.length(expression)

        case "query_function_abs":
            let expression: Any = args.get(name: "expression")!
            return Function.abs(expression)

        case "query_function_acos":
            let expression: Any = args.get(name: "expression")!
            return Function.acos(expression)

        case "query_function_asin":
            let expression: Any = args.get(name: "expression")!
            return Function.asin(expression)

        case "query_function_atan":
            let expression: Any = args.get(name: "expression")!
            return Function.atan(expression)

        case "query_function_atan2":
            let x: Any = args.get(name: "x")!
            let y: Any = args.get(name: "y")!

            return Function.atan2(x:x, y:y)

        case "query_function_ceil":
            let expression: Any = args.get(name: "expression")!
            return Function.ceil(expression)

        case "query_function_cos":
            let expression: Any = args.get(name: "expression")!
            return Function.cos(expression)

        case "query_function_degrees":
            let expression: Any = args.get(name: "expression")!
            return Function.degrees(expression)

        case "query_function_e":
            return Function.e()

        case "query_function_exp":
            let expression: Any = args.get(name: "expression")!
            return Function.exp(expression)

        case "query_function_floor":
            let expression: Any = args.get(name: "expression")!
            return Function.floor(expression)

        case "query_function_ln":
            let expression: Any = args.get(name: "expression")!
            return Function.ln(expression)

        case "query_function_log":
            let expression: Any = args.get(name: "expression")!
            return Function.log(expression)

        case "query_function_pi":
            return Function.pi()

        case "query_function_power":
            let base: Any = args.get(name: "base")!
            let exponent: Any = args.get(name: "exponent")!

            return Function.power(base:base, exponent:exponent)

        case "query_function_radians":
            let expression: Any = args.get(name: "expression")!
            return Function.radians(expression)

        case "query_function_round":
            let expression: Any = args.get(name: "expression")!
            return Function.round(expression)

        case "query_function_round_digits":
            let expression: Any = args.get(name: "expression")!
            let digits: Int = args.get(name: "digits")!

            return Function.round(expression, digits: digits)

        case "query_function_sign":
            let expression: Any = args.get(name: "expression")!
            return Function.sign(expression)

        case "query_function_sin":
            let expression: Any = args.get(name: "expression")!
            return Function.sin(expression)

        case "query_function_sqrt":
            let expression: Any = args.get(name: "expression")!
            return Function.sqrt(expression)

        case "query_function_tan":
            let expression: Any = args.get(name: "expression")!
            return Function.tan(expression)

        case "query_function_trunc":
            let expression: Any = args.get(name: "expression")!
            return Function.trunc(expression)

        case "query_function_trunc_digits":
            let expression: Any = args.get(name: "expression")!
            let digits: Int = args.get(name: "digits")!

        return Function.trunc(expression, digits: digits)

        case "query_function_contains":
            let expression: Any = args.get(name: "expression")!
            let substring: Any = args.get(name: "substring")!
            return Function.contains(expression, substring: substring)

        case "query_function_length":
            let expression: Any = args.get(name: "expression")!
            return Function.length(expression)

        case "query_function_lower":
            let expression: Any = args.get(name: "expression")!
            return Function.lower(expression)

        case "query_function_ltrim":
            let expression: Any = args.get(name: "expression")!
            return Function.ltrim(expression)

        case "query_function_rtrim":
            let expression: Any = args.get(name: "expression")!
            return Function.rtrim(expression)

        case "query_function_trim":
            let expression: Any = args.get(name: "expression")!
            return Function.trim(expression)

        case "query_function_upper":
            let expression: Any = args.get(name: "expression")!
            return Function.upper(expression)

        case "query_function_isArray":
            let expression: Any = args.get(name: "expression")!
            return Function.isArray(expression)

        case "query_function_isNumber":
            let expression: Any = args.get(name: "expression")!
            return Function.isNumber(expression)

        case "query_function_isDictionary":
            let expression: Any = args.get(name: "expression")!
            return Function.isDictionary(expression)

        case "query_function_isString":
            let expression: Any = args.get(name: "expression")!
            return Function.isString(expression)

        case "query_function_rank":
            let indexName: String = args.get(name: "expression")!
            return FullTextFunction.rank(indexName)

        ///////////
        // Joins //
        ///////////
        case "query_join_datasource":
            let datasource: DataSource = args.get(name: "datasource")!
            return Join.join(datasource)

        case "query_left_join_datasource":
            let datasource: DataSource = args.get(name: "datasource")!
            return Join.leftJoin(datasource)

        case "query_left_outer_join_datasource":
            let datasource: DataSource = args.get(name: "datasource")!
            return Join.leftOuterJoin(datasource)

        case "query_inner_join_datasource":
            let datasource: DataSource = args.get(name: "datasource")!
            return Join.innerJoin(datasource)

        case "query_cross_join_datasource":
            let datasource: DataSource = args.get(name: "datasource")!
            return Join.crossJoin(datasource)

        ////////////////////////
        // Query SelectResult //
        ////////////////////////

        case "query_select_result_expression_create":
            let expression: Expression = args.get(name: "expression")!

            return SelectResult.expression(expression)

        case "query_select_result_all_create":
            return SelectResult.all()

        case "query_select":
            let select_result: SelectResult = args.get(name: "select_result")!

            return Query.select(select_result)

        case "query_select_distinct":
            let select_result: SelectResult = args.get(name: "select_result")!

            return Query.selectDistinct(select_result)

        case "query_create":
        // Only does select FirstName from test_db where City = "MV"
            let select_prop: SelectResult = args.get(name: "select_prop")!
            let from_prop: DatabaseSource = args.get(name: "from_prop")!
            let whr_key_prop: Expression = args.get(name: "whr_key_prop")!

            let query = Query
                .select(select_prop)
                .from(from_prop)
                .where(whr_key_prop)

            return query

        case "query_run":
            let query: Query = args.get(name: "query")!
            return try query.execute()

<<<<<<< HEAD
        case "query_next_result":
            let query_result_set: ResultSet = args.get(name: "query_result_set")!

            return query_result_set.next()

        case "query_result_string":
            let query_result: Result = args.get(name: "query_result")!
            let key: String = args.get(name: "key")!

            return query_result.string(forKey: key)

        case "query_get_doc":
=======
        case "query_getDoc":
>>>>>>> 43ac3d5a
            let database: Database = args.get(name: "database")!
            let doc_id: String = args.get(name: "doc_id")!

            let searchQuery = Query
                .select(SelectResult.all())
                .from(DataSource.database(database))
                .where((Meta.id).equalTo(doc_id))

            var resultArray = [Any]()

            for row in try searchQuery.execute() {
                resultArray.append(row.toDictionary())
            }

            return resultArray

        case "query_get_docs_limit_offset":
            let database: Database = args.get(name: "database")!
            let limit: Int = args.get(name: "limit")!
            let offset: Int = args.get(name: "offset")!

            let searchQuery = Query
                .select(SelectResult.all())
                .from(DataSource.database(database))
                .limit(limit,offset: offset)

            var resultArray = [Any]()

            for row in try searchQuery.execute() {
                resultArray.append(row.toDictionary())
            }

            return resultArray

        case "query_multiple_selects":
            let database: Database = args.get(name: "database")!
            let select_property1: String = args.get(name: "select_property1")!
            let select_property2: String = args.get(name: "select_property2")!
            let whr_key: String = args.get(name: "whr_key")!
            let whr_val: String = args.get(name: "whr_val")!

            let searchQuery = Query
                .select(SelectResult.expression(Meta.id),
                        SelectResult.expression(Expression.property(select_property1)),
                        SelectResult.expression(Expression.property(select_property2)))
                .from(DataSource.database(database))
                .where((Expression.property(whr_key)).equalTo(whr_val))

            var resultArray = [Any]()

            for row in try searchQuery.execute() {
                resultArray.append(row.toDictionary())
            }

            return resultArray

        case "query_where_and_or":
            let database: Database = args.get(name: "database")!
            let whr_key1: String = args.get(name: "whr_key1")!
            let whr_val1: String = args.get(name: "whr_val1")!
            let whr_key2: String = args.get(name: "whr_key2")!
            let whr_val2: String = args.get(name: "whr_val2")!
            let whr_key3: String = args.get(name: "whr_key3")!
            let whr_val3: String = args.get(name: "whr_val3")!
            let whr_key4: String = args.get(name: "whr_key4")!
            let whr_val4: Bool = args.get(name: "whr_val4")!

            let searchQuery = Query
                .select(SelectResult.expression(Meta.id))
                .from(DataSource.database(database))
                .where(Expression.property(whr_key1).equalTo(whr_val1)
                    .and(Expression.property(whr_key2).equalTo(whr_val2)
                        .or(Expression.property(whr_key3).equalTo(whr_val3)))
                    .and(Expression.property(whr_key4).equalTo(whr_val4)))

            var resultArray = [Any]()

            for row in try searchQuery.execute() {
                resultArray.append(row.toDictionary())
            }

            return resultArray

        case "query_like":
            let database: Database = args.get(name: "database")!
            let whr_key: String = args.get(name: "whr_key")!
            let select_property1: String = args.get(name: "select_property1")!
            let select_property2: String = args.get(name: "select_property2")!
            let whr_val: String = args.get(name: "whr_val")!
            let like_key: String = args.get(name: "like_key")!
            let like_val: String = args.get(name: "like_val")!

            let searchQuery = Query
                .select(SelectResult.expression(Meta.id),
                        SelectResult.expression(Expression.property(select_property1)),
                        SelectResult.expression(Expression.property(select_property2)))
                .from(DataSource.database(database))
                .where(Expression.property(whr_key).equalTo(whr_val)
                    .and(Expression.property(like_key).like(like_val)))

            var resultArray = [Any]()

            for row in try searchQuery.execute() {
                resultArray.append(row.toDictionary())
            }

            return resultArray

        case "query_regex":
            let database: Database = args.get(name: "database")!
            let whr_key: String = args.get(name: "whr_key")!
            let select_property1: String = args.get(name: "select_property1")!
            let select_property2: String = args.get(name: "select_property2")!
            let whr_val: String = args.get(name: "whr_val")!
            let regex_key: String = args.get(name: "regex_key")!
            let regex_val: String = args.get(name: "regex_val")!

            let searchQuery = Query
                .select(SelectResult.expression(Meta.id),
                        SelectResult.expression(Expression.property(select_property1)),
                        SelectResult.expression(Expression.property(select_property2)))
                .from(DataSource.database(database))
                .where(Expression.property(whr_key).equalTo(whr_val)
                    .and(Expression.property(regex_key).regex(regex_val)))

            var resultArray = [Any]()

            for row in try searchQuery.execute() {
                resultArray.append(row.toDictionary())
            }

            return resultArray

        case "query_isNullOrMissing":
            let database: Database = args.get(name: "database")!
            let select_property1: String = args.get(name: "select_property1")!
            let limit: Int = args.get(name: "limit")!

            let searchQuery = Query
                .select(SelectResult.expression(Meta.id),
                        SelectResult.expression(Expression.property(select_property1)))
                .from(DataSource.database(database))
                .where(Expression.property(select_property1).isNullOrMissing())
                .limit(limit)

            var resultArray = [Any]()

            for row in try searchQuery.execute() {
                resultArray.append(row.toDictionary())
            }

            return resultArray

        case "query_ordering":
            let database: Database = args.get(name: "database")!
            let select_property1: String = args.get(name: "select_property1")!
            let whr_key: String = args.get(name: "whr_key")!
            let whr_val: String = args.get(name: "whr_val")!

            let searchQuery = Query
                .select(
                    SelectResult.expression(Meta.id),
                    SelectResult.expression(Expression.property(select_property1)))
                .from(DataSource.database(database))
                .where(Expression.property(whr_key).equalTo(whr_val))
                .orderBy(Ordering.property(select_property1).ascending())

            var resultArray = [Any]()

            for row in try searchQuery.execute() {
                resultArray.append(row.toDictionary())
            }

            return resultArray

        case "query_substring":
            let database: Database = args.get(name: "database")!
            let select_property1: String = args.get(name: "select_property1")!
            let select_property2: String = args.get(name: "select_property2")!
            let substring: String = args.get(name: "substring")!

            let searchQuery = Query
                .select(SelectResult.expression(Meta.id),
                        SelectResult.expression(Expression.property(select_property1)),
                        SelectResult.expression(Function.upper(Expression.property(select_property2))))
                .from(DataSource.database(database))
<<<<<<< HEAD
                .where(Expression.property(select_property1).and(Function.contains(Expression.property(select_property1),
                                                                                   substring: substring)))
=======
                .where(Expression.property(select_property1).isNullOrMissing().and(Function.contains(Expression.property(select_property1),                                                                                    substring: Expression.property(substring))))
>>>>>>> 43ac3d5a

            var resultArray = [Any]()

            for row in try searchQuery.execute() {
                resultArray.append(row.toDictionary())
            }

            return resultArray

        case "query_collation":
            let database: Database = args.get(name: "database")!
            let select_property1: String = args.get(name: "select_property1")!
            let whr_key1: String = args.get(name: "whr_key1")!
            let whr_val1: String = args.get(name: "whr_val1")!
            let whr_key2: String = args.get(name: "whr_key2")!
            let whr_val2: String = args.get(name: "whr_val2")!
            let equal_to: String = args.get(name: "equal_to")!

            let collator = Collation.unicode()
                .ignoreAccents(true)
                .ignoreCase(true)

            let searchQuery = Query
                .select(SelectResult.expression(Meta.id),
                        SelectResult.expression(Expression.property(select_property1)))
                .from(DataSource.database(database))
                .where(Expression.property(whr_key1).equalTo(whr_val1)
                    .and(Expression.property(whr_key2).equalTo(whr_val2))
                    .and(Expression.property(select_property1).collate(collator).equalTo(equal_to)))

            var resultArray = [Any]()

            for row in try searchQuery.execute() {
                resultArray.append(row.toDictionary())
            }

            return resultArray
               
        default:
            throw RequestHandlerError.MethodNotFound(method)
        }
        return QueryRequestHandler.VOID
    }
}<|MERGE_RESOLUTION|>--- conflicted
+++ resolved
@@ -10,273 +10,44 @@
 import CouchbaseLiteSwift
 
 public class QueryRequestHandler {
-    public static let VOID = NSObject()
+    public static let VOID: String? = nil
 
     public func handleRequest(method: String, args: Args) throws -> Any? {
         switch method {
-
         /////////////////////
-        // Query Collation //
+        // ArrayExpression //
         /////////////////////
-
-        case "query_collation_ascii":
-            let ignoreCase: Bool = args.get(name: "ignoreCase")!
-
-            return Collation.ascii().ignoreCase(ignoreCase)
-
-        case "query_collation_unicode":
-            let ignoreCase: Bool = args.get(name: "ignoreCase")!
-            let ignoreAccents: Bool = args.get(name: "ignoreAccents")!
-
-            return Collation.unicode().ignoreCase(ignoreCase).ignoreAccents(ignoreAccents)
-
-        //////////////////////
-        // Query DataSource //
-        //////////////////////
-        case "query_datasource_database":
-            let database: Database = args.get(name: "database")!
-            return DataSource.database(database)
-
-        ///////////
-        // Query //
-        ///////////
-
-        case "query_expression_property":
-            let property: String = args.get(name: "property")!
-            return Expression.property(property)
-
-        case "query_meta_id":
-            return Meta.id
-
-        case "query_meta_sequence":
-            return Meta.sequence
-
-        case "query_expression_parameter":
-            let parameter: String = args.get(name: "parameter")!
-            return Expression.parameter(parameter)
-
-        case "query_expression_negated":
-            let expression: Any = args.get(name: "expression")!
-            return Expression.negated(expression)
-
-        case "query_expression_not":
-            let expression: Any = args.get(name: "expression")!
-            return Expression.not(expression)
-
         case "query_ArrayExpression_variable":
             let name: String = args.get(name: "name")!
             return ArrayExpression.variable(name)
 
         case "query_ArrayExpression_any":
             let variable: String = args.get(name: "variable")!
-            return ArrayExpression.any(variable)
+            let variableexpression = ArrayExpression.variable(variable)
+            return ArrayExpression.any(variableexpression)
 
         case "query_ArrayExpression_anyAndEvery":
             let variable: String = args.get(name: "variable")!
-            return ArrayExpression.anyAndEvery(variable)
+            let variableexpression = ArrayExpression.variable(variable)
+            return ArrayExpression.anyAndEvery(variableexpression)
 
         case "query_ArrayExpression_every":
             let variable: String = args.get(name: "variable")!
-            return ArrayExpression.every(variable)
-
-        case "create_equalTo_expression":
-            let expression1: Expression = args.get(name: "expression1")!
-            let expression2: Any = args.get(name: "expression2")!
-            return expression1.equalTo(expression2)
-
-        case "create_and_expression":
-            let expression1: Expression = args.get(name: "expression1")!
-            let expression2: Any = args.get(name: "expression2")!
-            return expression1.and(expression2)
-
-        case "create_or_expression":
-            let expression1: Expression = args.get(name: "expression1")!
-            let expression2: Any = args.get(name: "expression2")!
-            return expression1.or(expression2)
-
-        ////////////////////
-        // Query Function //
-        ////////////////////
-        case "query_function_avg":
-            let expression: Any = args.get(name: "expression")!
-            return Function.avg(expression)
-
-        case "query_function_count":
-            let expression: Any = args.get(name: "expression")!
-            return Function.count(expression)
-
-        case "query_function_min":
-            let expression: Any = args.get(name: "expression")!
-            return Function.min(expression)
-
-        case "query_function_max":
-            let expression: Any = args.get(name: "expression")!
-            return Function.max(expression)
-
-        case "query_function_sum":
-            let expression: Any = args.get(name: "expression")!
-            return Function.sum(expression)
-
+            let variableexpression = ArrayExpression.variable(variable)
+            return ArrayExpression.every(variableexpression)
+
+        ///////////////////
+        // ArrayFunction //
+        ///////////////////
         case "query_ArrayFunction_arrayContains":
-            let expression: Any = args.get(name: "expression")!
-            let value: Any = args.get(name: "value")!
-
-            return ArrayFunction.contains(expression, value: value)
+            let expression: Expression = args.get(name: "expression")!
+            let value: String = args.get(name: "value")!
+
+            return ArrayFunction.contains(expression, value: Expression.property(value))
 
         case "query_ArrayFunction_arrayLength":
-            let expression: Any = args.get(name: "expression")!
+            let expression: Expression = args.get(name: "expression")!
             return ArrayFunction.length(expression)
-
-        case "query_function_abs":
-            let expression: Any = args.get(name: "expression")!
-            return Function.abs(expression)
-
-        case "query_function_acos":
-            let expression: Any = args.get(name: "expression")!
-            return Function.acos(expression)
-
-        case "query_function_asin":
-            let expression: Any = args.get(name: "expression")!
-            return Function.asin(expression)
-
-        case "query_function_atan":
-            let expression: Any = args.get(name: "expression")!
-            return Function.atan(expression)
-
-        case "query_function_atan2":
-            let x: Any = args.get(name: "x")!
-            let y: Any = args.get(name: "y")!
-
-            return Function.atan2(x:x, y:y)
-
-        case "query_function_ceil":
-            let expression: Any = args.get(name: "expression")!
-            return Function.ceil(expression)
-
-        case "query_function_cos":
-            let expression: Any = args.get(name: "expression")!
-            return Function.cos(expression)
-
-        case "query_function_degrees":
-            let expression: Any = args.get(name: "expression")!
-            return Function.degrees(expression)
-
-        case "query_function_e":
-            return Function.e()
-
-        case "query_function_exp":
-            let expression: Any = args.get(name: "expression")!
-            return Function.exp(expression)
-
-        case "query_function_floor":
-            let expression: Any = args.get(name: "expression")!
-            return Function.floor(expression)
-
-        case "query_function_ln":
-            let expression: Any = args.get(name: "expression")!
-            return Function.ln(expression)
-
-        case "query_function_log":
-            let expression: Any = args.get(name: "expression")!
-            return Function.log(expression)
-
-        case "query_function_pi":
-            return Function.pi()
-
-        case "query_function_power":
-            let base: Any = args.get(name: "base")!
-            let exponent: Any = args.get(name: "exponent")!
-
-            return Function.power(base:base, exponent:exponent)
-
-        case "query_function_radians":
-            let expression: Any = args.get(name: "expression")!
-            return Function.radians(expression)
-
-        case "query_function_round":
-            let expression: Any = args.get(name: "expression")!
-            return Function.round(expression)
-
-        case "query_function_round_digits":
-            let expression: Any = args.get(name: "expression")!
-            let digits: Int = args.get(name: "digits")!
-
-            return Function.round(expression, digits: digits)
-
-        case "query_function_sign":
-            let expression: Any = args.get(name: "expression")!
-            return Function.sign(expression)
-
-        case "query_function_sin":
-            let expression: Any = args.get(name: "expression")!
-            return Function.sin(expression)
-
-        case "query_function_sqrt":
-            let expression: Any = args.get(name: "expression")!
-            return Function.sqrt(expression)
-
-        case "query_function_tan":
-            let expression: Any = args.get(name: "expression")!
-            return Function.tan(expression)
-
-        case "query_function_trunc":
-            let expression: Any = args.get(name: "expression")!
-            return Function.trunc(expression)
-
-        case "query_function_trunc_digits":
-            let expression: Any = args.get(name: "expression")!
-            let digits: Int = args.get(name: "digits")!
-
-        return Function.trunc(expression, digits: digits)
-
-        case "query_function_contains":
-            let expression: Any = args.get(name: "expression")!
-            let substring: Any = args.get(name: "substring")!
-            return Function.contains(expression, substring: substring)
-
-        case "query_function_length":
-            let expression: Any = args.get(name: "expression")!
-            return Function.length(expression)
-
-        case "query_function_lower":
-            let expression: Any = args.get(name: "expression")!
-            return Function.lower(expression)
-
-        case "query_function_ltrim":
-            let expression: Any = args.get(name: "expression")!
-            return Function.ltrim(expression)
-
-        case "query_function_rtrim":
-            let expression: Any = args.get(name: "expression")!
-            return Function.rtrim(expression)
-
-        case "query_function_trim":
-            let expression: Any = args.get(name: "expression")!
-            return Function.trim(expression)
-
-        case "query_function_upper":
-            let expression: Any = args.get(name: "expression")!
-            return Function.upper(expression)
-
-        case "query_function_isArray":
-            let expression: Any = args.get(name: "expression")!
-            return Function.isArray(expression)
-
-        case "query_function_isNumber":
-            let expression: Any = args.get(name: "expression")!
-            return Function.isNumber(expression)
-
-        case "query_function_isDictionary":
-            let expression: Any = args.get(name: "expression")!
-            return Function.isDictionary(expression)
-
-        case "query_function_isString":
-            let expression: Any = args.get(name: "expression")!
-            return Function.isString(expression)
-
-        case "query_function_rank":
-            let indexName: String = args.get(name: "expression")!
-            return FullTextFunction.rank(indexName)
 
         ///////////
         // Joins //
@@ -304,15 +75,6 @@
         ////////////////////////
         // Query SelectResult //
         ////////////////////////
-
-        case "query_select_result_expression_create":
-            let expression: Expression = args.get(name: "expression")!
-
-            return SelectResult.expression(expression)
-
-        case "query_select_result_all_create":
-            return SelectResult.all()
-
         case "query_select":
             let select_result: SelectResult = args.get(name: "select_result")!
 
@@ -326,7 +88,7 @@
         case "query_create":
         // Only does select FirstName from test_db where City = "MV"
             let select_prop: SelectResult = args.get(name: "select_prop")!
-            let from_prop: DatabaseSource = args.get(name: "from_prop")!
+            let from_prop: DataSource = args.get(name: "from_prop")!
             let whr_key_prop: Expression = args.get(name: "whr_key_prop")!
 
             let query = Query
@@ -340,39 +102,24 @@
             let query: Query = args.get(name: "query")!
             return try query.execute()
 
-<<<<<<< HEAD
-        case "query_next_result":
-            let query_result_set: ResultSet = args.get(name: "query_result_set")!
-
-            return query_result_set.next()
-
-        case "query_result_string":
-            let query_result: Result = args.get(name: "query_result")!
-            let key: String = args.get(name: "key")!
-
-            return query_result.string(forKey: key)
-
-        case "query_get_doc":
-=======
         case "query_getDoc":
->>>>>>> 43ac3d5a
             let database: Database = args.get(name: "database")!
             let doc_id: String = args.get(name: "doc_id")!
 
             let searchQuery = Query
                 .select(SelectResult.all())
                 .from(DataSource.database(database))
-                .where((Meta.id).equalTo(doc_id))
-
-            var resultArray = [Any]()
-
-            for row in try searchQuery.execute() {
-                resultArray.append(row.toDictionary())
-            }
-
-            return resultArray
-
-        case "query_get_docs_limit_offset":
+                .where((Meta.id).equalTo(Expression.property(doc_id)))
+
+            var resultArray = [Any]()
+
+            for row in try searchQuery.execute() {
+                resultArray.append(row.toDictionary())
+            }
+
+            return resultArray
+
+        case "query_docsLimitOffset":
             let database: Database = args.get(name: "database")!
             let limit: Int = args.get(name: "limit")!
             let offset: Int = args.get(name: "offset")!
@@ -380,17 +127,17 @@
             let searchQuery = Query
                 .select(SelectResult.all())
                 .from(DataSource.database(database))
-                .limit(limit,offset: offset)
-
-            var resultArray = [Any]()
-
-            for row in try searchQuery.execute() {
-                resultArray.append(row.toDictionary())
-            }
-
-            return resultArray
-
-        case "query_multiple_selects":
+                .limit(Expression.int(limit), offset: Expression.int(offset))
+
+            var resultArray = [Any]()
+
+            for row in try searchQuery.execute() {
+                resultArray.append(row.toDictionary())
+            }
+
+            return resultArray
+
+        case "query_multipleSelects":
             let database: Database = args.get(name: "database")!
             let select_property1: String = args.get(name: "select_property1")!
             let select_property2: String = args.get(name: "select_property2")!
@@ -402,17 +149,17 @@
                         SelectResult.expression(Expression.property(select_property1)),
                         SelectResult.expression(Expression.property(select_property2)))
                 .from(DataSource.database(database))
-                .where((Expression.property(whr_key)).equalTo(whr_val))
-
-            var resultArray = [Any]()
-
-            for row in try searchQuery.execute() {
-                resultArray.append(row.toDictionary())
-            }
-
-            return resultArray
-
-        case "query_where_and_or":
+                .where((Expression.property(whr_key)).equalTo(Expression.property(whr_val)))
+
+            var resultArray = [Any]()
+
+            for row in try searchQuery.execute() {
+                resultArray.append(row.toDictionary())
+            }
+
+            return resultArray
+
+        case "query_whereAndOr":
             let database: Database = args.get(name: "database")!
             let whr_key1: String = args.get(name: "whr_key1")!
             let whr_val1: String = args.get(name: "whr_val1")!
@@ -426,10 +173,10 @@
             let searchQuery = Query
                 .select(SelectResult.expression(Meta.id))
                 .from(DataSource.database(database))
-                .where(Expression.property(whr_key1).equalTo(whr_val1)
-                    .and(Expression.property(whr_key2).equalTo(whr_val2)
-                        .or(Expression.property(whr_key3).equalTo(whr_val3)))
-                    .and(Expression.property(whr_key4).equalTo(whr_val4)))
+                .where(Expression.property(whr_key1).equalTo(Expression.property(whr_val1))
+                    .and(Expression.property(whr_key2).equalTo(Expression.property(whr_val2))
+                        .or(Expression.property(whr_key3).equalTo(Expression.property(whr_val3))))
+                    .and(Expression.property(whr_key4).equalTo(Expression.boolean(whr_val4))))
 
             var resultArray = [Any]()
 
@@ -453,8 +200,8 @@
                         SelectResult.expression(Expression.property(select_property1)),
                         SelectResult.expression(Expression.property(select_property2)))
                 .from(DataSource.database(database))
-                .where(Expression.property(whr_key).equalTo(whr_val)
-                    .and(Expression.property(like_key).like(like_val)))
+                .where(Expression.property(whr_key).equalTo(Expression.property(whr_val))
+                    .and(Expression.property(like_key).like(Expression.property(like_val))))
 
             var resultArray = [Any]()
 
@@ -478,8 +225,8 @@
                         SelectResult.expression(Expression.property(select_property1)),
                         SelectResult.expression(Expression.property(select_property2)))
                 .from(DataSource.database(database))
-                .where(Expression.property(whr_key).equalTo(whr_val)
-                    .and(Expression.property(regex_key).regex(regex_val)))
+                .where(Expression.property(whr_key).equalTo(Expression.property(whr_val))
+                    .and(Expression.property(regex_key).regex(Expression.property(regex_val))))
 
             var resultArray = [Any]()
 
@@ -499,7 +246,7 @@
                         SelectResult.expression(Expression.property(select_property1)))
                 .from(DataSource.database(database))
                 .where(Expression.property(select_property1).isNullOrMissing())
-                .limit(limit)
+                .limit(Expression.int(limit))
 
             var resultArray = [Any]()
 
@@ -520,7 +267,7 @@
                     SelectResult.expression(Meta.id),
                     SelectResult.expression(Expression.property(select_property1)))
                 .from(DataSource.database(database))
-                .where(Expression.property(whr_key).equalTo(whr_val))
+                .where(Expression.property(whr_key).equalTo(Expression.property(whr_val)))
                 .orderBy(Ordering.property(select_property1).ascending())
 
             var resultArray = [Any]()
@@ -542,12 +289,7 @@
                         SelectResult.expression(Expression.property(select_property1)),
                         SelectResult.expression(Function.upper(Expression.property(select_property2))))
                 .from(DataSource.database(database))
-<<<<<<< HEAD
-                .where(Expression.property(select_property1).and(Function.contains(Expression.property(select_property1),
-                                                                                   substring: substring)))
-=======
                 .where(Expression.property(select_property1).isNullOrMissing().and(Function.contains(Expression.property(select_property1),                                                                                    substring: Expression.property(substring))))
->>>>>>> 43ac3d5a
 
             var resultArray = [Any]()
 
@@ -574,9 +316,9 @@
                 .select(SelectResult.expression(Meta.id),
                         SelectResult.expression(Expression.property(select_property1)))
                 .from(DataSource.database(database))
-                .where(Expression.property(whr_key1).equalTo(whr_val1)
-                    .and(Expression.property(whr_key2).equalTo(whr_val2))
-                    .and(Expression.property(select_property1).collate(collator).equalTo(equal_to)))
+                .where(Expression.property(whr_key1).equalTo(Expression.property(whr_val1))
+                    .and(Expression.property(whr_key2).equalTo(Expression.property(whr_val2)))
+                    .and(Expression.property(select_property1).collate(collator).equalTo(Expression.property(equal_to))))
 
             var resultArray = [Any]()
 
