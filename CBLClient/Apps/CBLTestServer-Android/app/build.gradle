--- conflicted
+++ resolved
@@ -1,11 +1,7 @@
 apply plugin: 'com.android.application'
 
 ext {
-<<<<<<< HEAD
-    DEF_VERSION = "2.7.0-219"
-=======
     DEF_VERSION = "2.7.0-261"
->>>>>>> 1b883683
     COUCHBASE_LITE_VERSION = System.getProperty('version', DEF_VERSION)
 
     PROJECT_DIR = "${projectDir}"
