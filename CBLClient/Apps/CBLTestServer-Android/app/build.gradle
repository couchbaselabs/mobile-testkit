apply plugin: 'com.android.application'

android {
    compileSdkVersion 26
    defaultConfig {
        applicationId "com.example.hemant.coucbaselitesampleapp"
        minSdkVersion 19
        targetSdkVersion 26
        versionCode 1
        versionName "1.0"
        testInstrumentationRunner "android.support.test.runner.AndroidJUnitRunner"
    }
    buildTypes {
        release {
            minifyEnabled false
            proguardFiles getDefaultProguardFile('proguard-android.txt'), 'proguard-rules.pro'
        }
    }
}
<<<<<<< HEAD
def COUCHBASE_LITE_VERSION = "2.0.0-DB021"
=======
def COUCHBASE_LITE_VERSION = "2.0.0-285"
>>>>>>> 141d71de

dependencies {
    compile "org.nanohttpd:nanohttpd:2.3.2-SNAPSHOT"
    compile "com.couchbase.lite:couchbase-lite-android:${COUCHBASE_LITE_VERSION}"
    implementation fileTree(dir: 'libs', include: ['*.jar'])
    implementation 'com.android.support:appcompat-v7:26.1.0'
    implementation 'com.android.support.constraint:constraint-layout:1.0.2'
    testImplementation 'junit:junit:4.12'
    androidTestImplementation 'com.android.support.test:runner:1.0.1'
    androidTestImplementation 'com.android.support.test.espresso:espresso-core:3.0.1'
    compile 'org.jetbrains:annotations-java5:15.0'
    compile 'com.google.code.gson:gson:2.8.2'
}<|MERGE_RESOLUTION|>--- conflicted
+++ resolved
@@ -17,11 +17,7 @@
         }
     }
 }
-<<<<<<< HEAD
-def COUCHBASE_LITE_VERSION = "2.0.0-DB021"
-=======
 def COUCHBASE_LITE_VERSION = "2.0.0-285"
->>>>>>> 141d71de
 
 dependencies {
     compile "org.nanohttpd:nanohttpd:2.3.2-SNAPSHOT"
