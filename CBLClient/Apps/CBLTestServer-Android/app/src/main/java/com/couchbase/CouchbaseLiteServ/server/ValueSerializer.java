--- conflicted
+++ resolved
@@ -72,14 +72,6 @@
                 String key = entry.getKey();
                 String nestedVal;
                 String val = entry.getValue();
-<<<<<<< HEAD
-//                if (val.startsWith("\"")){
-//                    nestedVal = val.substring(1, value.length() - 1);
-//                } else {
-//                    nestedVal = val;
-//                }
-=======
->>>>>>> 141d71de
                 Object object = deserialize(val, memory);
 
                 map.put(key, object);
