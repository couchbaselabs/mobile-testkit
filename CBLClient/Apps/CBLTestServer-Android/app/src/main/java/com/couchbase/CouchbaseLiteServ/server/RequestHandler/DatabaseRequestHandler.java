package com.couchbase.CouchbaseLiteServ.server.RequestHandler;

import android.content.Context;
import android.util.Log;

import com.couchbase.CouchbaseLiteServ.server.Args;
import com.couchbase.CouchbaseLiteServ.server.util.ZipUtils;
import com.couchbase.lite.ConcurrencyControl;
import com.couchbase.lite.CouchbaseLiteException;
import com.couchbase.lite.DataSource;
import com.couchbase.lite.Database;
import com.couchbase.lite.DatabaseChange;
import com.couchbase.lite.DatabaseChangeListener;
import com.couchbase.lite.DatabaseConfiguration;
import com.couchbase.lite.Document;
import com.couchbase.CouchbaseLiteServ.MainActivity;
import com.couchbase.lite.Expression;
import com.couchbase.lite.ListenerToken;
import com.couchbase.lite.Meta;
import com.couchbase.lite.MutableDocument;
import com.couchbase.lite.Query;
import com.couchbase.lite.QueryBuilder;
import com.couchbase.lite.Result;
import com.couchbase.lite.ResultSet;
import com.couchbase.lite.SelectResult;
import com.couchbase.lite.EncryptionKey;

import java.io.File;
import java.io.IOException;
import java.io.InputStream;
import java.util.ArrayList;
import java.util.Collections;
import java.util.Dictionary;
import java.util.HashMap;
import java.util.List;
import java.util.Map;

public class DatabaseRequestHandler {
    /* ------------ */
    /* - Database - */
    /* ------------ */

    public Database create(Args args) throws CouchbaseLiteException {
        String name = args.get("name");
        DatabaseConfiguration config = args.get("config");
        if (config == null) {
            Context context = MainActivity.getAppContext();
            config = new DatabaseConfiguration(context);
        }
        return new Database(name, config);
    }


    public long getCount(Args args) {
        Database database = args.get("database");
        return database.getCount();
    }

    public void close(Args args) throws CouchbaseLiteException {
        Database database = args.get("database");
        database.close();
    }

    public void compact(Args args) throws CouchbaseLiteException {
        Database database = args.get("database");
        database.compact();
    }

    public String getPath(Args args) throws CouchbaseLiteException {
        Database database = args.get("database");
        return database.getPath();
    }

    public String getName(Args args) {
        Database database = args.get("database");
        return database.getName();
    }

    public Document getDocument(Args args) {
        Database database = args.get("database");
        String id = args.get("id");
        return database.getDocument(id);
    }

    public List<String> getIndexes(Args args) throws CouchbaseLiteException {
        Database database = args.get("database");
        return database.getIndexes();
    }

    public Map<String, Map<String, Object>> getDocuments(Args args) {
        Database database = args.get("database");
        List<String> ids = args.get("ids");
        Map<String, Map<String, Object>> documents = new HashMap<>();
        for (String id : ids) {
            Document document = database.getDocument(id);
            if (document != null) {
                documents.put(id, document.toMap());
            }
        }
        return documents;
    }

    public void updateDocument(Args args) throws CouchbaseLiteException {
        Database database = args.get("database");
<<<<<<< HEAD
        String id = args.get("id");
        Map<String, Object> data = (Map<String, Object>) args.get("data");
=======
        Map<String, Object> data = args.get("data");
        String id = args.get("id");
>>>>>>> cfc4783d
        MutableDocument updateDoc = database.getDocument(id).toMutable();
        updateDoc.setData(data);
        database.save(updateDoc);
    }

    public void updateDocuments(Args args) throws CouchbaseLiteException {
        final Database database = args.get("database");
        final Map<String, Map<String, Object>> documents = args.get("documents");
        database.inBatch(new Runnable() {
            @Override
            public void run() {
                for (Map.Entry<String, Map<String, Object>> entry : documents.entrySet()) {
                    String id = entry.getKey();
                    Map<String, Object> data = entry.getValue();
                    MutableDocument updatedDoc = database.getDocument(id).toMutable();
                    updatedDoc.setData(data);
                    try {
                        database.save(updatedDoc);
                    } catch (CouchbaseLiteException e) {
                        e.printStackTrace();
                    }
                }
            }
        });
    }

    public void purge(Args args) throws CouchbaseLiteException {
        Database database = args.get("database");
        MutableDocument document = args.get("document");
        database.purge(document);
   }

   public void saveDocuments(Args args) throws CouchbaseLiteException {
        final Database database = args.get("database");
        final Map<String, Map<String, Object>> documents = args.get("documents");

        database.inBatch(new Runnable() {
            @Override
            public void run() {
                for (Map.Entry<String, Map<String, Object>> entry : documents.entrySet()) {
                    String id = entry.getKey();
                    Map<String, Object> data = entry.getValue();
                    MutableDocument document = new MutableDocument(id, data);
                    try {
                        database.save(document);
                    } catch (CouchbaseLiteException e) {
                        e.printStackTrace();
                    }
                }
            }
        });
   }

    public void save(Args args) throws CouchbaseLiteException {
        Database database = args.get("database");
        MutableDocument document = args.get("document");
        database.save(document);
    }

    public void saveWithConcurrency(Args args) throws CouchbaseLiteException {
        Database database = args.get("database");
        MutableDocument document = args.get("document");
        String concurrencyControlType = args.get("concurrencyControlType");
        ConcurrencyControl concurrencyType;
        if (concurrencyControlType == null)
        {
            concurrencyType = ConcurrencyControl.LAST_WRITE_WINS;
        }
        if(concurrencyControlType.equals("failOnConflict"))
            concurrencyType = ConcurrencyControl.FAIL_ON_CONFLICT;
        else
            concurrencyType = ConcurrencyControl.LAST_WRITE_WINS;
        database.save(document, concurrencyType);
    }

    public void delete(Args args) throws CouchbaseLiteException {
        Database database = args.get("database");
        Document document = args.get("document");
        database.delete(document);
   }

    public void deleteWithConcurrency(Args args) throws CouchbaseLiteException {
      Database database = args.get("database");
      Document document = args.get("document");
      String concurrencyControlType = args.get("concurrencyControlType");
      ConcurrencyControl concurrencyType;
      if (concurrencyControlType == null)
      {
        concurrencyType = ConcurrencyControl.LAST_WRITE_WINS;
      }
      if(concurrencyControlType.equals("failOnConflict"))
        concurrencyType = ConcurrencyControl.FAIL_ON_CONFLICT;
      else
        concurrencyType = ConcurrencyControl.LAST_WRITE_WINS;
      database.delete(document, concurrencyType);
    }

    public void deleteDB(Args args) throws CouchbaseLiteException {
        Database database = args.get("database");
        try {
            database.delete();
        }catch (CouchbaseLiteException ex){
            Log.e("deleteDB", "deleteDB() ERROR !!!!!!");
            ex.printStackTrace();
        }
        System.out.println("database delete ");
   }

    public void changeEncryptionKey(Args args) throws CouchbaseLiteException {
        Database database = args.get("database");
        String password = args.get("password");
        EncryptionKey encryptionKey;
        if(password.equals("nil"))
          encryptionKey = null;
        else
          encryptionKey = new EncryptionKey(password);
        database.changeEncryptionKey(encryptionKey);
    }

   public void deleteDbByName(Args args) throws CouchbaseLiteException {
        String dbName = args.get("dbName");
        File directory = args.get("directory");
        Database.delete(dbName, directory.getParentFile());
   }

    public boolean exists(Args args){
        String name = args.get("name");
        File directory = new File(args.get("directory").toString());
        return Database.exists(name, directory);
    }

    public void deleteBulkDocs(Args args) throws CouchbaseLiteException {
        final Database db = args.get("database");
        final List<String> docIds = args.get("doc_ids");
        db.inBatch(new Runnable() {
            @Override
            public void run() {
                for(String id : docIds) {
                    Document document = db.getDocument(id);
                    try {
                        db.delete(document);
                    } catch (CouchbaseLiteException e) {
                        e.printStackTrace();
                    }
                }
                }
        });

    }

    public List<String> getDocIds(Args args) throws CouchbaseLiteException {
        Database database = args.get("database");
        int limit = args.get("limit");
        int offset = args.get("offset");
        Query query = QueryBuilder
                .select(SelectResult.expression(Meta.id))
                .from(DataSource.database(database))
                .limit(Expression.intValue(limit), Expression.intValue(offset));
        List<String> result = new ArrayList<String>();
        ResultSet results = query.execute();
        for (Result row : results){

            result.add(row.getString("id"));
        }
        return result;

    }

   public ListenerToken addChangeListener(Args args) {
       Database database = args.get("database");
       ListenerToken token;
       if (args.contain("docId")) {
           String docId = args.get("docId");
           MyDocumentChangeListener changeListener = new MyDocumentChangeListener();
           token = database.addDocumentChangeListener(docId, changeListener);
       } else {
           MyDatabaseChangeListener changeListener = new MyDatabaseChangeListener();
           token = database.addChangeListener(changeListener);
       }
       return token;
   }

   public void removeChangeListener(Args args) {
       Database database = args.get("database");
       ListenerToken token = args.get("changeListenerToken");
       database.removeChangeListener(token);
   }

    public int databaseChangeListenerChangesCount(Args args) {
        MyDatabaseChangeListener changeListener = args.get("changeListener");
        return changeListener.getChanges().size();
    }

    public DatabaseChange databaseChangeListenerGetChange(Args args) {
        MyDatabaseChangeListener changeListener = args.get("changeListener");
        int index = args.get("index");
        return changeListener.getChanges().get(index);
    }

    public Database changeGetDatabase(Args args){
        DatabaseChange change = args.get("change");
        return change.getDatabase();
    }

    public List<String> changeGetDocumentId(Args args) {
        DatabaseChange change = args.get("change");
        return change.getDocumentIDs();
    }

    public void copy(Args args) throws CouchbaseLiteException, IOException {
      String dbName = args.get("dbName");
      String dbPath = args.get("dbPath");

      Context context = MainActivity.getAppContext();
      ZipUtils.unzip(getAsset(dbPath), context.getFilesDir());
      String dbFileName = new File(dbPath).getName();
      dbFileName = dbFileName.substring(0, dbFileName.lastIndexOf("."));

      DatabaseConfiguration dbConfig = args.get("dbConfig");
      File file = new File(context.getFilesDir().getAbsolutePath() + "/" + dbFileName);
      Database.copy(file, dbName, dbConfig);
    }

    private InputStream getAsset(String name) {
      return this.getClass().getResourceAsStream(name);
    }

}

class MyDatabaseChangeListener implements DatabaseChangeListener{
    private List<DatabaseChange> changes;

    public List<DatabaseChange> getChanges(){
       return changes;
    }

    @Override
    public void changed(DatabaseChange change) {
        changes.add(change);
    }
}<|MERGE_RESOLUTION|>--- conflicted
+++ resolved
@@ -102,13 +102,8 @@
 
     public void updateDocument(Args args) throws CouchbaseLiteException {
         Database database = args.get("database");
-<<<<<<< HEAD
         String id = args.get("id");
         Map<String, Object> data = (Map<String, Object>) args.get("data");
-=======
-        Map<String, Object> data = args.get("data");
-        String id = args.get("id");
->>>>>>> cfc4783d
         MutableDocument updateDoc = database.getDocument(id).toMutable();
         updateDoc.setData(data);
         database.save(updateDoc);
