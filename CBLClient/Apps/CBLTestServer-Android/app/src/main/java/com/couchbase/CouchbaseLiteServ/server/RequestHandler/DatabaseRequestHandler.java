--- conflicted
+++ resolved
@@ -3,15 +3,6 @@
 import android.content.Context;
 import android.util.Log;
 
-import java.io.File;
-import java.io.IOException;
-import java.io.InputStream;
-import java.util.ArrayList;
-import java.util.HashMap;
-import java.util.List;
-import java.util.Map;
-
-import com.couchbase.CouchbaseLiteServ.CouchbaseLiteServ;
 import com.couchbase.CouchbaseLiteServ.server.Args;
 import com.couchbase.CouchbaseLiteServ.server.util.ZipUtils;
 import com.couchbase.lite.Blob;
@@ -23,7 +14,7 @@
 import com.couchbase.lite.DatabaseChangeListener;
 import com.couchbase.lite.DatabaseConfiguration;
 import com.couchbase.lite.Document;
-import com.couchbase.lite.EncryptionKey;
+import com.couchbase.CouchbaseLiteServ.MainActivity;
 import com.couchbase.lite.Expression;
 import com.couchbase.lite.ListenerToken;
 import com.couchbase.lite.Meta;
@@ -33,7 +24,17 @@
 import com.couchbase.lite.Result;
 import com.couchbase.lite.ResultSet;
 import com.couchbase.lite.SelectResult;
-
+import com.couchbase.lite.EncryptionKey;
+
+import java.io.File;
+import java.io.IOException;
+import java.io.InputStream;
+import java.util.ArrayList;
+import java.util.Collections;
+import java.util.Dictionary;
+import java.util.HashMap;
+import java.util.List;
+import java.util.Map;
 
 public class DatabaseRequestHandler {
     private static final String TAG = "DBHANDLER";
@@ -45,8 +46,8 @@
         String name = args.get("name");
         DatabaseConfiguration config = args.get("config");
         if (config == null) {
-            Context context = CouchbaseLiteServ.getAppContext();
-            config = new DatabaseConfiguration();
+            Context context = MainActivity.getAppContext();
+            config = new DatabaseConfiguration(context);
         }
         return new Database(name, config);
     }
@@ -67,7 +68,7 @@
         database.compact();
     }
 
-    public String getPath(Args args) {
+    public String getPath(Args args) throws CouchbaseLiteException {
         Database database = args.get("database");
         return database.getPath();
     }
@@ -124,7 +125,7 @@
     public void updateDocument(Args args) throws CouchbaseLiteException {
         Database database = args.get("database");
         String id = args.get("id");
-        Map<String, Object> data = args.get("data");
+        Map<String, Object> data = (Map<String, Object>) args.get("data");
         MutableDocument updateDoc = database.getDocument(id).toMutable();
         updateDoc.setData(data);
         database.save(updateDoc);
@@ -215,7 +216,7 @@
         database.delete(document, concurrencyType);
     }
 
-    public void deleteDB(Args args) {
+    public void deleteDB(Args args) throws CouchbaseLiteException {
         Database database = args.get("database");
         try {
             database.delete();
@@ -327,32 +328,17 @@
         return change.getDocumentIDs();
     }
 
-<<<<<<< HEAD
     public void copy(Args args) throws CouchbaseLiteException {
-      String dbName = args.get("dbName");
-      String dbPath = args.get("dbPath");
+        String dbName = args.get("dbName");
+        String dbPath = args.get("dbPath");
 
       DatabaseConfiguration dbConfig = args.get("dbConfig");
       File oldDbPath = new File(dbPath);
       Database.copy(oldDbPath, dbName, dbConfig);
-=======
-    public void copy(Args args) throws CouchbaseLiteException, IOException {
-        String dbName = args.get("dbName");
-        String dbPath = args.get("dbPath");
-
-        Context context = CouchbaseLiteServ.getAppContext();
-        ZipUtils.unzip(getAsset(dbPath), context.getFilesDir());
-        String dbFileName = new File(dbPath).getName();
-        dbFileName = dbFileName.substring(0, dbFileName.lastIndexOf("."));
-
-        DatabaseConfiguration dbConfig = args.get("dbConfig");
-        File file = new File(context.getFilesDir().getAbsolutePath() + "/" + dbFileName);
-        Database.copy(file, dbName, dbConfig);
->>>>>>> a58e4c1f
     }
 
     private InputStream getAsset(String name) {
-        return this.getClass().getResourceAsStream(name);
+      return this.getClass().getResourceAsStream(name);
     }
 
     public String getPreBuiltDb(Args args) throws IOException {
