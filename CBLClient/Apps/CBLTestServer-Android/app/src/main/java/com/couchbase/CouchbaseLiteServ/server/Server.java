package com.couchbase.CouchbaseLiteServ.server;


import android.util.Log;

import java.io.PrintWriter;
import java.io.StringWriter;
import java.lang.reflect.Method;
import java.util.EnumSet;
import java.util.HashMap;
import java.util.List;
import java.util.Map;

import com.google.gson.Gson;
import org.nanohttpd.protocols.http.IHTTPSession;
import org.nanohttpd.protocols.http.NanoHTTPD;
import org.nanohttpd.protocols.http.response.IStatus;
import org.nanohttpd.protocols.http.response.Response;
import org.nanohttpd.protocols.http.response.Status;

import com.couchbase.CouchbaseLiteServ.server.RequestHandler.ArrayRequestHandler;
import com.couchbase.CouchbaseLiteServ.server.RequestHandler.BasicAuthenticatorRequestHandler;
import com.couchbase.CouchbaseLiteServ.server.RequestHandler.BlobRequestHandler;
import com.couchbase.CouchbaseLiteServ.server.RequestHandler.CollatorRequestHandler;
import com.couchbase.CouchbaseLiteServ.server.RequestHandler.DataSourceRequestHandler;
import com.couchbase.CouchbaseLiteServ.server.RequestHandler.DataTypesInitiatorHandler;
import com.couchbase.CouchbaseLiteServ.server.RequestHandler.DatabaseConfigurationRequestHandler;
import com.couchbase.CouchbaseLiteServ.server.RequestHandler.DatabaseRequestHandler;
import com.couchbase.CouchbaseLiteServ.server.RequestHandler.DictionaryRequestHandler;
import com.couchbase.CouchbaseLiteServ.server.RequestHandler.DocumentRequestHandler;
import com.couchbase.CouchbaseLiteServ.server.RequestHandler.ExpressionRequestHandler;
import com.couchbase.CouchbaseLiteServ.server.RequestHandler.FunctionRequestHandler;
import com.couchbase.CouchbaseLiteServ.server.RequestHandler.LoggingRequestHandler;
import com.couchbase.CouchbaseLiteServ.server.RequestHandler.PeerToPeerRequestHandler;
import com.couchbase.CouchbaseLiteServ.server.RequestHandler.PredictiveQueriesRequestHandler;
import com.couchbase.CouchbaseLiteServ.server.RequestHandler.QueryRequestHandler;
import com.couchbase.CouchbaseLiteServ.server.RequestHandler.ReplicatorConfigurationRequestHandler;
import com.couchbase.CouchbaseLiteServ.server.RequestHandler.ReplicatorRequestHandler;
import com.couchbase.CouchbaseLiteServ.server.RequestHandler.ResultRequestHandler;
import com.couchbase.CouchbaseLiteServ.server.RequestHandler.SelectResultRequestHandler;
import com.couchbase.CouchbaseLiteServ.server.RequestHandler.SessionAuthenticatorRequestHandler;
import com.couchbase.lite.Database;
import com.couchbase.lite.LogDomain;
import com.couchbase.lite.LogLevel;


public class Server extends NanoHTTPD {
    private static final String TAG = "SERVER";

    public String uri;

    public Method method;

    public Map<String, String> header;

    public Map<String, String> params;

    public Map<String, List<String>> parameters;

    public Map<String, String> files;

    public Map<String, List<String>> decodedParameters;

    public Map<String, List<String>> decodedParametersFromParameter;

    public String queryParameterString;

    public static final Memory memory = new Memory();

    public Server(String ip, int port) {
        super(port);
        Log.i(TAG, "Running! Point your Mobile browser to http://" + ip + ":" + port + "/\n");
    }

    @Override
    public Response handle(IHTTPSession session) {
        String path = session.getUri();
        Log.i(TAG, "Request URI: " + path);

        String method = (path.startsWith("/") ? path.substring(1) : path);

        Database.log.getConsole().setLevel(LogLevel.DEBUG);
        Database.log.getConsole().setDomains(EnumSet.of(LogDomain.ALL));
        // Get args from query string.
        Map<String, String> rawArgs = new HashMap<>();

        Args args = new Args();
        try {
            session.parseBody(rawArgs);
        }
        catch (Exception e) {
            Log.e(TAG, "Failed parsing args", e);
        }
        Map<String, Object> query = new Gson().fromJson(rawArgs.get("postData"), Map.class);
        if (query != null) {
            for (String key : query.keySet()) {
                String value = (String) query.get(key);
                args.put(key, ValueSerializer.deserialize(value, memory));
            }
        }

        try {
            // Find and invoke the method on the RequestHandler.
            String body = null;
            Object result;
            if ("release".equals(method)) {
                memory.remove(rawArgs.get("object"));
            }
            else if ("flushMemory".equals(method)) {
                memory.flushMemory();
<<<<<<< HEAD
            } else if ("copy_files".equals(method)){
                result = memory.copyFiles(args);
                body = ValueSerializer.serialize(result, memory);
            } else {
                Object requestHandler = null;
                String handlerType = method.split("_")[0];
                String method_to_call = method.split("_")[1];
=======
            }
            else {
                final String[] methodArgs = method.split("_");
                String handlerType = methodArgs[0];
                String method_to_call = methodArgs[1];
>>>>>>> a58e4c1f
                Method target;
                Object requestHandler;
                switch (handlerType) {
                    case "databaseConfiguration":
                        target = DatabaseConfigurationRequestHandler.class.getMethod(method_to_call, Args.class);
                        requestHandler = new DatabaseConfigurationRequestHandler();
                        break;
                    case "database":
                        target = DatabaseRequestHandler.class.getMethod(method_to_call, Args.class);
                        requestHandler = new DatabaseRequestHandler();
                        break;
                    case "document":
                        target = DocumentRequestHandler.class.getMethod(method_to_call, Args.class);
                        requestHandler = new DocumentRequestHandler();
                        break;
                    case "dictionary":
                        target = DictionaryRequestHandler.class.getMethod(method_to_call, Args.class);
                        requestHandler = new DictionaryRequestHandler();
                        break;
                    case "datatype":
                        target = DataTypesInitiatorHandler.class.getMethod(method_to_call, Args.class);
                        requestHandler = new DataTypesInitiatorHandler();
                        break;
                    case "replicator":
                        target = ReplicatorRequestHandler.class.getMethod(method_to_call, Args.class);
                        requestHandler = new ReplicatorRequestHandler();
                        break;
                    case "replicatorConfiguration":
                        target = ReplicatorConfigurationRequestHandler.class.getMethod(method_to_call, Args.class);
                        requestHandler = new ReplicatorConfigurationRequestHandler();
                        break;
                    case "query":
                        target = QueryRequestHandler.class.getMethod(method_to_call, Args.class);
                        requestHandler = new QueryRequestHandler();
                        break;
                    case "expression":
                        target = ExpressionRequestHandler.class.getMethod(method_to_call, Args.class);
                        requestHandler = new ExpressionRequestHandler();
                        break;
                    case "function":
                        target = FunctionRequestHandler.class.getMethod(method_to_call, Args.class);
                        requestHandler = new FunctionRequestHandler();
                        break;
                    case "dataSource":
                        target = DataSourceRequestHandler.class.getMethod(method_to_call, Args.class);
                        requestHandler = new DataSourceRequestHandler();
                        break;
                    case "selectResult":
                        target = SelectResultRequestHandler.class.getMethod(method_to_call, Args.class);
                        requestHandler = new SelectResultRequestHandler();
                        break;
                    case "collation":
                        target = CollatorRequestHandler.class.getMethod(method_to_call, Args.class);
                        requestHandler = new CollatorRequestHandler();
                        break;
                    case "result":
                        target = ResultRequestHandler.class.getMethod(method_to_call, Args.class);
                        requestHandler = new ResultRequestHandler();
                        break;
                    case "basicAuthenticator":
                        target = BasicAuthenticatorRequestHandler.class.getMethod(method_to_call, Args.class);
                        requestHandler = new BasicAuthenticatorRequestHandler();
                        break;
                    case "sessionAuthenticator":
                        target = SessionAuthenticatorRequestHandler.class.getMethod(method_to_call, Args.class);
                        requestHandler = new SessionAuthenticatorRequestHandler();
                        break;
                    case "array":
                        target = ArrayRequestHandler.class.getMethod(method_to_call, Args.class);
                        requestHandler = new ArrayRequestHandler();
                        break;
                    case "peerToPeer":
                        target = PeerToPeerRequestHandler.class.getMethod(method_to_call, Args.class);
                        requestHandler = new PeerToPeerRequestHandler();
                        break;
                    case "predictiveQuery":
                        target = PredictiveQueriesRequestHandler.class.getMethod(method_to_call, Args.class);
                        requestHandler = new PredictiveQueriesRequestHandler();
                        break;
                    case "logging":
                        target = LoggingRequestHandler.class.getMethod(method_to_call, Args.class);
                        requestHandler = new LoggingRequestHandler();
                        break;
                    case "blob":
                        target = BlobRequestHandler.class.getMethod(method_to_call, Args.class);
                        requestHandler = new BlobRequestHandler();
                        break;
                    default:
                        throw new IllegalArgumentException("Handler not implemented for this call");
                }
                if (target.getReturnType().equals(Void.TYPE)) {
                    target.invoke(requestHandler, args);
<<<<<<< HEAD
                } else {
                    result = target.invoke(requestHandler, args);
=======
                }
                else {
                    Object result = target.invoke(requestHandler, args);
>>>>>>> a58e4c1f
                    body = ValueSerializer.serialize(result, memory);
                }
            }
            session.getHeaders();
            if (body != null) {
                IStatus status = Status.OK;
                return Response.newFixedLengthResponse(status, "text/plain", body.getBytes());
            }
            else {
                return Response.newFixedLengthResponse(Status.OK, "text/plain", "I-1");
            }
        }
        catch (Exception e) {
            // TODO: How should we handle exceptions?
            Log.w(TAG, "Request failed", e);

            StringWriter sw = new StringWriter();
            PrintWriter pw = new PrintWriter(sw);
            e.printStackTrace(pw);
            return Response.newFixedLengthResponse(Status.BAD_REQUEST, "text/plain", sw.toString());
        }
    }
}
<|MERGE_RESOLUTION|>--- conflicted
+++ resolved
@@ -108,21 +108,14 @@
             }
             else if ("flushMemory".equals(method)) {
                 memory.flushMemory();
-<<<<<<< HEAD
             } else if ("copy_files".equals(method)){
                 result = memory.copyFiles(args);
                 body = ValueSerializer.serialize(result, memory);
             } else {
                 Object requestHandler = null;
-                String handlerType = method.split("_")[0];
-                String method_to_call = method.split("_")[1];
-=======
-            }
-            else {
                 final String[] methodArgs = method.split("_");
                 String handlerType = methodArgs[0];
                 String method_to_call = methodArgs[1];
->>>>>>> a58e4c1f
                 Method target;
                 Object requestHandler;
                 switch (handlerType) {
@@ -215,14 +208,9 @@
                 }
                 if (target.getReturnType().equals(Void.TYPE)) {
                     target.invoke(requestHandler, args);
-<<<<<<< HEAD
-                } else {
-                    result = target.invoke(requestHandler, args);
-=======
                 }
                 else {
-                    Object result = target.invoke(requestHandler, args);
->>>>>>> a58e4c1f
+                    result = target.invoke(requestHandler, args);
                     body = ValueSerializer.serialize(result, memory);
                 }
             }
