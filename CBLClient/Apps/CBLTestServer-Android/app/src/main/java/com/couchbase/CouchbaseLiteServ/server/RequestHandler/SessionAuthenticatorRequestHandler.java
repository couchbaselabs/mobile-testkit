--- conflicted
+++ resolved
@@ -4,12 +4,6 @@
 import com.couchbase.CouchbaseLiteServ.server.Args;
 import com.couchbase.lite.SessionAuthenticator;
 
-<<<<<<< HEAD
-import java.util.Date;
-import java.util.concurrent.TimeUnit;
-
-=======
->>>>>>> 141d71de
 public class SessionAuthenticatorRequestHandler {
     /* ------------------------ */
     /* - SessionAuthenticator - */
@@ -18,17 +12,10 @@
     public SessionAuthenticator create(Args args){
         String sessionId = args.get("sessionId");
         String cookieName = args.get("cookieName");
-<<<<<<< HEAD
-        Date date = new Date();
-        long expTimeInSec  = Long.parseLong(String.valueOf(args.get("expires")));
-        Date expires = new Date(date.getTime() + TimeUnit.SECONDS.toMillis(expTimeInSec));
-        return new SessionAuthenticator(sessionId, expires, cookieName);
-=======
         if (cookieName == null) {
             return new SessionAuthenticator(sessionId);
         }
         return new SessionAuthenticator(sessionId, cookieName);
->>>>>>> 141d71de
     }
 
     public String getSessionId(Args args){
