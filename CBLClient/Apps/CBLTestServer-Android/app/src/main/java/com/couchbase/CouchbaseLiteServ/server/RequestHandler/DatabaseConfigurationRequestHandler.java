--- conflicted
+++ resolved
@@ -14,11 +14,8 @@
         EncryptionKey encryptionKey;
         //ConflictResolver conflictResolver = args.get("conflictResolver");
         String password = args.get("password");
-<<<<<<< HEAD
         Context context = CouchbaseLiteServ.getAppContext();
         CouchbaseLite.init(context);
-=======
->>>>>>> b3035d6b
         DatabaseConfiguration config = new DatabaseConfiguration();
         if (directory != null) {
             config.setDirectory(directory);
