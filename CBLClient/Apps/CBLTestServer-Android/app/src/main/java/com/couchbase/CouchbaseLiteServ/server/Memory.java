package com.couchbase.CouchbaseLiteServ.server;

import java.io.File;
import java.io.FileInputStream;
import java.io.FileOutputStream;
import java.io.IOException;
import java.io.InputStream;
import java.io.OutputStream;
import java.util.HashMap;
import java.util.Map;

import com.couchbase.CouchbaseLiteServ.MainActivity;
<<<<<<< HEAD
import com.couchbase.CouchbaseLiteServ.server.Server;
import com.couchbase.lite.internal.utils.FileUtils;
=======

>>>>>>> a58e4c1f

public class Memory {
    private final Map<String, Object> _memory = new HashMap<>();
    private int _address = 0;

    public <T> T get(String address) {
        return (T) _memory.get(address);
    }

    public String add(Object value) {
        String address = "@" + (++_address) + "_" + MainActivity.ip + "_android";

        _memory.put(address, value);

        return address;
    }

    public void remove(String address) {
        _memory.remove(address);
    }

    public Map<String, Object> get_memory_map() {
        return _memory;
    }

    public void flushMemory() {
        _memory.clear();
        _address = 0;
    }

    public String copyFiles(Args args) throws IOException {
        File sourcePath = new File(args.get("source_path").toString());
        File destinationPath = new File(args.get("destination_path").toString());
        try {
            copyFolder(sourcePath, destinationPath);
            return "Copied";
        } catch (Exception e){
            return e.getLocalizedMessage().toString();
        }
    }

    public static void copyFolder(File src, File dest) throws IOException{
        if(src.isDirectory()){

            if(dest.exists()) {
                FileUtils.deleteRecursive(dest);
            } else {
                dest.mkdir();
                System.out.println("Directory copied from "
                        + src + "  to " + dest);
            }

            //list all the directory contents
            String files[] = src.list();

            for (String file : files) {
                //construct the src and dest file structure
                File srcFile = new File(src, file);
                File destFile = new File(dest, file);
                //recursive copy
                copyFolder(srcFile,destFile);
            }
        }else{
            //if file, then copy it
            //Use bytes stream to support all file types
            InputStream in = new FileInputStream(src);
            OutputStream out = new FileOutputStream(dest);

            byte[] buffer = new byte[1024];

            int length;
            //copy the file content in bytes
            while ((length = in.read(buffer)) > 0){
                out.write(buffer, 0, length);
            }

            in.close();
            out.close();
            System.out.println("File copied from " + src + " to " + dest);

        }
        FileUtils.deleteRecursive(src);
    }
}<|MERGE_RESOLUTION|>--- conflicted
+++ resolved
@@ -10,12 +10,8 @@
 import java.util.Map;
 
 import com.couchbase.CouchbaseLiteServ.MainActivity;
-<<<<<<< HEAD
 import com.couchbase.CouchbaseLiteServ.server.Server;
 import com.couchbase.lite.internal.utils.FileUtils;
-=======
-
->>>>>>> a58e4c1f
 
 public class Memory {
     private final Map<String, Object> _memory = new HashMap<>();
