package com.couchbase.mobiletestkit.javacommon;

import java.io.File;
import java.io.InputStream;

public interface Context {
    File getFilesDir();
    InputStream getAsset(String name);
    String getPlatform();
    String getLocalIpAddress();
<<<<<<< HEAD
    File getExternalFilesDir(String dir);
=======

    /*
     * the customEncode method allows custom Base64 package
     * is loaded by platform specific:
     * java.util.Base64 in java standalone and web application
     * android.util.Base64 in android apps
     */
    String encodeBase64(byte[] hashBytes);
>>>>>>> c090654b
}<|MERGE_RESOLUTION|>--- conflicted
+++ resolved
@@ -8,10 +8,6 @@
     InputStream getAsset(String name);
     String getPlatform();
     String getLocalIpAddress();
-<<<<<<< HEAD
-    File getExternalFilesDir(String dir);
-=======
-
     /*
      * the customEncode method allows custom Base64 package
      * is loaded by platform specific:
@@ -19,5 +15,5 @@
      * android.util.Base64 in android apps
      */
     String encodeBase64(byte[] hashBytes);
->>>>>>> c090654b
+
 }