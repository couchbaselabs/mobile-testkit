package com.couchbase.mobiletestkit.javacommon.RequestHandler;

import java.io.File;
import java.io.IOException;
import java.util.ArrayList;
import java.util.HashMap;
import java.util.List;
import java.util.Map;

import com.couchbase.mobiletestkit.javacommon.Args;
import com.couchbase.mobiletestkit.javacommon.Context;
import com.couchbase.mobiletestkit.javacommon.RequestHandlerDispatcher;
import com.couchbase.mobiletestkit.javacommon.util.Log;
import com.couchbase.mobiletestkit.javacommon.util.ZipUtils;
import com.couchbase.lite.Blob;
import com.couchbase.lite.ConcurrencyControl;
import com.couchbase.lite.CouchbaseLiteException;
import com.couchbase.lite.DataSource;
import com.couchbase.lite.Database;
import com.couchbase.lite.DatabaseChange;
import com.couchbase.lite.DatabaseChangeListener;
import com.couchbase.lite.DatabaseConfiguration;
import com.couchbase.lite.Document;
import com.couchbase.lite.EncryptionKey;
import com.couchbase.lite.Expression;
import com.couchbase.lite.ListenerToken;
import com.couchbase.lite.Meta;
import com.couchbase.lite.MutableDocument;
import com.couchbase.lite.Query;
import com.couchbase.lite.QueryBuilder;
import com.couchbase.lite.Result;
import com.couchbase.lite.ResultSet;
import com.couchbase.lite.SelectResult;

public class DatabaseRequestHandler {
    private static final String TAG = "DATABASE";
    /* ------------ */
    /* - Database - */
    /* ------------ */

    public Database create(Args args) throws CouchbaseLiteException {
        String name = args.get("name");
        Log.i(TAG, "database_create name=" + name);
        DatabaseConfiguration config = args.get("config");
        if (config == null) {
            config = new DatabaseConfiguration();
        }
        return new Database(name, config);
    }


    public long getCount(Args args) {
        Database database = args.get("database");
        return database.getCount();
    }

    public void close(Args args) throws CouchbaseLiteException {
        Database database = args.get("database");
        database.close();
    }

    public void compact(Args args) throws CouchbaseLiteException {
        Database database = args.get("database");
        database.compact();
    }

    public String getPath(Args args) {
        Database database = args.get("database");
        return database.getPath();
    }

    public String getName(Args args) {
        Database database = args.get("database");
        return database.getName();
    }

    public Document getDocument(Args args) {
        Database database = args.get("database");
        String id = args.get("id");
        return database.getDocument(id);
    }

    public List<String> getIndexes(Args args) throws CouchbaseLiteException {
        Database database = args.get("database");
        return database.getIndexes();
    }

    public Map<String, Map<String, Object>> getDocuments(Args args) {
        Database database = args.get("database");
        List<String> ids = args.get("ids");
        Map<String, Map<String, Object>> documents = new HashMap<>();
        for (String id : ids) {
            Document document = database.getDocument(id);
            if (document != null) {
                Map<String, Object> doc = document.toMap();
                // looping through the document, replace the Blob with its properties
                for (Map.Entry<String, Object> entry : doc.entrySet()) {
                    if (entry.getValue() != null && entry.getValue() instanceof Map<?, ?>) {
                        if (((Map) entry.getValue()).size() == 0) {
                            continue;
                        }
                        boolean isBlob = false;
                        Map<?, ?> value = (Map<?, ?>) entry.getValue();
                        Map<String, Object> newVal = new HashMap<>();
                        for (Map.Entry<?, ?> item : value.entrySet()) {
                            if (item.getValue() != null && item.getValue() instanceof Blob) {
                                isBlob = true;
                                Blob b = (Blob) item.getValue();
                                newVal.put(item.getKey().toString(), b.getProperties());
                            }
                        }
                        if (isBlob) { doc.put(entry.getKey(), newVal); }
                    }
                }
                documents.put(id, doc);
            }
        }
        return documents;
    }

    public void updateDocument(Args args) throws CouchbaseLiteException {
        Database database = args.get("database");
        String id = args.get("id");
        Map<String, Object> data = args.get("data");
        MutableDocument updateDoc = database.getDocument(id).toMutable();
        updateDoc.setData(data);
        database.save(updateDoc);
    }

    public void updateDocuments(Args args) throws CouchbaseLiteException {
        final Database database = args.get("database");
        final Map<String, Map<String, Object>> documents = args.get("documents");
        database.inBatch(new Runnable() {
            @Override
            public void run() {
                for (Map.Entry<String, Map<String, Object>> entry : documents.entrySet()) {
                    String id = entry.getKey();
                    Map<String, Object> data = entry.getValue();
                    MutableDocument updatedDoc = database.getDocument(id).toMutable();
                    updatedDoc.setData(data);
                    try {
                        database.save(updatedDoc);
                    }
                    catch (CouchbaseLiteException e) {
                        Log.e(TAG, "DB Save failed", e);
                    }
                }
            }
        });
    }

    public void purge(Args args) throws CouchbaseLiteException {
        Database database = args.get("database");
        MutableDocument document = args.get("document");
        database.purge(document);
    }

    public void saveDocuments(Args args) throws CouchbaseLiteException {
        final Database database = args.get("database");
        final Map<String, Map<String, Object>> documents = args.get("documents");

        database.inBatch(new Runnable() {
            @Override
            public void run() {
                for (Map.Entry<String, Map<String, Object>> entry : documents.entrySet()) {
                    String id = entry.getKey();
                    Map<String, Object> data = entry.getValue();
                    MutableDocument document = new MutableDocument(id, data);
                    try {
                        database.save(document);
                    }
                    catch (CouchbaseLiteException e) {
                        Log.e(TAG, "DB Save failed", e);
                    }
                }
            }
        });
    }

    public void save(Args args) throws CouchbaseLiteException {
        Database database = args.get("database");
        MutableDocument document = args.get("document");
        database.save(document);
    }

    public void saveWithConcurrency(Args args) throws CouchbaseLiteException {
        Database database = args.get("database");
        MutableDocument document = args.get("document");
        String concurrencyControlType = args.get("concurrencyControlType");
        ConcurrencyControl concurrencyType
            = ((concurrencyControlType != null) && (concurrencyControlType.equals("failOnConflict")))
            ? ConcurrencyControl.FAIL_ON_CONFLICT
            : ConcurrencyControl.LAST_WRITE_WINS;
        database.save(document, concurrencyType);
    }

    public void delete(Args args) throws CouchbaseLiteException {
        Database database = args.get("database");
        Document document = args.get("document");
        database.delete(document);
    }

    public void deleteWithConcurrency(Args args) throws CouchbaseLiteException {
        Database database = args.get("database");
        Document document = args.get("document");
        String concurrencyControlType = args.get("concurrencyControlType");
        ConcurrencyControl concurrencyType
            = ((concurrencyControlType != null) && (concurrencyControlType.equals("failOnConflict")))
            ? ConcurrencyControl.FAIL_ON_CONFLICT
            : ConcurrencyControl.LAST_WRITE_WINS;

        database.delete(document, concurrencyType);
    }

    public void deleteDB(Args args) {
        Database database = args.get("database");
        try {
            database.delete();
            Log.i(TAG, "database deleted");
        }
        catch (CouchbaseLiteException ex) {
            Log.e(TAG, "deleteDB() ERROR !!!!!!", ex);
        }
    }

    public void changeEncryptionKey(Args args) throws CouchbaseLiteException {
        Database database = args.get("database");
        String password = args.get("password");
        EncryptionKey encryptionKey;
        if (password.equals("nil")) { encryptionKey = null; }
        else { encryptionKey = new EncryptionKey(password); }
        database.changeEncryptionKey(encryptionKey);
    }

    public void deleteDbByName(Args args) throws CouchbaseLiteException {
        String dbName = args.get("dbName");
        File directory = args.get("directory");
        Database.delete(dbName, directory.getParentFile());
    }

    public boolean exists(Args args) {
        String name = args.get("name");
        File directory = new File(args.get("directory").toString());
        return Database.exists(name, directory);
    }

    public void deleteBulkDocs(Args args) throws CouchbaseLiteException {
        final Database db = args.get("database");
        final List<String> docIds = args.get("doc_ids");
        db.inBatch(new Runnable() {
            @Override
            public void run() {
                for (String id : docIds) {
                    Document document = db.getDocument(id);
                    try {
                        db.delete(document);
                    }
                    catch (CouchbaseLiteException e) {
                        Log.e(TAG, "DB Delete failed", e);
                    }
                }
            }
        });

    }

    public List<String> getDocIds(Args args) throws CouchbaseLiteException {
        Database database = args.get("database");
        int limit = args.get("limit");
        int offset = args.get("offset");
        Query query = QueryBuilder
            .select(SelectResult.expression(Meta.id))
            .from(DataSource.database(database))
            .limit(Expression.intValue(limit), Expression.intValue(offset));
        List<String> result = new ArrayList<>();
        ResultSet results = query.execute();
        for (Result row : results) {

            result.add(row.getString("id"));
        }
        return result;

    }

    public ListenerToken addChangeListener(Args args) {
        Database database = args.get("database");
        ListenerToken token;
        if (args.contain("docId")) {
            String docId = args.get("docId");
            MyDocumentChangeListener changeListener = new MyDocumentChangeListener();
            token = database.addDocumentChangeListener(docId, changeListener);
        }
        else {
            MyDatabaseChangeListener changeListener = new MyDatabaseChangeListener();
            token = database.addChangeListener(changeListener);
        }
        return token;
    }

    public void removeChangeListener(Args args) {
        Database database = args.get("database");
        ListenerToken token = args.get("changeListenerToken");
        database.removeChangeListener(token);
    }

    public int databaseChangeListenerChangesCount(Args args) {
        MyDatabaseChangeListener changeListener = args.get("changeListener");
        return changeListener.getChanges().size();
    }

    public DatabaseChange databaseChangeListenerGetChange(Args args) {
        MyDatabaseChangeListener changeListener = args.get("changeListener");
        int index = args.get("index");
        return changeListener.getChanges().get(index);
    }

    public Database changeGetDatabase(Args args) {
        DatabaseChange change = args.get("change");
        return change.getDatabase();
    }

    public List<String> changeGetDocumentId(Args args) {
        DatabaseChange change = args.get("change");
        return change.getDocumentIDs();
    }

    public void copy(Args args) throws CouchbaseLiteException {
        String dbName = args.get("dbName");
        String dbPath = args.get("dbPath");

        DatabaseConfiguration dbConfig = args.get("dbConfig");
        File oldDbPath = new File(dbPath);
        Database.copy(oldDbPath, dbName, dbConfig);
    }

    public String getPreBuiltDb(Args args) throws IOException {
        String dbPath = args.get("dbPath");
<<<<<<< HEAD
        String dbFileName = new File(dbPath).getName();
        dbFileName = dbFileName.substring(0, dbFileName.lastIndexOf("."));
        Context context = RequestHandlerDispatcher.context;
        ZipUtils.unzip(context.getAsset(dbPath), context.getFilesDir());
        return context.getFilesDir().getAbsolutePath() + "/" + dbFileName;
=======
        String[] dbPathLayers = dbPath.split("/");
        String dbFileName = dbPathLayers[dbPathLayers.length - 1];
        String dbFileNameNoExt = new File(dbPath).getName();
        dbFileNameNoExt = dbFileNameNoExt.substring(0, dbFileNameNoExt.lastIndexOf("."));

        ZipUtils zipper = new ZipUtils();
        zipper.unzip(RequestHandlerDispatcher.context.getAsset(dbFileName), RequestHandlerDispatcher.context.getFilesDir());
        return RequestHandlerDispatcher.context.getFilesDir().getAbsolutePath() + "/" + dbFileNameNoExt;
>>>>>>> 9b0d4d13
    }

}

class MyDatabaseChangeListener implements DatabaseChangeListener {
    private List<DatabaseChange> changes;

    public List<DatabaseChange> getChanges() { return changes; }

    @Override
    public void changed(DatabaseChange change) { changes.add(change); }
}<|MERGE_RESOLUTION|>--- conflicted
+++ resolved
@@ -335,22 +335,13 @@
 
     public String getPreBuiltDb(Args args) throws IOException {
         String dbPath = args.get("dbPath");
-<<<<<<< HEAD
         String dbFileName = new File(dbPath).getName();
         dbFileName = dbFileName.substring(0, dbFileName.lastIndexOf("."));
         Context context = RequestHandlerDispatcher.context;
-        ZipUtils.unzip(context.getAsset(dbPath), context.getFilesDir());
+
+        ZipUtils zipper = new ZipUtils();
+        zipper.unzip(context.getAsset(dbPath), context.getFilesDir());
         return context.getFilesDir().getAbsolutePath() + "/" + dbFileName;
-=======
-        String[] dbPathLayers = dbPath.split("/");
-        String dbFileName = dbPathLayers[dbPathLayers.length - 1];
-        String dbFileNameNoExt = new File(dbPath).getName();
-        dbFileNameNoExt = dbFileNameNoExt.substring(0, dbFileNameNoExt.lastIndexOf("."));
-
-        ZipUtils zipper = new ZipUtils();
-        zipper.unzip(RequestHandlerDispatcher.context.getAsset(dbFileName), RequestHandlerDispatcher.context.getFilesDir());
-        return RequestHandlerDispatcher.context.getFilesDir().getAbsolutePath() + "/" + dbFileNameNoExt;
->>>>>>> 9b0d4d13
     }
 
 }
