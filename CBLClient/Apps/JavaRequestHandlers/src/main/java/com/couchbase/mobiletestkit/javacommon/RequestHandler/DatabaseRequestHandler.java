package com.couchbase.mobiletestkit.javacommon.RequestHandler;

import java.io.File;
import java.io.IOException;
import java.util.ArrayList;
import java.util.HashMap;
import java.util.List;
import java.util.Map;

import com.couchbase.mobiletestkit.javacommon.Args;
import com.couchbase.mobiletestkit.javacommon.RequestHandlerDispatcher;
import com.couchbase.mobiletestkit.javacommon.util.Log;
import com.couchbase.mobiletestkit.javacommon.util.ZipUtils;
import com.couchbase.lite.Blob;
import com.couchbase.lite.ConcurrencyControl;
import com.couchbase.lite.CouchbaseLiteException;
import com.couchbase.lite.DataSource;
import com.couchbase.lite.Database;
import com.couchbase.lite.DatabaseChange;
import com.couchbase.lite.DatabaseChangeListener;
import com.couchbase.lite.DatabaseConfiguration;
import com.couchbase.lite.Document;
import com.couchbase.lite.EncryptionKey;
import com.couchbase.lite.Expression;
import com.couchbase.lite.ListenerToken;
import com.couchbase.lite.Meta;
import com.couchbase.lite.MutableDocument;
import com.couchbase.lite.Query;
import com.couchbase.lite.QueryBuilder;
import com.couchbase.lite.Result;
import com.couchbase.lite.ResultSet;
import com.couchbase.lite.SelectResult;

public class DatabaseRequestHandler {
    private static final String TAG = "DATABASE";
    /* ------------ */
    /* - Database - */
    /* ------------ */

    public Database create(Args args) throws CouchbaseLiteException {
        String name = args.get("name");
        Log.i(TAG, "database_create name=" + name);
        DatabaseConfiguration config = args.get("config");
        if (config == null) {
            config = new DatabaseConfiguration();
        }
        return new Database(name, config);
    }


    public long getCount(Args args) {
        Database database = args.get("database");
        return database.getCount();
    }

    public void close(Args args) throws CouchbaseLiteException {
        Database database = args.get("database");
        database.close();
    }

    public void compact(Args args) throws CouchbaseLiteException {
        Database database = args.get("database");
        database.compact();
    }

    public String getPath(Args args) {
        Database database = args.get("database");
        return database.getPath();
    }

    public String getName(Args args) {
        Database database = args.get("database");
        return database.getName();
    }

    public Document getDocument(Args args) {
        Database database = args.get("database");
        String id = args.get("id");
        return database.getDocument(id);
    }

    public List<String> getIndexes(Args args) throws CouchbaseLiteException {
        Database database = args.get("database");
        return database.getIndexes();
    }

    public Map<String, Map<String, Object>> getDocuments(Args args) {
        Database database = args.get("database");
        List<String> ids = args.get("ids");
        Map<String, Map<String, Object>> documents = new HashMap<>();
        for (String id : ids) {
            Document document = database.getDocument(id);
            if (document != null) {
                Map<String, Object> doc = document.toMap();
                // looping through the document, replace the Blob with its properties
                for (Map.Entry<String, Object> entry : doc.entrySet()) {
                    if (entry.getValue() != null && entry.getValue() instanceof Map<?, ?>) {
                        if (((Map) entry.getValue()).size() == 0) {
                            continue;
                        }
                        boolean isBlob = false;
                        Map<?, ?> value = (Map<?, ?>) entry.getValue();
                        Map<String, Object> newVal = new HashMap<>();
                        for (Map.Entry<?, ?> item : value.entrySet()) {
                            if (item.getValue() != null && item.getValue() instanceof Blob) {
                                isBlob = true;
                                Blob b = (Blob) item.getValue();
                                newVal.put(item.getKey().toString(), b.getProperties());
                            }
                        }
                        if (isBlob) { doc.put(entry.getKey(), newVal); }
                    }
                }
                documents.put(id, doc);
            }
        }
        return documents;
    }

    public void updateDocument(Args args) throws CouchbaseLiteException {
        Database database = args.get("database");
        String id = args.get("id");
        Map<String, Object> data = args.get("data");
        MutableDocument updateDoc = database.getDocument(id).toMutable();
        updateDoc.setData(data);
        database.save(updateDoc);
    }

    public void updateDocuments(Args args) throws CouchbaseLiteException {
        final Database database = args.get("database");
        final Map<String, Map<String, Object>> documents = args.get("documents");
        database.inBatch(new Runnable() {
            @Override
            public void run() {
                for (Map.Entry<String, Map<String, Object>> entry : documents.entrySet()) {
                    String id = entry.getKey();
                    Map<String, Object> data = entry.getValue();
                    MutableDocument updatedDoc = database.getDocument(id).toMutable();
                    updatedDoc.setData(data);
                    try {
                        database.save(updatedDoc);
                    }
                    catch (CouchbaseLiteException e) {
                        Log.e(TAG, "DB Save failed", e);
                    }
                }
            }
        });
    }

    public void purge(Args args) throws CouchbaseLiteException {
        Database database = args.get("database");
        MutableDocument document = args.get("document");
        database.purge(document);
    }

    public void saveDocuments(Args args) throws CouchbaseLiteException {
        final Database database = args.get("database");
        final Map<String, Map<String, Object>> documents = args.get("documents");

        database.inBatch(new Runnable() {
            @Override
            public void run() {
                for (Map.Entry<String, Map<String, Object>> entry : documents.entrySet()) {
                    String id = entry.getKey();
                    Map<String, Object> data = entry.getValue();
                    MutableDocument document = new MutableDocument(id, data);
                    try {
                        database.save(document);
                    }
                    catch (CouchbaseLiteException e) {
                        Log.e(TAG, "DB Save failed", e);
                    }
                }
            }
        });
    }

    public void save(Args args) throws CouchbaseLiteException {
        Database database = args.get("database");
        MutableDocument document = args.get("document");
        database.save(document);
    }

    public void saveWithConcurrency(Args args) throws CouchbaseLiteException {
        Database database = args.get("database");
        MutableDocument document = args.get("document");
        String concurrencyControlType = args.get("concurrencyControlType");
        ConcurrencyControl concurrencyType
            = ((concurrencyControlType != null) && (concurrencyControlType.equals("failOnConflict")))
            ? ConcurrencyControl.FAIL_ON_CONFLICT
            : ConcurrencyControl.LAST_WRITE_WINS;
        database.save(document, concurrencyType);
    }

    public void delete(Args args) throws CouchbaseLiteException {
        Database database = args.get("database");
        Document document = args.get("document");
        database.delete(document);
    }

    public void deleteWithConcurrency(Args args) throws CouchbaseLiteException {
        Database database = args.get("database");
        Document document = args.get("document");
        String concurrencyControlType = args.get("concurrencyControlType");
        ConcurrencyControl concurrencyType
            = ((concurrencyControlType != null) && (concurrencyControlType.equals("failOnConflict")))
            ? ConcurrencyControl.FAIL_ON_CONFLICT
            : ConcurrencyControl.LAST_WRITE_WINS;

        database.delete(document, concurrencyType);
    }

    public void deleteDB(Args args) {
        Database database = args.get("database");
        try {
            database.delete();
            Log.i(TAG, "database deleted");
        }
        catch (CouchbaseLiteException ex) {
            Log.e(TAG, "deleteDB() ERROR !!!!!!", ex);
        }
    }

    public void changeEncryptionKey(Args args) throws CouchbaseLiteException {
        Database database = args.get("database");
        String password = args.get("password");
        EncryptionKey encryptionKey;
        if (password.equals("nil")) { encryptionKey = null; }
        else { encryptionKey = new EncryptionKey(password); }
        database.changeEncryptionKey(encryptionKey);
    }

    public void deleteDbByName(Args args) throws CouchbaseLiteException {
        String dbName = args.get("dbName");
        File directory = args.get("directory");
        Database.delete(dbName, directory.getParentFile());
    }

    public boolean exists(Args args) {
        String name = args.get("name");
        File directory = new File(args.get("directory").toString());
        return Database.exists(name, directory);
    }

    public void deleteBulkDocs(Args args) throws CouchbaseLiteException {
        final Database db = args.get("database");
        final List<String> docIds = args.get("doc_ids");
        db.inBatch(new Runnable() {
            @Override
            public void run() {
                for (String id : docIds) {
                    Document document = db.getDocument(id);
                    try {
                        db.delete(document);
                    }
                    catch (CouchbaseLiteException e) {
                        Log.e(TAG, "DB Delete failed", e);
                    }
                }
            }
        });

    }

    public List<String> getDocIds(Args args) throws CouchbaseLiteException {
        Database database = args.get("database");
        int limit = args.get("limit");
        int offset = args.get("offset");
        Query query = QueryBuilder
            .select(SelectResult.expression(Meta.id))
            .from(DataSource.database(database))
            .limit(Expression.intValue(limit), Expression.intValue(offset));
        List<String> result = new ArrayList<>();
        ResultSet results = query.execute();
        for (Result row : results) {

            result.add(row.getString("id"));
        }
        return result;

    }

    public ListenerToken addChangeListener(Args args) {
        Database database = args.get("database");
        ListenerToken token;
        if (args.contain("docId")) {
            String docId = args.get("docId");
            MyDocumentChangeListener changeListener = new MyDocumentChangeListener();
            token = database.addDocumentChangeListener(docId, changeListener);
        }
        else {
            MyDatabaseChangeListener changeListener = new MyDatabaseChangeListener();
            token = database.addChangeListener(changeListener);
        }
        return token;
    }

    public void removeChangeListener(Args args) {
        Database database = args.get("database");
        ListenerToken token = args.get("changeListenerToken");
        database.removeChangeListener(token);
    }

    public int databaseChangeListenerChangesCount(Args args) {
        MyDatabaseChangeListener changeListener = args.get("changeListener");
        return changeListener.getChanges().size();
    }

    public DatabaseChange databaseChangeListenerGetChange(Args args) {
        MyDatabaseChangeListener changeListener = args.get("changeListener");
        int index = args.get("index");
        return changeListener.getChanges().get(index);
    }

    public Database changeGetDatabase(Args args) {
        DatabaseChange change = args.get("change");
        return change.getDatabase();
    }

    public List<String> changeGetDocumentId(Args args) {
        DatabaseChange change = args.get("change");
        return change.getDocumentIDs();
    }

    public void copy(Args args) throws CouchbaseLiteException {
        String dbName = args.get("dbName");
        String dbPath = args.get("dbPath");

        DatabaseConfiguration dbConfig = args.get("dbConfig");
        File oldDbPath = new File(dbPath);
        Database.copy(oldDbPath, dbName, dbConfig);
    }

    public String getPreBuiltDb(Args args) throws IOException {
        String dbPath = args.get("dbPath");
<<<<<<< HEAD
        String[] dbPathLayers = dbPath.split("/");
        String dbFileName = dbPathLayers[dbPathLayers.length - 1];
        String dbFileNameNoExt = new File(dbPath).getName();
        dbFileNameNoExt = dbFileNameNoExt.substring(0, dbFileNameNoExt.lastIndexOf("."));
        new ZipUtils().unzip(RequestHandlerDispatcher.context.getAsset(dbFileName), RequestHandlerDispatcher.context.getFilesDir());
        return RequestHandlerDispatcher.context.getFilesDir().getAbsolutePath() + "/" + dbFileNameNoExt;
=======
        Context context = CouchbaseLiteServ.getAppContext();
        String dbFileName = new File(dbPath).getName();
        dbFileName = dbFileName.substring(0, dbFileName.lastIndexOf("."));
        new ZipUtils().unzip(getAsset(dbPath), context.getFilesDir());
        return context.getFilesDir().getAbsolutePath() + "/" + dbFileName;
>>>>>>> 99ca6bf8
    }

}

class MyDatabaseChangeListener implements DatabaseChangeListener {
    private List<DatabaseChange> changes;

    public List<DatabaseChange> getChanges() { return changes; }

    @Override
    public void changed(DatabaseChange change) { changes.add(change); }
}<|MERGE_RESOLUTION|>--- conflicted
+++ resolved
@@ -334,20 +334,11 @@
 
     public String getPreBuiltDb(Args args) throws IOException {
         String dbPath = args.get("dbPath");
-<<<<<<< HEAD
-        String[] dbPathLayers = dbPath.split("/");
-        String dbFileName = dbPathLayers[dbPathLayers.length - 1];
-        String dbFileNameNoExt = new File(dbPath).getName();
-        dbFileNameNoExt = dbFileNameNoExt.substring(0, dbFileNameNoExt.lastIndexOf("."));
-        new ZipUtils().unzip(RequestHandlerDispatcher.context.getAsset(dbFileName), RequestHandlerDispatcher.context.getFilesDir());
-        return RequestHandlerDispatcher.context.getFilesDir().getAbsolutePath() + "/" + dbFileNameNoExt;
-=======
         Context context = CouchbaseLiteServ.getAppContext();
         String dbFileName = new File(dbPath).getName();
         dbFileName = dbFileName.substring(0, dbFileName.lastIndexOf("."));
         new ZipUtils().unzip(getAsset(dbPath), context.getFilesDir());
         return context.getFilesDir().getAbsolutePath() + "/" + dbFileName;
->>>>>>> 99ca6bf8
     }
 
 }
