import uuid

from CBLClient.Client import Client
from CBLClient.Args import Args
from keywords.utils import log_info
from keywords import types
from libraries.data import doc_generators
from .Document import Document
from keywords import attachment


class Database(object):
    _db = None
    _baseUrl = None

    def __init__(self, base_url):
        self.base_url = base_url

        # If no base url was specified, raise an exception
        if not self.base_url:
            raise Exception("No base_url specified")

        self._client = Client(base_url)

    def configure(self, directory=None, conflictResolver=None, password=None):
        args = Args()
        if directory is not None:
            args.setString("directory", directory)
        if conflictResolver is not None:
            args.setMemoryPointer("conflictResolver", conflictResolver)
        if password is not None:
            args.setMemoryPointer("password", password)
        return self._client.invokeMethod("databaseConfiguration_configure", args)

    def create(self, name, config=None):
        args = Args()
        args.setString("name", name)
        if config:
            args.setMemoryPointer("config", config)
        return self._client.invokeMethod("database_create", args)

    def delete(self, database=None, document=None):
        args = Args()
        args.setMemoryPointer("database", database)
        args.setMemoryPointer("document", document)
        return self._client.invokeMethod("database_delete", args)

    def purge(self, database, document):
        args = Args()
        args.setMemoryPointer("database", database)
        if document is not None:
            args.setMemoryPointer("document", document)
        return self._client.invokeMethod("database_purge", args)

    def deleteDB(self, database, name=None, path=None):
        args = Args()
        args.setMemoryPointer("database", database)
        if database:
            args.setMemoryPointer("database", database)
            if name is not None and path is not None:
                args.setString("name", name)
                args.setString("path", path)
        else:
            raise Exception("Should pass atleast database to delete")
        return self._client.invokeMethod("database_deleteDB", args)

    def close(self, database):
        args = Args()
        args.setMemoryPointer("database", database)
        return self._client.invokeMethod("database_close", args)

    def compact(self, database):
        args = Args()
        args.setMemoryPointer("database", database)
        return self._client.invokeMethod("database_compact", args)

    def path(self, database):
        args = Args()
        args.setString("database", database)
        return self._client.invokeMethod("database_path", args)

    def getName(self, database):
        args = Args()
        args.setMemoryPointer("database", database)
        return self._client.invokeMethod("database_getName", args)

    def getPath(self, database):
        args = Args()
        args.setMemoryPointer("database", database)
        return self._client.invokeMethod("database_getPath", args)

    def getDocument(self, database, doc_id=None):
        args = Args()
        args.setMemoryPointer("database", database)
        if doc_id is not None:
            args.setString("id", doc_id)
        return self._client.invokeMethod("database_getDocument", args)

    def getDocuments(self, database, ids, encrypted=False):
        args = Args()
        args.setMemoryPointer("database", database)
        args.setArray("ids", ids)
        args.setBoolean("encrypted", encrypted)
        return self._client.invokeMethod("database_getDocuments", args)

    def saveDocument(self, database, document):
        args = Args()
        args.setMemoryPointer("database", database)
        if document is not None:
            args.setMemoryPointer("document", document)
        return self._client.invokeMethod("database_save", args)

    def saveDocuments(self, database, documents):
        args = Args()
        args.setMemoryPointer("database", database)
        args.setDictionary("documents", documents)
        return self._client.invokeMethod("database_saveDocuments", args)

    def updateDocuments(self, database, documents):
        args = Args()
        args.setMemoryPointer("database", database)
        args.setDictionary("documents", documents)
        return self._client.invokeMethod("database_updateDocuments", args)

    def updateDocument(self, database, data, doc_id):
        args = Args()
        args.setMemoryPointer("database", database)
        args.setDictionary("data", data)
        args.setString("id", doc_id)
        return self._client.invokeMethod("database_updateDocument", args)

    def getCount(self, database):
        args = Args()
        args.setMemoryPointer("database", database)
        return self._client.invokeMethod("database_getCount", args)

    def addChangeListener(self, database):
        args = Args()
        args.setMemoryPointer("database", database)
        return self._client.invokeMethod("database_addChangeListener", args)

    def removeChangeListener(self, database, change_listener):
        args = Args()
        args.setMemoryPointer("database", database)
        args.setMemoryPointer("changeListener", change_listener)
        return self._client.invokeMethod("database_removeChangeListener", args)

    def databaseChangeListener_changesCount(self, change_listener):
        args = Args()
        args.setMemoryPointer("changeListener", change_listener)
        return self._client.invokeMethod("database_databaseChangeListenerChangesCount", args)

    def databaseChangeListener_getChange(self, change_listener, index):
        args = Args()
        args.setMemoryPointer("changeListener", change_listener)
        args.setInt("index", index)
        return self._client.invokeMethod("database_databaseChangeListenerGetChange", args)

    def databaseChange_getDocumentId(self, change):
        args = Args()
        args.setMemoryPointer("change", change)
        return self._client.invokeMethod("database_databaseChangeGetDocumentId", args)

    def getDocIds(self, database, limit=1000, offset=0):
        args = Args()
        args.setMemoryPointer("database", database)
        args.setInt("limit", limit)
        args.setInt("offset", offset)
        return self._client.invokeMethod("database_getDocIds", args)

    def getIndexes(self, database):
        args = Args()
        args.setMemoryPointer("database", database)
        return self._client.invokeMethod("database_getIndexes", args)

    def exists(self, name, directory=None):
        args = Args()
        args.setString("name", name)
        args.setString("directory", directory)
        return self._client.invokeMethod("database_exists", args)

    def deleteDBbyName(self, name):
        args = Args()
        args.setString("name", name)
        return self._client.invokeMethod("database_deleteDBbyName", args)

    def changeEncryptionKey(self, database, password):
        args = Args()
        args.setMemoryPointer("database", database)
        args.setMemoryPointer("password", password)
        return self._client.invokeMethod("database_changeEncryptionKey", args)

    def saveDocumentWithConcurrency(self, database, document, concurrencyControlType):
        args = Args()
        args.setMemoryPointer("database", database)
        if document is not None:
            args.setMemoryPointer("document", document)
        if concurrencyControlType is not None:
            args.setString("concurrencyControlType", concurrencyControlType)
        return self._client.invokeMethod("database_saveWithConcurrency", args)

    def deleteDocumentWithConcurrency(self, database, document, concurrencyControlType):
        args = Args()
        args.setMemoryPointer("database", database)
        if document is not None:
            args.setMemoryPointer("document", document)
        if concurrencyControlType is not None:
            args.setString("concurrencyControlType", concurrencyControlType)
        return self._client.invokeMethod("database_deleteWithConcurrency", args)

    def create_bulk_docs(self, number, id_prefix, db, channels=None, generator=None, attachments_generator=None, id_start_num=0, attachment_file_list=None):
        """
        if id_prefix == None, generate a uuid for each doc

        Add a 'number' of docs with a prefix 'id_prefix' using the provided generator from libraries.data.doc_generators.
        ex. id_prefix=testdoc with a number of 3 would create 'testdoc_0', 'testdoc_1', and 'testdoc_2'
        """
        added_docs = {}
        if channels is not None:
            types.verify_is_list(channels)

        log_info("PUT {} docs to with prefix {}".format(number, id_prefix))

        for i in range(id_start_num, id_start_num + number):

            if generator == "four_k":
                doc_body = doc_generators.four_k()
            elif generator == "simple_user":
                doc_body = doc_generators.simple_user()
            elif generator == "complex_doc":
                doc_body = doc_generators.complex_doc()
            else:
                doc_body = doc_generators.simple()

            if channels is not None:
                doc_body["channels"] = channels

            if attachments_generator:
                if attachment_file_list is not None:
                    attachments = attachments_generator(attachment_file_list)
                else:
                    types.verify_is_callable(attachments_generator)
                    attachments = attachments_generator()
                doc_body["_attachments"] = {att.name: {"data": att.data} for att in attachments}

            if id_prefix is None:
                doc_id = str(uuid.uuid4())
            else:
                doc_id = "{}_{}".format(id_prefix, i)

            doc_body["id"] = doc_id
            added_docs[doc_id] = doc_body
        self.saveDocuments(db, added_docs)
        return list(added_docs.keys())

    def delete_bulk_docs(self, database, doc_ids=[]):
        if not doc_ids:
            doc_ids = self.getDocIds(database)
        args = Args()
        args.setMemoryPointer("database", database)
        args.setArray("doc_ids", doc_ids)
        return self._client.invokeMethod("database_deleteBulkDocs", args)

    def update_bulk_docs(self, database, number_of_updates=1, doc_ids=[], key="updates-cbl"):

        updated_docs = {}
        if not doc_ids:
            doc_ids = self.getDocIds(database)
        log_info("updating bulk docs")

        docs = self.getDocuments(database, doc_ids)
        if len(docs) < 1:
            raise Exception("cbl docs are empty , cannot update docs")
        for _ in range(number_of_updates):
            for doc in docs:
                doc_body = docs[doc]
                if key not in doc_body:
                    doc_body[key] = 0
                doc_body[key] = doc_body[key] + 1
                updated_docs[doc] = doc_body
            self.updateDocuments(database, updated_docs)

    def update_all_docs_individually(self, database, num_of_updates=1):
        doc_ids = self.getDocIds(database)
        doc_obj = Document(self.base_url)
        for i in range(num_of_updates):
            for doc_id in doc_ids:
                doc_mem = self.getDocument(database, doc_id)
                doc_mut = doc_obj.toMutable(doc_mem)
                doc_body = doc_obj.toMap(doc_mut)
                try:
                    doc_body["updates-cbl"]
                except Exception:
                    doc_body["updates-cbl"] = 0

                doc_body["updates-cbl"] = doc_body["updates-cbl"] + 1
                self.updateDocument(database, doc_body, doc_id)

    def deleteDBIfExists(self, db_name):
        if self.exists(db_name):
            self.deleteDBbyName(db_name)

    def deleteDBIfExistsCreateNew(self, db_name):
        if self.exists(db_name):
            self.deleteDBbyName(db_name)
        return self.create(db_name)

    def cbl_delete_bulk_docs(self, cbl_db):
        cbl_doc_ids = self.getDocIds(cbl_db)
        for id in cbl_doc_ids:
            doc = self.getDocument(cbl_db, id)
            self.delete(cbl_db, doc)

    def getBulkDocs(self, cbl_db):
        cbl_doc_ids = self.getDocIds(cbl_db)
        docs = self.getDocuments(cbl_db, cbl_doc_ids)
        return docs

    def get_pre_built_db(self, db_path):
        args = Args()
        args.setString("dbPath", db_path)
        return self._client.invokeMethod("database_getPreBuiltDb", args)

    def copyDatabase(self, db_path, db_name, db_config):
        args = Args()
        args.setString("dbName", db_name)
        args.setString("dbPath", db_path)
        args.setMemoryPointer("dbConfig", db_config)
        return self._client.invokeMethod("database_copy", args)

    def update_doc_with_attachment(self, attachment_name, doc_body):
        atts = attachment.load_from_data_dir([attachment_name])
        doc_body["_attachments"] = {atts[0].name: {"data": atts[0].data}}
        return doc_body

    def update_bulk_docs_with_blob(self, database, dictionary, blob, liteserv_platform, number_of_updates=1, doc_ids=[]):
        updated_docs = {}
        if not doc_ids:
            doc_ids = self.getDocIds(database)
        log_info("updating bulk docs")

        docs = self.getDocuments(database, doc_ids)
        if len(docs) < 1:
            raise Exception("cbl docs are empty , cannot update docs")
        for _ in range(number_of_updates):
            for doc in docs:
                doc_body = docs[doc]
                if "updates-cbl" not in doc_body:
                    doc_body["updates-cbl"] = 0
                doc_body["updates-cbl"] = doc_body["updates-cbl"] + 1

                mutable_dictionary = dictionary.toMutableDictionary(doc_body)
                if liteserv_platform == "android":
                    image_content = blob.createImageContent("/assets/golden_gate_large.jpg")
                    blob_value = blob.create("image/jpeg", stream=image_content)
                elif liteserv_platform in ["xamarin-android", "java-macosx", "java-msft", "java-ubuntu", "java-centos",
                                           "javaws-macosx", "javaws-msft", "javaws-ubuntu", "javaws-centos"]:
                    image_content = blob.createImageContent("golden_gate_large.jpg")
                    blob_value = blob.create("image/jpeg", stream=image_content)
                elif liteserv_platform == "ios":
                    image_content = blob.createImageContent("Files/golden_gate_large.jpg")
                    blob_value = blob.create("image/jpeg", content=image_content)
                elif liteserv_platform == "net-msft":
                    db_path = self.getPath(database).rstrip("\\")
                    app_dir = "\\".join(db_path.split("\\")[:-2])
                    image_content = blob.createImageContent("{}\\Files\\golden_gate_large.jpg".format(app_dir))
                    blob_value = blob.create("image/jpeg", stream=image_content)
                else:
                    image_content = blob.createImageContent("Files/golden_gate_large.jpg")
                    blob_value = blob.create("image/jpeg", stream=image_content)
                dictionary.setBlob(mutable_dictionary, "_attachments", blob_value)
                updated_docs[doc] = doc_body
            self.updateDocuments(database, updated_docs)

    def update_bulk_docs_by_deleting_blobs(self, database, doc_ids=[]):
        updated_docs = {}
        if not doc_ids:
            doc_ids = self.getDocIds(database)

        docs = self.getDocuments(database, doc_ids)
        if len(docs) < 1:
            raise Exception("cbl docs are empty , cannot update docs")
        for doc in docs:
            doc_body = docs[doc]
            del doc_body["_attachments"]
            updated_docs[doc] = doc_body
        self.updateDocuments(database, updated_docs)

    def defaultScope(self, database):
        args = Args()
        args.setMemoryPointer("database", database)
        return self._client.invokeMethod("scope_defaultScope", args)

    def defaultCollection(self, database):
        args = Args()
        args.setMemoryPointer("database", database)
        return self._client.invokeMethod("collection_defaultCollection", args)
<<<<<<< HEAD
    
=======

>>>>>>> 6f40637e
    def createCollection(self, database, collectionName, scopeName):
        args = Args()
        args.setString("collectionName", collectionName)
        args.setString("scopeName", scopeName)
        args.setMemoryPointer("database", database)
        return self._client.invokeMethod("collection_createCollection", args)

    def deleteCollection(self, database, collectionName, scopeName):
        args = Args()
        args.setString("collectionName", collectionName)
        args.setString("scopeName", scopeName)
        args.setMemoryPointer("database", database)
        return self._client.invokeMethod("collection_deleteCollection", args)
<<<<<<< HEAD
    
=======

>>>>>>> 6f40637e
    def collectionsInScope(self, database, scopeName):
        args = Args()
        args.setString("scopeName", scopeName)
        args.setMemoryPointer("database", database)
        return self._client.invokeMethod("collection_collectionNames", args)

    def collectionObject(self, database, collectionName, scopeName):
        args = Args()
        args.setString("collectionName", collectionName)
        args.setString("scopeName", scopeName)
        args.setMemoryPointer("database", database)
        return self._client.invokeMethod("collection_collection", args)<|MERGE_RESOLUTION|>--- conflicted
+++ resolved
@@ -395,11 +395,7 @@
         args = Args()
         args.setMemoryPointer("database", database)
         return self._client.invokeMethod("collection_defaultCollection", args)
-<<<<<<< HEAD
-    
-=======
-
->>>>>>> 6f40637e
+
     def createCollection(self, database, collectionName, scopeName):
         args = Args()
         args.setString("collectionName", collectionName)
@@ -413,11 +409,7 @@
         args.setString("scopeName", scopeName)
         args.setMemoryPointer("database", database)
         return self._client.invokeMethod("collection_deleteCollection", args)
-<<<<<<< HEAD
-    
-=======
-
->>>>>>> 6f40637e
+
     def collectionsInScope(self, database, scopeName):
         args = Args()
         args.setString("scopeName", scopeName)
@@ -429,4 +421,4 @@
         args.setString("collectionName", collectionName)
         args.setString("scopeName", scopeName)
         args.setMemoryPointer("database", database)
-        return self._client.invokeMethod("collection_collection", args)+        return self._client.invokeMethod("collection_collection", args)
