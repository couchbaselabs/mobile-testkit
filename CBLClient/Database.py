--- conflicted
+++ resolved
@@ -4,34 +4,22 @@
 from CBLClient.Args import Args
 from keywords.utils import log_info
 from keywords import types
-<<<<<<< HEAD
 from libraries.data import doc_generators
-=======
 from Document import Document
 import uuid
 import json
->>>>>>> 9a875e4d
 
 
 class Database(object):
     _db = None
     _baseUrl = None
 
-<<<<<<< HEAD
     def __init__(self, base_url):
         self.base_url = base_url
 
         # If no base url was specified, raise an exception
         if not self.base_url:
             raise Exception("No base_url specified")
-=======
-    def __init__(self, baseUrl):
-        self._baseUrl = baseUrl
-
-        # If no base url was specified, raise an exception
-        if not self._baseUrl:
-            raise Exception("No baseUrl specified")
->>>>>>> 9a875e4d
 
         self._client = Client(base_url)
 
