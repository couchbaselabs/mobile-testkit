import uuid

from CBLClient.Client import Client
from CBLClient.Collection import Collection
from CBLClient.Args import Args
from keywords.utils import log_info
from keywords import types
from libraries.data import doc_generators
from .Document import Document
from keywords import attachment


class Database(object):
    _db = None
    _baseUrl = None

    def __init__(self, base_url):
        self.base_url = base_url

        # If no base url was specified, raise an exception
        if not self.base_url:
            raise Exception("No base_url specified")

        self._client = Client(base_url)
        self._collection = Collection(base_url)

    def configure(self, directory=None, conflictResolver=None, password=None):
        args = Args()
        if directory is not None:
            args.setString("directory", directory)
        if conflictResolver is not None:
            args.setMemoryPointer("conflictResolver", conflictResolver)
        if password is not None:
            args.setMemoryPointer("password", password)
        return self._client.invokeMethod("databaseConfiguration_configure", args)

    def create(self, name, config=None):
        args = Args()
        args.setString("name", name)
        if config:
            args.setMemoryPointer("config", config)
        return self._client.invokeMethod("database_create", args)

    def delete(self, database=None, document=None):
        args = Args()
        args.setMemoryPointer("database", database)
        args.setMemoryPointer("document", document)
        return self._client.invokeMethod("database_delete", args)

    def purge(self, database, document):
        args = Args()
        args.setMemoryPointer("database", database)
        if document is not None:
            args.setMemoryPointer("document", document)
        return self._client.invokeMethod("database_purge", args)

    def deleteDB(self, database, name=None, path=None):
        args = Args()
        args.setMemoryPointer("database", database)
        if database:
            args.setMemoryPointer("database", database)
            if name is not None and path is not None:
                args.setString("name", name)
                args.setString("path", path)
        else:
            raise Exception("Should pass atleast database to delete")
        return self._client.invokeMethod("database_deleteDB", args)

    def close(self, database):
        args = Args()
        args.setMemoryPointer("database", database)
        return self._client.invokeMethod("database_close", args)

    def compact(self, database):
        args = Args()
        args.setMemoryPointer("database", database)
        return self._client.invokeMethod("database_compact", args)

    def path(self, database):
        args = Args()
        args.setString("database", database)
        return self._client.invokeMethod("database_path", args)

    def getName(self, database):
        args = Args()
        args.setMemoryPointer("database", database)
        return self._client.invokeMethod("database_getName", args)

    def getPath(self, database):
        args = Args()
        args.setMemoryPointer("database", database)
        return self._client.invokeMethod("database_getPath", args)

    def getDocument(self, database, doc_id=None):
        args = Args()
        args.setMemoryPointer("database", database)
        if doc_id is not None:
            args.setString("id", doc_id)
        return self._client.invokeMethod("database_getDocument", args)

    def getDocuments(self, database, ids, encrypted=False):
        args = Args()
        args.setMemoryPointer("database", database)
        args.setArray("ids", ids)
        args.setBoolean("encrypted", encrypted)
        return self._client.invokeMethod("database_getDocuments", args)

    def saveDocument(self, database, document):
        args = Args()
        args.setMemoryPointer("database", database)
        if document is not None:
            args.setMemoryPointer("document", document)
        return self._client.invokeMethod("database_save", args)

    def saveDocuments(self, database, documents):
        args = Args()
        args.setMemoryPointer("database", database)
        args.setDictionary("documents", documents)
        return self._client.invokeMethod("database_saveDocuments", args)

    def updateDocuments(self, database, documents):
        args = Args()
        args.setMemoryPointer("database", database)
        args.setDictionary("documents", documents)
        return self._client.invokeMethod("database_updateDocuments", args)

    def updateDocument(self, database, data, doc_id):
        args = Args()
        args.setMemoryPointer("database", database)
        args.setDictionary("data", data)
        args.setString("id", doc_id)
        return self._client.invokeMethod("database_updateDocument", args)

    def getCount(self, database):
        args = Args()
        args.setMemoryPointer("database", database)
        return self._client.invokeMethod("database_getCount", args)

    def addChangeListener(self, database):
        args = Args()
        args.setMemoryPointer("database", database)
        return self._client.invokeMethod("database_addChangeListener", args)

    def removeChangeListener(self, database, change_listener):
        args = Args()
        args.setMemoryPointer("database", database)
        args.setMemoryPointer("changeListener", change_listener)
        return self._client.invokeMethod("database_removeChangeListener", args)

    def databaseChangeListener_changesCount(self, change_listener):
        args = Args()
        args.setMemoryPointer("changeListener", change_listener)
        return self._client.invokeMethod("database_databaseChangeListenerChangesCount", args)

    def databaseChangeListener_getChange(self, change_listener, index):
        args = Args()
        args.setMemoryPointer("changeListener", change_listener)
        args.setInt("index", index)
        return self._client.invokeMethod("database_databaseChangeListenerGetChange", args)

    def databaseChange_getDocumentId(self, change):
        args = Args()
        args.setMemoryPointer("change", change)
        return self._client.invokeMethod("database_databaseChangeGetDocumentId", args)

    def getDocIds(self, database, limit=1000, offset=0):
        args = Args()
        args.setMemoryPointer("database", database)
        args.setInt("limit", limit)
        args.setInt("offset", offset)
        return self._client.invokeMethod("database_getDocIds", args)

    def getIndexes(self, database):
        args = Args()
        args.setMemoryPointer("database", database)
        return self._client.invokeMethod("database_getIndexes", args)

    def exists(self, name, directory=None):
        args = Args()
        args.setString("name", name)
        args.setString("directory", directory)
        return self._client.invokeMethod("database_exists", args)

    def deleteDBbyName(self, name):
        args = Args()
        args.setString("name", name)
        return self._client.invokeMethod("database_deleteDBbyName", args)

    def changeEncryptionKey(self, database, password):
        args = Args()
        args.setMemoryPointer("database", database)
        args.setMemoryPointer("password", password)
        return self._client.invokeMethod("database_changeEncryptionKey", args)

    def saveDocumentWithConcurrency(self, database, document, concurrencyControlType):
        args = Args()
        args.setMemoryPointer("database", database)
        if document is not None:
            args.setMemoryPointer("document", document)
        if concurrencyControlType is not None:
            args.setString("concurrencyControlType", concurrencyControlType)
        return self._client.invokeMethod("database_saveWithConcurrency", args)

    def deleteDocumentWithConcurrency(self, database, document, concurrencyControlType):
        args = Args()
        args.setMemoryPointer("database", database)
        if document is not None:
            args.setMemoryPointer("document", document)
        if concurrencyControlType is not None:
            args.setString("concurrencyControlType", concurrencyControlType)
        return self._client.invokeMethod("database_deleteWithConcurrency", args)

    def create_bulk_docs(self, number, id_prefix, db, channels=None, generator=None, attachments_generator=None, id_start_num=0, attachment_file_list=None, collection=None):
        """
        if id_prefix == None, generate a uuid for each doc

        Add a 'number' of docs with a prefix 'id_prefix' using the provided generator from libraries.data.doc_generators.
        ex. id_prefix=testdoc with a number of 3 would create 'testdoc_0', 'testdoc_1', and 'testdoc_2'
        """
        added_docs = {}
        if channels is not None:
            types.verify_is_list(channels)

        log_info("PUT {} docs to with prefix {}".format(number, id_prefix))

        for i in range(id_start_num, id_start_num + number):

            if generator == "four_k":
                doc_body = doc_generators.four_k()
            elif generator == "simple_user":
                doc_body = doc_generators.simple_user()
            elif generator == "complex_doc":
                doc_body = doc_generators.complex_doc()
            else:
                doc_body = doc_generators.simple()

            if channels is not None:
                doc_body["channels"] = channels

            if attachments_generator:
                if attachment_file_list is not None:
                    attachments = attachments_generator(attachment_file_list)
                else:
                    types.verify_is_callable(attachments_generator)
                    attachments = attachments_generator()
                doc_body["_attachments"] = {att.name: {"data": att.data} for att in attachments}

            if id_prefix is None:
                doc_id = str(uuid.uuid4())
            else:
                doc_id = "{}_{}".format(id_prefix, i)

            doc_body["id"] = doc_id
            added_docs[doc_id] = doc_body
        if collection:
            self._collection.collectionSaveDocuments(db, added_docs, collection)
        else:
            self.saveDocuments(db, added_docs)
        return list(added_docs.keys())

    def delete_bulk_docs(self, database, doc_ids=[]):
        if not doc_ids:
            doc_ids = self.getDocIds(database)
        args = Args()
        args.setMemoryPointer("database", database)
        args.setArray("doc_ids", doc_ids)
        return self._client.invokeMethod("database_deleteBulkDocs", args)

    def update_bulk_docs(self, database, number_of_updates=1, doc_ids=[], key="updates-cbl"):

        updated_docs = {}
        if not doc_ids:
            doc_ids = self.getDocIds(database)
        log_info("updating bulk docs")

        docs = self.getDocuments(database, doc_ids)
        if len(docs) < 1:
            raise Exception("cbl docs are empty , cannot update docs")
        for _ in range(number_of_updates):
            for doc in docs:
                doc_body = docs[doc]
                if key not in doc_body:
                    doc_body[key] = 0
                doc_body[key] = doc_body[key] + 1
                updated_docs[doc] = doc_body
            self.updateDocuments(database, updated_docs)

    def update_all_docs_individually(self, database, num_of_updates=1):
        doc_ids = self.getDocIds(database)
        doc_obj = Document(self.base_url)
        for i in range(num_of_updates):
            for doc_id in doc_ids:
                doc_mem = self.getDocument(database, doc_id)
                doc_mut = doc_obj.toMutable(doc_mem)
                doc_body = doc_obj.toMap(doc_mut)
                try:
                    doc_body["updates-cbl"]
                except Exception:
                    doc_body["updates-cbl"] = 0

                doc_body["updates-cbl"] = doc_body["updates-cbl"] + 1
                self.updateDocument(database, doc_body, doc_id)

    def deleteDBIfExists(self, db_name):
        if self.exists(db_name):
            self.deleteDBbyName(db_name)

    def deleteDBIfExistsCreateNew(self, db_name):
        if self.exists(db_name):
            self.deleteDBbyName(db_name)
        return self.create(db_name)

    def cbl_delete_bulk_docs(self, cbl_db):
        cbl_doc_ids = self.getDocIds(cbl_db)
        for id in cbl_doc_ids:
            doc = self.getDocument(cbl_db, id)
            self.delete(cbl_db, doc)

    def getBulkDocs(self, cbl_db):
        cbl_doc_ids = self.getDocIds(cbl_db)
        docs = self.getDocuments(cbl_db, cbl_doc_ids)
        return docs

    def get_pre_built_db(self, db_path):
        args = Args()
        args.setString("dbPath", db_path)
        return self._client.invokeMethod("database_getPreBuiltDb", args)

    def copyDatabase(self, db_path, db_name, db_config):
        args = Args()
        args.setString("dbName", db_name)
        args.setString("dbPath", db_path)
        args.setMemoryPointer("dbConfig", db_config)
        return self._client.invokeMethod("database_copy", args)

    def update_doc_with_attachment(self, attachment_name, doc_body):
        atts = attachment.load_from_data_dir([attachment_name])
        doc_body["_attachments"] = {atts[0].name: {"data": atts[0].data}}
        return doc_body

    def update_bulk_docs_with_blob(self, database, dictionary, blob, liteserv_platform, number_of_updates=1, doc_ids=[]):
        updated_docs = {}
        if not doc_ids:
            doc_ids = self.getDocIds(database)
        log_info("updating bulk docs")

        docs = self.getDocuments(database, doc_ids)
        if len(docs) < 1:
            raise Exception("cbl docs are empty , cannot update docs")
        for _ in range(number_of_updates):
            for doc in docs:
                doc_body = docs[doc]
                if "updates-cbl" not in doc_body:
                    doc_body["updates-cbl"] = 0
                doc_body["updates-cbl"] = doc_body["updates-cbl"] + 1

                mutable_dictionary = dictionary.toMutableDictionary(doc_body)
                if liteserv_platform == "android":
                    image_content = blob.createImageContent("/assets/golden_gate_large.jpg")
                    blob_value = blob.create("image/jpeg", stream=image_content)
                elif liteserv_platform in ["xamarin-android", "java-macosx", "java-msft", "java-ubuntu", "java-centos",
                                           "javaws-macosx", "javaws-msft", "javaws-ubuntu", "javaws-centos"]:
                    image_content = blob.createImageContent("golden_gate_large.jpg")
                    blob_value = blob.create("image/jpeg", stream=image_content)
                elif liteserv_platform == "ios":
                    image_content = blob.createImageContent("Files/golden_gate_large.jpg")
                    blob_value = blob.create("image/jpeg", content=image_content)
                elif liteserv_platform == "net-msft":
                    db_path = self.getPath(database).rstrip("\\")
                    app_dir = "\\".join(db_path.split("\\")[:-2])
                    image_content = blob.createImageContent("{}\\Files\\golden_gate_large.jpg".format(app_dir))
                    blob_value = blob.create("image/jpeg", stream=image_content)
                else:
                    image_content = blob.createImageContent("Files/golden_gate_large.jpg")
                    blob_value = blob.create("image/jpeg", stream=image_content)
                dictionary.setBlob(mutable_dictionary, "_attachments", blob_value)
                updated_docs[doc] = doc_body
            self.updateDocuments(database, updated_docs)

    def update_bulk_docs_by_deleting_blobs(self, database, doc_ids=[]):
        updated_docs = {}
        if not doc_ids:
            doc_ids = self.getDocIds(database)

        docs = self.getDocuments(database, doc_ids)
        if len(docs) < 1:
            raise Exception("cbl docs are empty , cannot update docs")
        for doc in docs:
            doc_body = docs[doc]
            del doc_body["_attachments"]
            updated_docs[doc] = doc_body
        self.updateDocuments(database, updated_docs)

    def defaultScope(self, database):
        args = Args()
        args.setMemoryPointer("database", database)
        return self._client.invokeMethod("scope_defaultScope", args)

    def defaultCollection(self, database):
        args = Args()
        args.setMemoryPointer("database", database)
        return self._client.invokeMethod("collection_defaultCollection", args)
<<<<<<< HEAD
    
=======

>>>>>>> dba6d730
    def createCollection(self, database, collectionName, scopeName):
        args = Args()
        args.setString("collectionName", collectionName)
        args.setString("scopeName", scopeName)
        args.setMemoryPointer("database", database)
        return self._client.invokeMethod("collection_createCollection", args)

    def deleteCollection(self, database, collectionName, scopeName):
        args = Args()
        args.setString("collectionName", collectionName)
        args.setString("scopeName", scopeName)
        args.setMemoryPointer("database", database)
        return self._client.invokeMethod("collection_deleteCollection", args)
<<<<<<< HEAD
    
=======

>>>>>>> dba6d730
    def collectionsInScope(self, database, scopeName):
        args = Args()
        args.setString("scopeName", scopeName)
        args.setMemoryPointer("database", database)
        return self._client.invokeMethod("collection_collectionNames", args)

    def collectionObject(self, database, collectionName, scopeName):
        args = Args()
        args.setString("collectionName", collectionName)
        args.setString("scopeName", scopeName)
        args.setMemoryPointer("database", database)
        return self._client.invokeMethod("collection_collection", args)<|MERGE_RESOLUTION|>--- conflicted
+++ resolved
@@ -400,11 +400,7 @@
         args = Args()
         args.setMemoryPointer("database", database)
         return self._client.invokeMethod("collection_defaultCollection", args)
-<<<<<<< HEAD
-    
-=======
-
->>>>>>> dba6d730
+
     def createCollection(self, database, collectionName, scopeName):
         args = Args()
         args.setString("collectionName", collectionName)
@@ -418,11 +414,7 @@
         args.setString("scopeName", scopeName)
         args.setMemoryPointer("database", database)
         return self._client.invokeMethod("collection_deleteCollection", args)
-<<<<<<< HEAD
-    
-=======
-
->>>>>>> dba6d730
+
     def collectionsInScope(self, database, scopeName):
         args = Args()
         args.setString("scopeName", scopeName)
