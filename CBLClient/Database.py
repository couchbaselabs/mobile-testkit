from CBLClient.Client import Client
from CBLClient.Args import Args

class Database:
    _db = None

    def __init__(self, baseUrl):
        self.baseUrl = baseUrl

        # If no base url was specified, raise an exception
        if not self.baseUrl:
            raise Exception("No baseUrl specified")

        self._client = Client(baseUrl)

    def create(self, name):
        args = Args()
        args.setString("name", name)
        self._db = self._client.invokeMethod("database_create", args)
        return self._db

    def delete(self, name=None, path=None, database=None, document=None):
        args = Args()
        if document and database:
            args.setMemoryPointer("database", database)
            args.setMemoryPointer("document", document)
        elif name and path:
            args.setString("name", name)
            args.setString("path", path)
        else:
            raise Exception("Either pass database and document or pass \
            name and path to delete the document.")
        return self._client.invokeMethod("database_delete", args)

    def purge(self, database, document):
        args = Args()
        args.setMemoryPointer("database", database)
        args.setMemoryPointer("document", document)
        return self._client.invokeMethod("database_purge", args)

    def deleteDB(self, database):
        args = Args()
        args.setMemoryPointer("database", database)
        return self._client.invokeMethod("database_deleteDB", args)

    def close(self, database):
        args = Args()
        args.setMemoryPointer("database", database)
        return self._client.invokeMethod("database_close", args)

    def path(self, database):
        args = Args()
        args.setString("database", database)
        return self._client.invokeMethod("database_path", args)

    def getName(self, database):
        args = Args()
        args.setMemoryPointer("database", database)
        return self._client.invokeMethod("database_getName", args)

    def getPath(self, database):
        args = Args()
        args.setMemoryPointer("database", database)
        return self._client.invokeMethod("database_getPath", args)

    def getDocument(self, database, doc_id):
        args = Args()
        args.setMemoryPointer("database", database)
        args.setString("id", doc_id)
        return self._client.invokeMethod("database_getDocument", args)

    def getDocuments(self, database, ids):
        args = Args()
        args.setMemoryPointer("database", database)
        args.setArray("ids", ids)
        return self._client.invokeMethod("database_getDocuments", args)

    def saveDocument(self, database, document):
        args = Args()
        args.setMemoryPointer("database", database)
        args.setMemoryPointer("document", document)
        self._client.invokeMethod("database_saveDocument", args)

    def saveDocuments(self, database, documents):
        args = Args()
        args.setMemoryPointer("database", database)
        args.setDictionary("documents", documents)
        self._client.invokeMethod("database_saveDocuments", args)

    def contains(self, database, doc_id):
        args = Args()
        args.setMemoryPointer("database", database)
        args.setString("id", doc_id)
        return self._client.invokeMethod("database_contains", args)

    def getCount(self, database):
        args = Args()
        args.setMemoryPointer("database", database)
        return self._client.invokeMethod("database_getCount", args)

    def addChangeListener(self, database):
        args = Args()
        args.setMemoryPointer("database", database)
        return self._client.invokeMethod("database_addChangeListener", args)

    def removeChangeListener(self, database, changeListener):
        args = Args()
        args.setMemoryPointer("database", database)
        args.setMemoryPointer("changeListener", changeListener)
        self._client.invokeMethod("database_removeChangeListener", args)

    def databaseChangeListener_changesCount(self, changeListener):
        args = Args()
        args.setMemoryPointer("changeListener", changeListener)
        return self._client.invokeMethod("database_databaseChangeListener_changesCount", args)

    def databaseChangeListener_getChange(self, changeListener, index):
        args = Args()
        args.setMemoryPointer("changeListener", changeListener)
        args.setInt("index", index)
        return self._client.invokeMethod("database_databaseChangeListener_getChange", args)

    def databaseChange_getDocumentId(self, change):
        args = Args()
        args.setMemoryPointer("change", change)
        return self._client.invokeMethod("database_databaseChange_getDocumentId", args)

<<<<<<< HEAD
=======
    def saveDocuments(self, database, documents):
        args = Args()
        args.setMemoryPointer("database", database)
        args.setMemoryPointer("documents", documents)
        return self._client.invokeMethod("database_saveDocuments", args)

>>>>>>> 58ab3129
    def getDocIds(self, database):
        args = Args()
        args.setMemoryPointer("database", database)
        return self._client.invokeMethod("database_getDocIds", args)
<<<<<<< HEAD
=======

    def getDocuments(self, database, ids):
        args = Args()
        args.setMemoryPointer("database", database)
        args.setMemoryPointer("ids", ids)
        return self._client.invokeMethod("database_getDocuments", args)

    def create_value_index(self, database, prop):
        args = Args()
        args.setMemoryPointer("database", database)
        args.setString("property", prop)
        return self._client.invokeMethod("create_value_index", args)
>>>>>>> 58ab3129
<|MERGE_RESOLUTION|>--- conflicted
+++ resolved
@@ -1,5 +1,10 @@
 from CBLClient.Client import Client
 from CBLClient.Args import Args
+from keywords.utils import log_info
+from libraries.data import doc_generators
+from keywords import types
+import uuid
+import json
 
 class Database:
     _db = None
@@ -16,6 +21,7 @@
     def create(self, name):
         args = Args()
         args.setString("name", name)
+        log_info(" name of the databse is ><<{}".format(name))
         self._db = self._client.invokeMethod("database_create", args)
         return self._db
 
@@ -96,7 +102,7 @@
     def getCount(self, database):
         args = Args()
         args.setMemoryPointer("database", database)
-        return self._client.invokeMethod("database_getCount", args)
+        return self._client.invokeMethod("database_docCount", args)
 
     def addChangeListener(self, database):
         args = Args()
@@ -125,21 +131,16 @@
         args.setMemoryPointer("change", change)
         return self._client.invokeMethod("database_databaseChange_getDocumentId", args)
 
-<<<<<<< HEAD
-=======
     def saveDocuments(self, database, documents):
         args = Args()
         args.setMemoryPointer("database", database)
         args.setMemoryPointer("documents", documents)
         return self._client.invokeMethod("database_saveDocuments", args)
 
->>>>>>> 58ab3129
     def getDocIds(self, database):
         args = Args()
         args.setMemoryPointer("database", database)
         return self._client.invokeMethod("database_getDocIds", args)
-<<<<<<< HEAD
-=======
 
     def getDocuments(self, database, ids):
         args = Args()
@@ -152,4 +153,43 @@
         args.setMemoryPointer("database", database)
         args.setString("property", prop)
         return self._client.invokeMethod("create_value_index", args)
->>>>>>> 58ab3129
+    def create_bulk_docs(self, number, id_prefix, db, channels=None, generator=None, attachments_generator=None):
+        """
+        if id_prefix == None, generate a uuid for each doc
+
+        Add a 'number' of docs with a prefix 'id_prefix' using the provided generator from libraries.data.doc_generators.
+        ex. id_prefix=testdoc with a number of 3 would create 'testdoc_0', 'testdoc_1', and 'testdoc_2'
+        """
+        added_docs = {}
+        if channels is not None:
+            types.verify_is_list(channels)
+
+        log_info("PUT {} docs to with prefix {}".format(number, id_prefix))
+
+        for i in xrange(number):
+
+            if generator == "four_k":
+                doc_body = doc_generators.four_k()
+            elif generator == "simple_user":
+                doc_body = doc_generators.simple_user()
+            else:
+                doc_body = doc_generators.simple()
+
+            if channels is not None:
+                doc_body["channels"] = channels
+
+            if attachments_generator:
+                types.verify_is_callable(attachments_generator)
+                attachments = attachments_generator()
+                doc_body["_attachments"] = {att.name: {"data": att.data} for att in attachments}
+
+            if id_prefix is None:
+                doc_id = str(uuid.uuid4())
+            else:
+                doc_id = "{}_{}".format(id_prefix, i)
+
+            doc_body["_id"] = doc_id
+            added_docs[doc_id] = doc_body
+            
+        self.saveDocuments(db, added_docs)
+
