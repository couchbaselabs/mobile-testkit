import json

from requests import Session
from requests import Response
from CBLClient.ValueSerializer import ValueSerializer
from CBLClient.Args import Args
from keywords.utils import log_info


class Client(object):

    def __init__(self, base_url):
        self.base_url = base_url
        self.session = Session()

    def invokeMethod(self, method, args=None):
        resp = Response()
        try:
            # Create body from args.
            body = {}

            url = self.base_url + "/" + method

            if args:
                for k, v in args:
                    val = ValueSerializer.serialize(v)
                    body[k] = val

            # Create connection to method endpoint.
            log_info("request url: {}".format(url))
<<<<<<< HEAD
=======
            log_info("request body: {}".format(json.dumps(body)))

>>>>>>> b151e250
            headers = {"Content-Type": "application/json"}
            self.session.headers = headers
            resp = self.session.post(url, data=json.dumps(body))
            resp.raise_for_status()
            responseCode = resp.status_code
            log_info("Respose Code: {}".format(responseCode))

            if responseCode == 200:
                result = resp.content
                log_info("Respose Content: {}".format(result))
                if isinstance(result, bytes):
                    result = result.decode()
                if len(result) < 25:
                    # Only print short messages
                    log_info("Got response: {}".format(result))
                return ValueSerializer.deserialize(result)
        except Exception as err:
            if resp.content:
                cont = resp.content
                if isinstance(resp.content, bytes):
                    cont = resp.content.decode()
                raise Exception(str(err) + cont)
            else:
                raise Exception(str(err))

    def release(self, obj):
        args = Args()
        args.setMemoryPointer("object", obj)

        self.invokeMethod("release", args)

    class MethodInvocationException(RuntimeError):
        _responseCode = None
        _responseMessage = None

        def __init__(self, responseCode, responseMessage):
            super(responseMessage)

            self._responseCode = responseCode
            self._responseMessage = responseMessage

        def getResponseCode(self):
            return self._responseCode

        def getResponseMessage(self):
            return self._responseMessage<|MERGE_RESOLUTION|>--- conflicted
+++ resolved
@@ -28,11 +28,7 @@
 
             # Create connection to method endpoint.
             log_info("request url: {}".format(url))
-<<<<<<< HEAD
-=======
             log_info("request body: {}".format(json.dumps(body)))
-
->>>>>>> b151e250
             headers = {"Content-Type": "application/json"}
             self.session.headers = headers
             resp = self.session.post(url, data=json.dumps(body))
