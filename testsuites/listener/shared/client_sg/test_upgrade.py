--- conflicted
+++ resolved
@@ -35,11 +35,7 @@
     liteserv_platform = setup_client_syncgateway_test["liteserv_platform"]
     liteserv_version = setup_client_syncgateway_test["liteserv_version"]
 
-<<<<<<< HEAD
-    if (liteserv_platform.lower() == "android" or liteserv_platform.lower() == "net-msft") and device_enabled:
-=======
     if liteserv_platform.lower() == "android" or liteserv_platform.lower() == "net-msft" or device_enabled:
->>>>>>> b6e237ff
         # There is a signature match issue on Android and older version ios does not have app for devices
         pytest.skip('upgrade lite serv app does not work on Android and there is no app for ios device created' +
                     ' for older version, so skipping the test')
