import pytest
import datetime

from keywords.utils import log_info

from keywords.constants import RESULTS_DIR
from keywords.LiteServFactory import LiteServFactory
from keywords.MobileRestClient import MobileRestClient
from keywords.document import create_docs


# This will get called once before the first test and waits at the yeild
# until the last test in this file is executed. It will continue excecution
# from the yeild until the end of the method after the last test
@pytest.fixture(scope="module")
def setup_p2p_suite(request):

    """Suite setup fixture for p2p client tests"""

    log_info("Setting up P2P suite ...")

    liteserv_one_platform = request.config.getoption("--liteserv-one-platform")
    liteserv_one_version = request.config.getoption("--liteserv-one-version")
    liteserv_one_host = request.config.getoption("--liteserv-one-host")
    liteserv_one_port = request.config.getoption("--liteserv-one-port")
    liteserv_one_storage_engine = request.config.getoption("--liteserv-one-storage-engine")

    liteserv_two_platform = request.config.getoption("--liteserv-two-platform")
    liteserv_two_version = request.config.getoption("--liteserv-two-version")
    liteserv_two_host = request.config.getoption("--liteserv-two-host")
    liteserv_two_port = request.config.getoption("--liteserv-two-port")
    liteserv_two_storage_engine = request.config.getoption("--liteserv-two-storage-engine")

    liteserv_one = LiteServFactory.create(platform=liteserv_one_platform,
                                          version_build=liteserv_one_version,
                                          host=liteserv_one_host,
                                          port=liteserv_one_port,
                                          storage_engine=liteserv_one_storage_engine)

    liteserv_two = LiteServFactory.create(platform=liteserv_two_platform,
                                          version_build=liteserv_two_version,
                                          host=liteserv_two_host,
                                          port=liteserv_two_port,
                                          storage_engine=liteserv_two_storage_engine)

    liteserv_one.download()
    liteserv_one.install()

    liteserv_two.download()
    liteserv_two.install()

    yield {"liteserv_one": liteserv_one, "liteserv_two": liteserv_two}

    log_info("Tearing down suite ...")

    liteserv_one.remove()
    liteserv_two.remove()


# Runs as a setup to each test_* function in the file. It will yeild the
# dictionary to the test and execute everything after the yield once the
# test has completed
@pytest.fixture(scope="function")
def setup_p2p_test(request, setup_p2p_suite):

    """Test setup fixture for p2p client tests"""

    log_info("Setting up P2P test ...")

    liteserv_one = setup_p2p_suite["liteserv_one"]
    liteserv_two = setup_p2p_suite["liteserv_two"]

    test_name = request.node.name

    print("Starting LiteServ One ...")
    ls_logging_one = "{}/logs/{}-ls1-{}-{}.txt".format(RESULTS_DIR, type(liteserv_one).__name__, test_name, datetime.datetime.now())
    ls_url_one = liteserv_one.start(ls_logging_one)

    print("Starting LiteServ Two ...")
    ls_logging_two = "{}/logs/{}-ls2-{}-{}.txt".format(RESULTS_DIR, type(liteserv_two).__name__, test_name, datetime.datetime.now())
    ls_url_two = liteserv_two.start(ls_logging_two)

    # Yield values to test case via fixture argument
    yield {"ls_url_one": ls_url_one, "ls_url_two": ls_url_two}

    log_info("Tearing down test")

    # Teardown test
    client = MobileRestClient()
    client.delete_databases(ls_url_one)
    client.delete_databases(ls_url_two)

    liteserv_one.stop()
    liteserv_two.stop()


@pytest.mark.sanity
@pytest.mark.listener
@pytest.mark.replication
@pytest.mark.p2p
@pytest.mark.changes
def test_peer_2_peer_sanity(setup_p2p_test):
    """
    1. Sanity P2P Scenario
    2. Launch LiteServ 1 and LiteServ 2
    3. Create a database on each LiteServ
    4. Start continuous push pull replication from each db to the other
    5. Add docs to each db
    6. Verify the docs show up at each db
    7. Verify the docs show up in the database's changes feed.
    """

    ls_url_one = setup_p2p_test["ls_url_one"]
    ls_url_two = setup_p2p_test["ls_url_two"]

    num_docs_per_db = 1000

    log_info("ls_url_one: {}".format(ls_url_one))
    log_info("ls_url_two: {}".format(ls_url_two))

    client = MobileRestClient()

    log_info("Creating databases")
    ls_db1 = client.create_database(url=ls_url_one, name="ls_db1")
    ls_db2 = client.create_database(url=ls_url_two, name="ls_db2")

    # Setup continuous push / pull replication from LiteServ 1 ls_db1 to LiteServ 2 ls_db2
    repl_one = client.start_replication(
        url=ls_url_one,
        continuous=True,
        from_db=ls_db1,
        to_url=ls_url_two, to_db=ls_db2
    )

    repl_two = client.start_replication(
        url=ls_url_one,
        continuous=True,
        from_url=ls_url_two, from_db=ls_db2,
        to_db=ls_db1
    )

    # Setup continuous push / pull replication from LiteServ 2 ls_db2 to LiteServ 1 ls_db1
    repl_three = client.start_replication(
        url=ls_url_two,
        continuous=True,
        from_db=ls_db2,
        to_url=ls_url_one, to_db=ls_db1
    )

    repl_four = client.start_replication(
        url=ls_url_two,
        continuous=True,
        from_url=ls_url_one, from_db=ls_db1,
        to_db=ls_db2
    )

    client.wait_for_replication_status_idle(url=ls_url_one, replication_id=repl_one)
    client.wait_for_replication_status_idle(url=ls_url_one, replication_id=repl_two)
    client.wait_for_replication_status_idle(url=ls_url_two, replication_id=repl_three)
    client.wait_for_replication_status_idle(url=ls_url_two, replication_id=repl_four)

    ls_url_one_replications = client.get_replications(ls_url_one)
    assert len(ls_url_one_replications) == 2

    ls_url_two_replications = client.get_replications(ls_url_two)
    assert len(ls_url_two_replications) == 2

    ls_db1_docs = client.add_docs(url=ls_url_one, db=ls_db1, number=num_docs_per_db, id_prefix="test_ls_db1")
    assert len(ls_db1_docs) == num_docs_per_db

    ls_db2_docs = client.add_docs(url=ls_url_two, db=ls_db2, number=num_docs_per_db, id_prefix="test_ls_db2")
    assert len(ls_db2_docs) == num_docs_per_db

    all_docs = client.merge(ls_db1_docs, ls_db2_docs)
    assert len(all_docs) == 2000

    client.verify_docs_present(url=ls_url_one, db=ls_db1, expected_docs=all_docs)
    client.verify_docs_present(url=ls_url_two, db=ls_db2, expected_docs=all_docs)

    client.verify_docs_in_changes(url=ls_url_one, db=ls_db1, expected_docs=all_docs)
    client.verify_docs_in_changes(url=ls_url_two, db=ls_db2, expected_docs=all_docs)


@pytest.mark.sanity
@pytest.mark.listener
@pytest.mark.replication
@pytest.mark.p2p
@pytest.mark.changes
<<<<<<< HEAD
@pytest.mark.parametrize("num_docs_per_db, attachment_name", [
    (5000, None), (2500, "golden_gate_large.jpg"),
])
def test_peer_2_peer_sanity_pull(setup_p2p_test, num_docs_per_db, attachment_name):
=======
@pytest.mark.parametrize("num_docs_per_db, seeded_db", [
    (5000, False), (10000, True),
])
def test_peer_2_peer_sanity_pull(setup_p2p_test, num_docs_per_db, seeded_db):
>>>>>>> 0a70477e
    """
    1. Create ls_db1 database on LiteServ One
    2. Create ls_db2 database on LiteServ Two
    3. Create continuous pull replication LiteServ 1 ls_db1 <- LiteServ 2 ls_db2
    4. Add 5000 docs to LiteServ 2 ls_db2
    5. Verify all docs replicate to LiteServ 1 ls_db1
    6. Verify all docs show up in changes for LiteServ 1 ls_db1
    """

    ls_url_one = setup_p2p_test["ls_url_one"]
    ls_url_two = setup_p2p_test["ls_url_two"]

    log_info("ls_url_one: {}".format(ls_url_one))
    log_info("ls_url_two: {}".format(ls_url_two))

    if attachment_name:
        log_info("Running test_peer_2_peer_sanity_push with attachment {}".format(attachment_name))

    client = MobileRestClient()

    log_info("Creating databases")
    ls_db1 = client.create_database(url=ls_url_one, name="ls_db1")
    ls_db2 = client.create_database(url=ls_url_two, name="ls_db2")

    if seeded_db:
        bulk_docs = create_docs("test_ls_db2_seed", num_docs_per_db)
        ls_db2_docs_seed = client.add_bulk_docs(url=ls_url_two, db=ls_db2, docs=bulk_docs)
        assert len(ls_db2_docs_seed) == num_docs_per_db

    # Setup continuous pull replication from LiteServ 2 ls_db2 to LiteServ 1 ls_db1
    pull_repl = client.start_replication(
        url=ls_url_one,
        continuous=True,
        from_url=ls_url_two, from_db=ls_db2,
        to_db=ls_db1
    )

    client.wait_for_replication_status_idle(url=ls_url_one, replication_id=pull_repl)

    ls_db2_docs = client.add_docs(url=ls_url_two, db=ls_db2, number=num_docs_per_db, id_prefix="test_ls_db2", attachment_name=attachment_name)
    assert len(ls_db2_docs) == num_docs_per_db

<<<<<<< HEAD
    client.verify_docs_present(url=ls_url_one, db=ls_db1, expected_docs=ls_db2_docs, attachment_name=attachment_name)
    client.verify_docs_in_changes(url=ls_url_one, db=ls_db1, expected_docs=ls_db2_docs)
=======
    total_ls_db2_docs = ls_db2_docs
    if seeded_db:
        total_ls_db2_docs += ls_db2_docs_seed

    client.verify_docs_present(url=ls_url_one, db=ls_db1, expected_docs=total_ls_db2_docs)
    client.verify_docs_in_changes(url=ls_url_one, db=ls_db1, expected_docs=total_ls_db2_docs)
>>>>>>> 0a70477e


@pytest.mark.sanity
@pytest.mark.listener
@pytest.mark.replication
@pytest.mark.p2p
@pytest.mark.changes
<<<<<<< HEAD
@pytest.mark.parametrize("num_docs_per_db, attachment_name", [
    (5000, None), (2500, "golden_gate_large.jpg"),
])
def test_peer_2_peer_sanity_push(setup_p2p_test, num_docs_per_db, attachment_name):
=======
@pytest.mark.parametrize("num_docs_per_db, seeded_db", [
    (5000, False), (10000, True),
])
def test_peer_2_peer_sanity_push(setup_p2p_test, num_docs_per_db, seeded_db):
>>>>>>> 0a70477e
    """
    1. Create ls_db1 database on LiteServ One
    2. Create ls_db2 database on LiteServ Two
    3. Create continuous push replication LiteServ 1 ls_db1 -> LiteServ 2 ls_db2
    4. Add 5000 docs to LiteServ 1 ls_db1
    5. Verify all docs replicate to LiteServ 2 ls_db2
    6. Verify all docs show up in changes for LiteServ 2 ls_db2
    """

    ls_url_one = setup_p2p_test["ls_url_one"]
    ls_url_two = setup_p2p_test["ls_url_two"]

<<<<<<< HEAD
=======
    log_info("ls_url_one: {}".format(ls_url_one))
    log_info("ls_url_two: {}".format(ls_url_two))

    client = MobileRestClient()

    log_info("Creating databases")
    ls_db1 = client.create_database(url=ls_url_one, name="ls_db1")
    ls_db2 = client.create_database(url=ls_url_two, name="ls_db2")

    if seeded_db:
        bulk_docs = create_docs("test_ls_db1_seed", num_docs_per_db)
        ls_db1_docs_seed = client.add_bulk_docs(url=ls_url_one, db=ls_db1, docs=bulk_docs)
        assert len(ls_db1_docs_seed) == num_docs_per_db

    # Setup continuous push replication from LiteServ 1 ls_db1 to LiteServ 2 ls_db2
    push_repl = client.start_replication(
        url=ls_url_one,
        continuous=True,
        from_db=ls_db1,
        to_url=ls_url_two, to_db=ls_db2,
    )

    client.wait_for_replication_status_idle(url=ls_url_one, replication_id=push_repl)

    ls_db1_docs = client.add_docs(url=ls_url_one, db=ls_db1, number=num_docs_per_db, id_prefix="test_ls_db1")
    assert len(ls_db1_docs) == num_docs_per_db

    total_ls_db1_docs = ls_db1_docs
    if seeded_db:
        total_ls_db1_docs += ls_db1_docs_seed

    client.verify_docs_present(url=ls_url_two, db=ls_db2, expected_docs=total_ls_db1_docs)
    client.verify_docs_in_changes(url=ls_url_two, db=ls_db2, expected_docs=total_ls_db1_docs)


@pytest.mark.sanity
@pytest.mark.listener
@pytest.mark.replication
@pytest.mark.p2p
@pytest.mark.changes
@pytest.mark.parametrize("num_docs_per_db, seeded_db", [
    (5000, False), (10000, True),
])
def test_peer_2_peer_sanity_push_pull(setup_p2p_test, num_docs_per_db, seeded_db):
    """
    1. Create ls_db1 database on LiteServ One
    2. Create ls_db2 database on LiteServ Two
    3. Create continuous push replication LiteServ 1 ls_db1 -> LiteServ 2 ls_db2
    4. Add 5000 docs to LiteServ 1 ls_db1
    5. Verify all docs replicate to LiteServ 2 ls_db2
    6. Verify all docs show up in changes for LiteServ 2 ls_db2
    """

    ls_url_one = setup_p2p_test["ls_url_one"]
    ls_url_two = setup_p2p_test["ls_url_two"]

>>>>>>> 0a70477e
    log_info("ls_url_one: {}".format(ls_url_one))
    log_info("ls_url_two: {}".format(ls_url_two))

    if attachment_name:
        log_info("Running test_peer_2_peer_sanity_push with attachment {}".format(attachment_name))

    client = MobileRestClient()

    log_info("Creating databases")
    ls_db1 = client.create_database(url=ls_url_one, name="ls_db1")
    ls_db2 = client.create_database(url=ls_url_two, name="ls_db2")

    if seeded_db:
        bulk_docs = create_docs("test_ls_db1_seed", num_docs_per_db)
        ls_db1_docs_seed = client.add_bulk_docs(url=ls_url_one, db=ls_db1, docs=bulk_docs)
        assert len(ls_db1_docs_seed) == num_docs_per_db

        bulk_docs = create_docs("test_ls_db2_seed", num_docs_per_db)
        ls_db2_docs_seed = client.add_bulk_docs(url=ls_url_two, db=ls_db2, docs=bulk_docs)
        assert len(ls_db2_docs_seed) == num_docs_per_db

    # Setup continuous push replication from LiteServ 1 ls_db1 to LiteServ 2 ls_db2
    push_repl = client.start_replication(
        url=ls_url_one,
        continuous=True,
        from_db=ls_db1,
        to_url=ls_url_two, to_db=ls_db2,
    )

    # Setup continuous pull replication from LiteServ 2 ls_db2 to LiteServ 1 ls_db1
    pull_repl = client.start_replication(
        url=ls_url_one,
        continuous=True,
        from_url=ls_url_two, from_db=ls_db2,
        to_db=ls_db1
    )

    client.wait_for_replication_status_idle(url=ls_url_one, replication_id=push_repl)
    client.wait_for_replication_status_idle(url=ls_url_one, replication_id=pull_repl)

    ls_db1_docs = client.add_docs(url=ls_url_one, db=ls_db1, number=num_docs_per_db, id_prefix="test_ls_db1", attachment_name=attachment_name)
    assert len(ls_db1_docs) == num_docs_per_db
    ls_db2_docs = client.add_docs(url=ls_url_two, db=ls_db2, number=num_docs_per_db, id_prefix="test_ls_db2")
    assert len(ls_db2_docs) == num_docs_per_db

    total_docs = ls_db1_docs + ls_db2_docs
    if seeded_db:
        total_docs += ls_db1_docs_seed
        total_docs += ls_db2_docs_seed

    client.verify_docs_present(url=ls_url_two, db=ls_db2, expected_docs=total_docs)
    client.verify_docs_in_changes(url=ls_url_two, db=ls_db2, expected_docs=total_docs)


@pytest.mark.sanity
@pytest.mark.listener
@pytest.mark.replication
@pytest.mark.p2p
@pytest.mark.changes
def test_peer_2_peer_sanity_pull_one_shot(setup_p2p_test):
    """
    1. Create ls_db1 database on LiteServ One
    2. Create ls_db2 database on LiteServ Two
    3. Add 10000 docs to LiteServ 2 ls_db2
    4. Create one shot pull replication LiteServ 1 ls_db1 <- LiteServ 2 ls_db2
    5. Verify all docs replicate to LiteServ 1 ls_db1
    6. Verify all docs show up in changes for LiteServ 1 ls_db1
    """

    ls_url_one = setup_p2p_test["ls_url_one"]
    ls_url_two = setup_p2p_test["ls_url_two"]

    num_docs_per_db = 10000

    log_info("ls_url_one: {}".format(ls_url_one))
    log_info("ls_url_two: {}".format(ls_url_two))

    client = MobileRestClient()

    log_info("Creating databases")
    ls_db1 = client.create_database(url=ls_url_one, name="ls_db1")
    ls_db2 = client.create_database(url=ls_url_two, name="ls_db2")

    bulk_docs = create_docs("test_ls_db2", num_docs_per_db)
    ls_db2_docs = client.add_bulk_docs(url=ls_url_two, db=ls_db2, docs=bulk_docs)
    assert len(ls_db2_docs) == num_docs_per_db

    # Setup one shot pull replication from LiteServ 2 ls_db2 to LiteServ 1 ls_db1
    log_info("Setting up a one-shot pull replication from ls_db2 to ls_db1")
    pull_repl = client.start_replication(
        url=ls_url_one,
        continuous=False,
        from_url=ls_url_two, from_db=ls_db2,
        to_db=ls_db1
    )
    log_info("Replication ID: {}".format(pull_repl))

    client.verify_docs_present(url=ls_url_one, db=ls_db1, expected_docs=ls_db2_docs)
    client.verify_docs_in_changes(url=ls_url_one, db=ls_db1, expected_docs=ls_db2_docs)


@pytest.mark.sanity
@pytest.mark.listener
@pytest.mark.replication
@pytest.mark.p2p
@pytest.mark.changes
def test_peer_2_peer_sanity_push_one_shot(setup_p2p_test):
    """
    1. Create ls_db1 database on LiteServ One
    2. Create ls_db2 database on LiteServ Two
    3. Add 10000 docs to LiteServ 1 ls_db1
    4. Create continuous push replication LiteServ 1 ls_db1 -> LiteServ 2 ls_db2
    5. Verify all docs replicate to LiteServ 2 ls_db2
    6. Verify all docs show up in changes for LiteServ 2 ls_db2
    """

    ls_url_one = setup_p2p_test["ls_url_one"]
    ls_url_two = setup_p2p_test["ls_url_two"]

    num_docs_per_db = 10000

    log_info("ls_url_one: {}".format(ls_url_one))
    log_info("ls_url_two: {}".format(ls_url_two))

    client = MobileRestClient()

    log_info("Creating databases")
    ls_db1 = client.create_database(url=ls_url_one, name="ls_db1")
    ls_db2 = client.create_database(url=ls_url_two, name="ls_db2")

    bulk_docs = create_docs("test_ls_db1", num_docs_per_db)
    ls_db1_docs = client.add_bulk_docs(ls_url_one, ls_db1, bulk_docs)
    assert len(ls_db1_docs) == num_docs_per_db

    # Setup one shot push replication from LiteServ 1 ls_db1 to LiteServ 2 ls_db2
    log_info("Setting up a one-shot push replication from ls_db1 to ls_db2")
    push_repl = client.start_replication(
        url=ls_url_one,
        continuous=False,
        from_db=ls_db1,
        to_url=ls_url_two, to_db=ls_db2,
    )
    log_info("Replication ID: {}".format(push_repl))

<<<<<<< HEAD
    client.verify_docs_present(url=ls_url_two, db=ls_db2, expected_docs=ls_db1_docs, attachment_name=attachment_name)
    client.verify_docs_in_changes(url=ls_url_two, db=ls_db2, expected_docs=ls_db1_docs)
=======
    client.verify_docs_present(url=ls_url_two, db=ls_db2, expected_docs=ls_db1_docs)
    client.verify_docs_in_changes(url=ls_url_two, db=ls_db2, expected_docs=ls_db1_docs)


@pytest.mark.sanity
@pytest.mark.listener
@pytest.mark.replication
@pytest.mark.p2p
@pytest.mark.changes
def test_peer_2_peer_sanity_push_pull_one_shot(setup_p2p_test):
    """
    1. Create ls_db1 database on LiteServ One
    2. Create ls_db2 database on LiteServ Two
    3. Add 5000 docs to LiteServ 1 ls_db1
    4. Add 5000 docs to LiteServ 2 ls_db2
    5. Create continuous push replication LiteServ 1 ls_db1 -> LiteServ 2 ls_db2
    6. Create continuous pull replication LiteServ 1 ls_db1 <- LiteServ 2 ls_db2
    7. Verify all docs replicate to LiteServ 2 ls_db2
    8. Verify all docs show up in changes for LiteServ 2 ls_db2
    9. Verify all docs replicate to LiteServ 1 ls_db1
    10. Verify all docs show up in changes for LiteServ 1 ls_db1
    """

    ls_url_one = setup_p2p_test["ls_url_one"]
    ls_url_two = setup_p2p_test["ls_url_two"]

    num_docs_per_db = 5000

    log_info("ls_url_one: {}".format(ls_url_one))
    log_info("ls_url_two: {}".format(ls_url_two))

    client = MobileRestClient()

    log_info("Creating databases")
    ls_db1 = client.create_database(url=ls_url_one, name="ls_db1")
    ls_db2 = client.create_database(url=ls_url_two, name="ls_db2")

    bulk_docs = create_docs("test_ls_db1", num_docs_per_db)
    ls_db1_docs = client.add_bulk_docs(ls_url_one, ls_db1, bulk_docs)
    assert len(ls_db1_docs) == num_docs_per_db

    bulk_docs = create_docs("test_ls_db2", num_docs_per_db)
    ls_db2_docs = client.add_bulk_docs(ls_url_two, ls_db2, bulk_docs)
    assert len(ls_db2_docs) == num_docs_per_db

    # Setup one shot push replication from LiteServ 1 ls_db1 to LiteServ 2 ls_db2
    log_info("Setting up a one-shot push replication from ls_db1 to ls_db2")
    push_repl = client.start_replication(
        url=ls_url_one,
        continuous=False,
        from_db=ls_db1,
        to_url=ls_url_two, to_db=ls_db2,
    )
    log_info("Replication ID: {}".format(push_repl))

    # Setup one shot pull replication from LiteServ 2 ls_db2 to LiteServ 1 ls_db1
    log_info("Setting up a one-shot pull replication from ls_db2 to ls_db1")
    pull_repl = client.start_replication(
        url=ls_url_one,
        continuous=False,
        from_url=ls_url_two, from_db=ls_db2,
        to_db=ls_db1
    )
    log_info("Replication ID: {}".format(pull_repl))

    client.verify_docs_present(url=ls_url_one, db=ls_db1, expected_docs=ls_db1_docs + ls_db2_docs)
    client.verify_docs_in_changes(url=ls_url_one, db=ls_db1, expected_docs=ls_db1_docs + ls_db2_docs)

    client.verify_docs_present(url=ls_url_two, db=ls_db2, expected_docs=ls_db1_docs + ls_db2_docs)
    client.verify_docs_in_changes(url=ls_url_two, db=ls_db2, expected_docs=ls_db1_docs + ls_db2_docs)


@pytest.mark.sanity
@pytest.mark.listener
@pytest.mark.replication
@pytest.mark.p2p
@pytest.mark.changes
def test_peer_2_peer_sanity_push_one_shot_continuous(setup_p2p_test):
    """
    1. Create ls_db1 database on LiteServ One
    2. Create ls_db2 database on LiteServ Two
    3. Add 10000 docs to LiteServ 1 ls_db1
    4. Create one shot push replication LiteServ 1 ls_db1 -> LiteServ 2 ls_db2
    5. sleep for 5 seconds
    6. Create continuous push replication LiteServ 1 ls_db1 -> LiteServ 2 ls_db2
    7. Add 10000 docs to LiteServ 1 ls_db1
    8. Verify all docs replicate to LiteServ 2 ls_db2
    9. Verify all docs show up in changes for LiteServ 2 ls_db2
    """

    ls_url_one = setup_p2p_test["ls_url_one"]
    ls_url_two = setup_p2p_test["ls_url_two"]

    num_docs_per_db = 10000

    log_info("ls_url_one: {}".format(ls_url_one))
    log_info("ls_url_two: {}".format(ls_url_two))

    client = MobileRestClient()

    log_info("Creating databases")
    ls_db1 = client.create_database(url=ls_url_one, name="ls_db1")
    ls_db2 = client.create_database(url=ls_url_two, name="ls_db2")

    bulk_docs = create_docs("test_ls_db1_oneshot", num_docs_per_db)
    ls_db1_docs_oneshot = client.add_bulk_docs(ls_url_one, ls_db1, bulk_docs)
    assert len(ls_db1_docs_oneshot) == num_docs_per_db

    # Setup one shot push replication from LiteServ 1 ls_db1 to LiteServ 2 ls_db2
    log_info("Setting up a one-shot push replication from ls_db1 to ls_db2")
    push_repl = client.start_replication(
        url=ls_url_one,
        continuous=False,
        from_db=ls_db1,
        to_url=ls_url_two, to_db=ls_db2,
    )
    log_info("Replication ID: {}".format(push_repl))

    client.verify_docs_present(url=ls_url_two, db=ls_db2, expected_docs=ls_db1_docs_oneshot)
    client.verify_docs_in_changes(url=ls_url_two, db=ls_db2, expected_docs=ls_db1_docs_oneshot)

    # Setup continuous push replication from LiteServ 1 ls_db1 to LiteServ 2 ls_db2
    log_info("Setting up a continuous push replication from ls_db1 to ls_db2")
    push_repl = client.start_replication(
        url=ls_url_one,
        continuous=True,
        from_db=ls_db1,
        to_url=ls_url_two, to_db=ls_db2,
    )
    log_info("Replication ID: {}".format(push_repl))

    ls_db1_docs = client.add_docs(url=ls_url_one, db=ls_db1, number=num_docs_per_db, id_prefix="test_ls_db1")
    assert len(ls_db1_docs) == num_docs_per_db

    client.verify_docs_present(url=ls_url_two, db=ls_db2, expected_docs=ls_db1_docs_oneshot + ls_db1_docs)
    client.verify_docs_in_changes(url=ls_url_two, db=ls_db2, expected_docs=ls_db1_docs_oneshot + ls_db1_docs)
>>>>>>> 0a70477e
<|MERGE_RESOLUTION|>--- conflicted
+++ resolved
@@ -186,17 +186,10 @@
 @pytest.mark.replication
 @pytest.mark.p2p
 @pytest.mark.changes
-<<<<<<< HEAD
-@pytest.mark.parametrize("num_docs_per_db, attachment_name", [
-    (5000, None), (2500, "golden_gate_large.jpg"),
+@pytest.mark.parametrize("num_docs_per_db, seeded_db, attachment_name", [
+    (5000, False, None), (10000, True, None),
 ])
-def test_peer_2_peer_sanity_pull(setup_p2p_test, num_docs_per_db, attachment_name):
-=======
-@pytest.mark.parametrize("num_docs_per_db, seeded_db", [
-    (5000, False), (10000, True),
-])
-def test_peer_2_peer_sanity_pull(setup_p2p_test, num_docs_per_db, seeded_db):
->>>>>>> 0a70477e
+def test_peer_2_peer_sanity_pull(setup_p2p_test, num_docs_per_db, seeded_db, attachment_name):
     """
     1. Create ls_db1 database on LiteServ One
     2. Create ls_db2 database on LiteServ Two
@@ -239,35 +232,26 @@
     ls_db2_docs = client.add_docs(url=ls_url_two, db=ls_db2, number=num_docs_per_db, id_prefix="test_ls_db2", attachment_name=attachment_name)
     assert len(ls_db2_docs) == num_docs_per_db
 
-<<<<<<< HEAD
     client.verify_docs_present(url=ls_url_one, db=ls_db1, expected_docs=ls_db2_docs, attachment_name=attachment_name)
     client.verify_docs_in_changes(url=ls_url_one, db=ls_db1, expected_docs=ls_db2_docs)
-=======
+
     total_ls_db2_docs = ls_db2_docs
     if seeded_db:
         total_ls_db2_docs += ls_db2_docs_seed
 
     client.verify_docs_present(url=ls_url_one, db=ls_db1, expected_docs=total_ls_db2_docs)
     client.verify_docs_in_changes(url=ls_url_one, db=ls_db1, expected_docs=total_ls_db2_docs)
->>>>>>> 0a70477e
-
-
-@pytest.mark.sanity
-@pytest.mark.listener
-@pytest.mark.replication
-@pytest.mark.p2p
-@pytest.mark.changes
-<<<<<<< HEAD
-@pytest.mark.parametrize("num_docs_per_db, attachment_name", [
-    (5000, None), (2500, "golden_gate_large.jpg"),
+
+
+@pytest.mark.sanity
+@pytest.mark.listener
+@pytest.mark.replication
+@pytest.mark.p2p
+@pytest.mark.changes
+@pytest.mark.parametrize("num_docs_per_db, seeded_db, attachment_name", [
+    (5000, False, None), (10000, True, None),
 ])
-def test_peer_2_peer_sanity_push(setup_p2p_test, num_docs_per_db, attachment_name):
-=======
-@pytest.mark.parametrize("num_docs_per_db, seeded_db", [
-    (5000, False), (10000, True),
-])
-def test_peer_2_peer_sanity_push(setup_p2p_test, num_docs_per_db, seeded_db):
->>>>>>> 0a70477e
+def test_peer_2_peer_sanity_push(setup_p2p_test, num_docs_per_db, seeded_db, attachment_name):
     """
     1. Create ls_db1 database on LiteServ One
     2. Create ls_db2 database on LiteServ Two
@@ -280,8 +264,6 @@
     ls_url_one = setup_p2p_test["ls_url_one"]
     ls_url_two = setup_p2p_test["ls_url_two"]
 
-<<<<<<< HEAD
-=======
     log_info("ls_url_one: {}".format(ls_url_one))
     log_info("ls_url_two: {}".format(ls_url_two))
 
@@ -322,10 +304,10 @@
 @pytest.mark.replication
 @pytest.mark.p2p
 @pytest.mark.changes
-@pytest.mark.parametrize("num_docs_per_db, seeded_db", [
-    (5000, False), (10000, True),
+@pytest.mark.parametrize("num_docs_per_db, seeded_db, attachment_name", [
+    (5000, False, None), (10000, True, None),
 ])
-def test_peer_2_peer_sanity_push_pull(setup_p2p_test, num_docs_per_db, seeded_db):
+def test_peer_2_peer_sanity_push_pull(setup_p2p_test, num_docs_per_db, seeded_db, attachment_name):
     """
     1. Create ls_db1 database on LiteServ One
     2. Create ls_db2 database on LiteServ Two
@@ -338,7 +320,6 @@
     ls_url_one = setup_p2p_test["ls_url_one"]
     ls_url_two = setup_p2p_test["ls_url_two"]
 
->>>>>>> 0a70477e
     log_info("ls_url_one: {}".format(ls_url_one))
     log_info("ls_url_two: {}".format(ls_url_two))
 
@@ -483,11 +464,7 @@
     )
     log_info("Replication ID: {}".format(push_repl))
 
-<<<<<<< HEAD
     client.verify_docs_present(url=ls_url_two, db=ls_db2, expected_docs=ls_db1_docs, attachment_name=attachment_name)
-    client.verify_docs_in_changes(url=ls_url_two, db=ls_db2, expected_docs=ls_db1_docs)
-=======
-    client.verify_docs_present(url=ls_url_two, db=ls_db2, expected_docs=ls_db1_docs)
     client.verify_docs_in_changes(url=ls_url_two, db=ls_db2, expected_docs=ls_db1_docs)
 
 
@@ -622,5 +599,4 @@
     assert len(ls_db1_docs) == num_docs_per_db
 
     client.verify_docs_present(url=ls_url_two, db=ls_db2, expected_docs=ls_db1_docs_oneshot + ls_db1_docs)
-    client.verify_docs_in_changes(url=ls_url_two, db=ls_db2, expected_docs=ls_db1_docs_oneshot + ls_db1_docs)
->>>>>>> 0a70477e
+    client.verify_docs_in_changes(url=ls_url_two, db=ls_db2, expected_docs=ls_db1_docs_oneshot + ls_db1_docs)