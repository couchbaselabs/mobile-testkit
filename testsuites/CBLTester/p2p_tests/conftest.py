--- conflicted
+++ resolved
@@ -345,12 +345,8 @@
                 log_info("Exception occurred: {}".format(err))
 
 
-<<<<<<< HEAD
-# @pytest.fixture(scope="function")
-=======
 @pytest.fixture(scope="function")
 # def server_setup(params_from_base_test_setup):
->>>>>>> ae765f98
 #     base_url_list = params_from_base_test_setup["base_url_list"]
 #     cbl_db_list = params_from_base_test_setup["cbl_db_list"]
 #     base_url_server = base_url_list[0]
