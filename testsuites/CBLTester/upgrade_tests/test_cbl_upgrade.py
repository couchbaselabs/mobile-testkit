import pytest
import random
import time
from collections import OrderedDict
import datetime
from CBLClient.Database import Database
from CBLClient.Authenticator import Authenticator
from CBLClient.MemoryPointer import MemoryPointer
from CBLClient.Replication import Replication
from keywords.MobileRestClient import MobileRestClient
from keywords.couchbaseserver import CouchbaseServer
from utilities.cluster_config_utils import get_cluster
from keywords.utils import log_info
from libraries.testkit.cluster import Cluster
from keywords.TestServerFactory import TestServerFactory
from keywords.constants import RESULTS_DIR, RBAC_FULL_ADMIN
from libraries.testkit import cluster
from keywords.SyncGateway import sync_gateway_config_path_for_mode
from testsuites.CBLTester.CBL_Functional_tests.SuiteSetup_FunctionalTests.test_query import test_get_doc_ids, \
    test_any_operator, test_doc_get, test_get_docs_with_limit_offset, test_multiple_selects, test_query_where_and_or, \
    test_query_pattern_like, test_query_pattern_regex, test_query_isNullOrMissing, test_query_ordering, \
    test_query_substring, test_query_collation, test_query_join, test_query_inner_join, test_query_cross_join, \
    test_query_left_join, test_query_left_outer_join, test_equal_to, test_not_equal_to, test_greater_than, \
    test_greater_than_or_equal_to, test_less_than, test_less_than_or_equal_to, test_in, test_between, test_is, \
    test_isnot, test_not, test_single_property_fts, test_multiple_property_fts, test_fts_with_ranking, \
    test_getDoc_withValueTypeDouble, test_getDoc_withLocale, test_query_arthimetic


@pytest.mark.listener
@pytest.mark.upgrade_test
def test_upgrade_cbl(params_from_base_suite_setup):
    """
    @summary:
    1. Migrate older-pre-built db to a provided cbl apps
    2. Start the replication and replicate db to cluster
    3. Running all query tests
    4. Perform mutation operations
        a. Add new docs and replicate to cluster
        b. Update docs for migrated db and replicate to cluster
        c. Delete docs from migrated db and replicate to cluster

    @note: encrypted prebuilt databases is copied for 2.1.0 and up and unencrypted database below 2.1.0
    """
    base_url = params_from_base_suite_setup["base_url"]
    sg_db = "db"
    sg_admin_url = params_from_base_suite_setup["sg_admin_url"]
    sg_blip_url = params_from_base_suite_setup["target_url"]
    cluster_config = params_from_base_suite_setup["cluster_config"]
    sg_config = params_from_base_suite_setup["sg_config"]
    cbs_ip = params_from_base_suite_setup["cbs_ip"]
    server_url = params_from_base_suite_setup["server_url"]
    cbs_ssl = params_from_base_suite_setup["cbs_ssl"]
    need_sgw_admin_auth = params_from_base_suite_setup["need_sgw_admin_auth"]
    db = Database(base_url)

    cbl_db, upgrade_cbl_db_name = _upgrade_db(params_from_base_suite_setup)
    cbl_doc_ids = db.getDocIds(cbl_db, limit=40000)
    assert len(cbl_doc_ids) == 31591
    get_doc_id_from_cbs_query = 'select meta().id from `{}` where meta().id not' \
                                ' like "_sync%" ORDER BY id'.format("travel-sample")
    # Replicating docs to CBS
    sg_client = MobileRestClient()
    replicator = Replication(base_url)
    username = "autotest"
    password = "password"

    # Reset cluster to ensure no data in system
    c = Cluster(config=cluster_config)
    c.reset(sg_config_path=sg_config)

    auth = need_sgw_admin_auth and (RBAC_FULL_ADMIN['user'], RBAC_FULL_ADMIN['pwd']) or None
    sg_client.create_user(sg_admin_url, sg_db, username, password, channels=["*"], auth=auth)
    authenticator = Authenticator(base_url)
    cookie, session_id = sg_client.create_session(sg_admin_url, sg_db, username, auth=auth)
<<<<<<< HEAD
    session = cookie, session_id
=======
>>>>>>> edf104a6
    replicator_authenticator = authenticator.authentication(session_id, cookie, authentication_type="session")
    repl_config = replicator.configure(cbl_db, sg_blip_url, replication_type="push", continuous=True,
                                       replicator_authenticator=replicator_authenticator)
    repl = replicator.create(repl_config)
    replicator.start(repl)
    replicator.wait_until_replicator_idle(repl, sleep_time=10, max_times=500)
    total = replicator.getTotal(repl)
    completed = replicator.getCompleted(repl)
    assert total == completed
    replicator.stop(repl)

    password = "password"
    cbs_bucket = "travel-sample"
    server = CouchbaseServer(server_url)
    server._create_internal_rbac_bucket_user(cbs_bucket, cluster_config=cluster_config)
    log_info("Connecting to {}/{} with password {}".format(cbs_ip, cbs_bucket, password))
    if cbs_ssl:
        connection_url = "couchbases://{}?ssl=no_verify".format(cbs_ip)
    else:
        connection_url = "couchbase://{}".format(cbs_ip)
    sdk_client = get_cluster(connection_url, cbs_bucket)
    log_info("Creating primary index for {}".format(cbs_bucket))
    n1ql_query = "create primary index index1 on `{}`".format(cbs_bucket)
    sdk_client.query(n1ql_query).execute()
    new_cbl_doc_ids = db.getDocIds(cbl_db, limit=40000)
    cbs_doc_ids = []
    for row in sdk_client.query(get_doc_id_from_cbs_query):
        cbs_doc_ids.append(row["id"])
    log_info("cbl_docs {}, cbs_docs {}".format(len(cbs_doc_ids), len(new_cbl_doc_ids)))
    assert sorted(cbs_doc_ids) == sorted(new_cbl_doc_ids), "Total no. of docs are different in CBS and CBL app"

    # Running selected Query tests
    # Runing Query tests
    params_for_query_tests = {"cluster_config": cluster_config,
                              "cluster_topology": params_from_base_suite_setup["cluster_topology"],
                              "base_url": params_from_base_suite_setup["base_url"],
                              "suite_source_db": cbl_db,
                              "suite_cbl_db": upgrade_cbl_db_name,
                              "sync_gateway_version": params_from_base_suite_setup["sync_gateway_version"],
                              }

    query_test_list = [
        (test_get_doc_ids, (params_for_query_tests,)),
        (test_any_operator, (params_for_query_tests,)),
        (test_doc_get, (params_for_query_tests, 'airline_10')),
        (test_doc_get, (params_for_query_tests, 'doc_id_does_not_exist')),
        (test_get_docs_with_limit_offset, (params_for_query_tests, 5, 5)),
        (test_get_docs_with_limit_offset, (params_for_query_tests, -5, -5)),
        (test_multiple_selects, (params_for_query_tests, 'name', 'type', 'country', 'France')),
        (test_query_where_and_or, (params_for_query_tests, 'type', 'hotel', 'country', 'United States', 'country',
                                   'France', 'vacancy', True)),
        (test_query_pattern_like, (params_for_query_tests, 'type', 'landmark', 'country', 'name', 'name',
                                   'Royal Engineers Museum')),
        (test_query_pattern_like, (params_for_query_tests, 'type', 'landmark', 'country', 'name', 'name',
                                   'Royal engineers museum')),
        (test_query_pattern_like, (params_for_query_tests, 'type', 'landmark', 'country', 'name', 'name', 'eng%e%')),
        (test_query_pattern_like, (params_for_query_tests, 'type', 'landmark', 'country', 'name', 'name', 'Eng%e%')),
        (test_query_pattern_like, (params_for_query_tests, 'type', 'landmark', 'country', 'name', 'name',
                                   '%eng____r%')),
        (test_query_pattern_like, (params_for_query_tests, 'type', 'landmark', 'country', 'name', 'name',
                                   '%Eng____r%')),
        (test_query_pattern_regex, (params_for_query_tests, 'type', 'landmark', 'country', 'name', 'name',
                                    '\bEng.*e\b')),
        (test_query_pattern_regex, (params_for_query_tests, 'type', 'landmark', 'country', 'name', 'name',
                                    '\beng.*e\b')),
        (test_query_isNullOrMissing, (params_for_query_tests, 'name', 100)),
        (test_query_ordering, (params_for_query_tests, 'title', 'type', 'hotel')),
        (test_query_substring, (params_for_query_tests, 'email', 'name', 'gmail.com')),
        (test_query_collation, (params_for_query_tests, 'name', 'type', 'hotel', 'country', 'France',
                                'Le Clos Fleuri')),
        (test_query_join, (params_for_query_tests, 'name', 'callsign', 'destinationairport', 'stops', 'airline',
                           'type', 'type', 'sourceairport', 'route', 'airline', 'SFO', 'airlineid')),
        (test_query_inner_join, (params_for_query_tests, 'airline', 'sourceairport', 'country', 'country',
                                 'stops', 'United States', 0, 'icao', 'destinationairport', 10)),
        (test_query_cross_join, (params_for_query_tests, 'country', 'city', 'type', 'type', 'airport', 'airline', 10)),
        (test_query_left_join, (params_for_query_tests, 'airlineid', 10)),
        (test_query_left_outer_join, (params_for_query_tests, 'airlineid', 10)),
        (test_equal_to, (params_for_query_tests, 'country', 'France')),
        (test_equal_to, (params_for_query_tests, 'type', 'airline')),
        (test_not_equal_to, (params_for_query_tests, 'country', 'United States')),
        (test_not_equal_to, (params_for_query_tests, 'type', 'airline')),
        (test_greater_than, (params_for_query_tests, 'id', 1000)),
        (test_greater_than_or_equal_to, (params_for_query_tests, 'id', 1000)),
        (test_less_than, (params_for_query_tests, 'id', 1000)),
        (test_less_than_or_equal_to, (params_for_query_tests, 'id', 1000)),
        (test_in, (params_for_query_tests, 'country', 'France', 'United States')),
        (test_between, (params_for_query_tests, 'id', 1000, 2000)),
        (test_is, (params_for_query_tests, 'callsign')),
        (test_is, (params_for_query_tests, 'iata')),
        (test_isnot, (params_for_query_tests, 'callsign')),
        (test_isnot, (params_for_query_tests, 'iata')),
        (test_not, (params_for_query_tests, 'id', 1000, 2000)),
        (test_single_property_fts, (params_for_query_tests, 'content', 'beautifully', 'landmark', True)),
        (test_single_property_fts, (params_for_query_tests, 'content', 'cons*', 'landmark', True)),
        (test_single_property_fts, (params_for_query_tests, 'content', 'of the beautiful', 'landmark', True)),
        (test_single_property_fts, (params_for_query_tests, 'content', 'local beautiful', 'landmark', True)),
        (test_single_property_fts, (params_for_query_tests, 'content', "'\"foods including'\"", 'landmark', True)),
        (test_single_property_fts, (params_for_query_tests, 'content', "'beautiful NEAR/7 \"local\"'", 'landmark',
                                    True)),
        (test_single_property_fts, (params_for_query_tests, 'content', 'beautiful', 'landmark', False)),
        (test_single_property_fts, (params_for_query_tests, 'content', 'cons*', 'landmark', False)),
        (test_single_property_fts, (params_for_query_tests, 'content', 'of the beautiful', 'landmark', False)),
        (test_single_property_fts, (params_for_query_tests, 'content', 'local beautiful', 'landmark', False)),
        (test_single_property_fts, (params_for_query_tests, 'content', 'foods including', 'landmark', False)),
        (test_single_property_fts, (params_for_query_tests, 'content', 'beautiful NEAR/7 local', 'landmark', False)),
        (test_multiple_property_fts, (params_for_query_tests, 'content', 'name', 'centre art', 'landmark', True)),
        (test_multiple_property_fts, (params_for_query_tests, 'content', 'name', 'tow*', 'landmark', True)),
        (test_multiple_property_fts, (params_for_query_tests, 'content', 'name', '^Beautiful', 'landmark', True)),
        (test_multiple_property_fts, (params_for_query_tests, 'content', 'name', 'name:cafe art', 'landmark', True)),
        (test_multiple_property_fts, (params_for_query_tests, 'content', 'name', 'beautiful OR arts', 'landmark',
                                      True)),
        (test_multiple_property_fts, (params_for_query_tests, 'content', 'name', 'beauty AND art', 'landmark', True)),
        (test_multiple_property_fts, (params_for_query_tests, 'content', 'name', '(beauty AND art) OR cafe', 'landmark',
                                      True)),
        (test_multiple_property_fts, (params_for_query_tests, 'content', 'name', '(beautiful OR art) AND photograph',
                                      'landmark', True)),
        (test_multiple_property_fts, (params_for_query_tests, 'content', 'name', 'restaurant NOT chips', 'landmark',
                                      True)),
        (test_multiple_property_fts, (params_for_query_tests, 'content', 'name', 'centre art', 'landmark', False)),
        (test_multiple_property_fts, (params_for_query_tests, 'content', 'name', 'town*', 'landmark', True)),
        (test_multiple_property_fts, (params_for_query_tests, 'content', 'name', '^Beautiful', 'landmark', False)),
        (test_multiple_property_fts, (params_for_query_tests, 'content', 'name', 'name:cafe art', 'landmark', False)),
        (test_multiple_property_fts, (params_for_query_tests, 'content', 'name', 'beautiful OR arts', 'landmark',
                                      False)),
        (test_multiple_property_fts, (params_for_query_tests, 'content', 'name', 'beautiful AND art', 'landmark',
                                      False)),
        (test_multiple_property_fts, (params_for_query_tests, 'content', 'name', '(beauty AND splendour) OR food',
                                      'landmark', False)),
        (test_multiple_property_fts, (params_for_query_tests, 'content', 'name', 'restaurant NOT chips', 'landmark',
                                      False)),
        (test_fts_with_ranking, (params_for_query_tests, 'content', 'beautiful', 'landmark')),
        (test_getDoc_withValueTypeDouble, (params_for_query_tests, 'doc_with_double_1')),
        (test_getDoc_withLocale, (params_for_query_tests, 'doc_with_double_1')),
        (test_query_arthimetic, (params_for_query_tests,))
    ]

    log_info("\nRunning Query tests")
    tests_result = OrderedDict()
    test_passed = 0
    test_failed = 0
    for item in query_test_list:
        query_test_func = item[0]
        args = item[1]
        # Running query test one by one
        log_info("\n")
        log_info("*" * 20)
        log_info("Executing {} with arguments {}".format(query_test_func.__name__, args[1:]))
        try:
            query_test_func(*args)
            log_info("PASSED")
            tests_result["{}{}".format(query_test_func.__name__, args[1:])] = "PASSED"
            test_passed += 1
        except Exception as err:
            log_info("FAILED:\n {}".format(err))
            tests_result["{}{}".format(query_test_func.__name__, args[1:])] = "FAILED"
            test_failed += 1

    log_info("\n\nTests Result: PASSED {}, FAILED {}".format(test_passed, test_failed))
    for key in tests_result:
        log_info("{}: {}".format(key, tests_result[key]))
    assert test_failed == 0, "Some query tests failed. Do check the logs for the details"

    log_info("\n\nStarting with mutation tests on upgrade CBL db")
    # Adding few docs to db
    new_doc_ids = db.create_bulk_docs(number=5, id_prefix="new_cbl_docs", db=cbl_db)

    replicator.start(repl)
    replicator.wait_until_replicator_idle(repl)
    replicator.stop(repl)

    new_cbl_doc_ids = db.getDocIds(cbl_db, limit=40000)
<<<<<<< HEAD
    cbs_docs = sg_client.get_all_docs(sg_admin_url, sg_db, session, auth=auth)["rows"]
=======
    cbs_docs = sg_client.get_all_docs(sg_admin_url, sg_db, auth=auth)["rows"]
>>>>>>> edf104a6
    cbs_doc_ids = [doc["id"] for doc in cbs_docs]
    for new_doc_id in new_doc_ids:
        log_info("Checking if new doc - {} replicated to CBS".format(new_doc_id))
        assert new_doc_id in cbs_doc_ids, "New Docs failed to get replicated"
    assert sorted(cbs_doc_ids) == sorted(new_cbl_doc_ids), "Total no. of docs are different in CBS and CBL app"

    # updating old docs
    doc_ids_to_update = random.sample(cbl_doc_ids, 5)
    docs = db.getDocuments(cbl_db, doc_ids_to_update)
    for doc_id in docs:
        log_info("Updating CBL Doc - {}".format(doc_id))
        data = docs[doc_id]
        data["new_field"] = "test_string_for_{}".format(doc_id)
        db.updateDocument(cbl_db, doc_id=doc_id, data=data)

    replicator.start(repl)
    replicator.wait_until_replicator_idle(repl)
    replicator.stop(repl)

<<<<<<< HEAD
    cbs_docs = sg_client.get_all_docs(sg_admin_url, sg_db, session, auth=auth)["rows"]
=======
    cbs_docs = sg_client.get_all_docs(sg_admin_url, sg_db, auth=auth)["rows"]
>>>>>>> edf104a6
    cbs_doc_ids = [doc["id"] for doc in cbs_docs]

    for doc_id in doc_ids_to_update:
        log_info("Checking for updates in doc on CBS: {}".format(doc_id))
        sg_data = sg_client.get_doc(url=sg_admin_url, db=sg_db, doc_id=doc_id, auth=auth)
        assert "new_field" in sg_data, "Updated docs failed to get replicated"
    new_cbl_doc_ids = db.getDocIds(cbl_db, limit=40000)

    assert len(new_cbl_doc_ids) == len(cbs_doc_ids), "Total no. of docs are different in CBS and CBL app"
    assert sorted(cbs_doc_ids) == sorted(new_cbl_doc_ids), "Total no. of docs are different in CBS and CBL app"

    # deleting some of migrated docs
    doc_ids_to_delete = random.sample(cbl_doc_ids, 5)
    log_info("Deleting docs from CBL - {}".format(",".join(doc_ids_to_delete)))
    db.delete_bulk_docs(cbl_db, doc_ids_to_delete)

    replicator.start(repl)
    replicator.wait_until_replicator_idle(repl)
    replicator.stop(repl)

<<<<<<< HEAD
    cbs_docs = sg_client.get_all_docs(sg_admin_url, sg_db, session, auth=auth)["rows"]
=======
    cbs_docs = sg_client.get_all_docs(sg_admin_url, sg_db, auth=auth)["rows"]
>>>>>>> edf104a6
    cbs_doc_ids = [doc["id"] for doc in cbs_docs]
    for doc_id in doc_ids_to_delete:
        assert doc_id not in cbs_doc_ids, "Deleted docs failed to get replicated"

    new_cbl_doc_ids = db.getDocIds(cbl_db, limit=40000)
    assert sorted(cbs_doc_ids) == sorted(new_cbl_doc_ids), "Total no. of docs are different in CBS and CBL app"

    # Cleaning the database , tearing down
    db_path = db.getPath(cbl_db).rstrip("/\\")
    if '\\' in db_path:
        db_path = '\\'.join(db_path.split('\\')[:-1])
    else:
        db_path = '/'.join(db_path.split('/')[:-1])
    if db.exists(upgrade_cbl_db_name, db_path):
        log_info("Delete DB - {}".format(upgrade_cbl_db_name))
        db.deleteDB(cbl_db)


def _upgrade_db(args):
    base_liteserv_version = args["base_liteserv_version"]
    upgraded_liteserv_version = args["upgraded_liteserv_version"]
    liteserv_platform = args["liteserv_platform"]
    upgrade_cbl_db_name = "upgraded_db"
    base_url = args["base_url"]
    encrypted_db = args["encrypted_db"]
    db_password = args["db_password"]
    utils_obj = args["utils_obj"]

    if base_liteserv_version > upgraded_liteserv_version:
        pytest.skip("Can't upgrade from higher version db to lower version db")

    supported_base_liteserv = ["1.4", "2.0.0", "2.1.5", "2.5.0", "2.7.0", "2.7.1", "2.8.0"]
    db = Database(base_url)
    if encrypted_db:
        if base_liteserv_version < "2.1.5":
            pytest.skip("Encyption is supported from 2.1.0 onwards."
                        "{} doesn't have encrypted db upgrade support".format(base_liteserv_version))
        db_config = db.configure(password=db_password)
        db_prefix = "travel-sample-encrypted"
    else:
        db_config = db.configure()
        db_prefix = "travel-sample"

    temp_db = db.create("temp_db", db_config)
    time.sleep(1)
    new_db_path = db.getPath(temp_db)
    delimiter = "/"
    if liteserv_platform in ["net-msft", "net-uwp", "java-msft", "javaws-msft"]:
        delimiter = "\\"
    new_db_path = "{}".format(delimiter).join(new_db_path.split(delimiter)[:-2]) + \
                  "{}{}.cblite2".format(delimiter, upgrade_cbl_db_name)
    base_directory = "{}".format(delimiter).join(new_db_path.split(delimiter)[:-2])
    db.deleteDB(temp_db)

    old_liteserv_db_name = ""
    if base_liteserv_version in supported_base_liteserv:
        old_liteserv_db_name = db_prefix + "-" + base_liteserv_version
    else:
        pytest.skip("Run test with one of supported base liteserv version - ".format(supported_base_liteserv))

    if liteserv_platform in ["android", "xamarin-android",
                             "java-macosx", "java-msft", "java-ubuntu", "java-centos",
                             "javaws-macosx", "javaws-msft", "javaws-ubuntu", "javaws-centos"]:
        prebuilt_db_path = "{}.cblite2.zip".format(old_liteserv_db_name)
    elif liteserv_platform == "ios" or liteserv_platform == "xamarin-ios":
        prebuilt_db_path = "Databases/{}.cblite2".format(old_liteserv_db_name)
    else:
        prebuilt_db_path = base_directory + "\\" + r"Databases\{}.cblite2".format(old_liteserv_db_name)

    log_info("Copying db of CBL-{} to CBL-{}".format(base_liteserv_version, upgraded_liteserv_version))
    prebuilt_db_path = db.get_pre_built_db(prebuilt_db_path)
    log_info("prebuild_db_path: {} new_db_path: {}".format(prebuilt_db_path, new_db_path))
    assert "Copied" == utils_obj.copy_files(prebuilt_db_path, new_db_path)
    cbl_db = db.create(upgrade_cbl_db_name, db_config)
    assert isinstance(cbl_db, MemoryPointer), "Failed to migrate db from previous version of CBL"
    return cbl_db, upgrade_cbl_db_name


@pytest.mark.listener
@pytest.mark.upgrade_test
def test_upgrade_testsever_app(params_from_base_suite_setup):

    """
        @summary:
        Added to address issues like CBL-1406
        1. Create docs in cbl
        2. Upgrade the cbl to any new version
        3. Verify that doc count is marching with before the upgrade
        4. Verify after the upgrade we are able to add more docs

    """

    base_url = params_from_base_suite_setup["base_url"]
    cbl_db = "upgrade_db" + str(time.time())
    # Create CBL database
    db = Database(base_url)

    log_info("Creating a Database {}".format(cbl_db))
    source_db = db.create(cbl_db)

    upgraded_liteserv_version = params_from_base_suite_setup["upgraded_liteserv_version"]
    liteserv_platform = params_from_base_suite_setup["liteserv_platform"]
    liteserv_host = params_from_base_suite_setup["liteserv_host"]
    liteserv_port = params_from_base_suite_setup["liteserv_port"]
    debug_mode = params_from_base_suite_setup["debug_mode"]
    device_enabled = params_from_base_suite_setup["device_enabled"]
    community_enabled = params_from_base_suite_setup["community_enabled"]
    testserver = params_from_base_suite_setup["testserver"]
    test_name_cp = params_from_base_suite_setup["test_name_cp"]
    channels_sg = ["ABC"]
    # Create CBL database
    db.create_bulk_docs(20, "cbl-upgrade-docs", db=source_db, channels=channels_sg)
    base_cbl_doc_count = db.getCount(source_db)
    testserver2 = TestServerFactory.create(platform=liteserv_platform,
                                           version_build=upgraded_liteserv_version,
                                           host=liteserv_host,
                                           port=liteserv_port,
                                           community_enabled=community_enabled,
                                           debug_mode=debug_mode)
    log_info("Downloading TestServer ...")
    # Download TestServer app
    testserver2.download()

    log_info("Installing TestServer ...")
    # Install TestServer app
    if device_enabled:
        testserver2.install_device()
        testserver2.start_device("{}/logs/{}-{}-{}.txt".format(RESULTS_DIR, type(testserver).__name__,
                                                               test_name_cp,
                                                               datetime.datetime.now()))
    else:
        testserver2.install()
        testserver2.start("{}/logs/{}-{}-{}.txt".format(RESULTS_DIR, type(testserver).__name__,
                                                        test_name_cp,
                                                        datetime.datetime.now()))

    db = Database(base_url)
    source_db = db.create(cbl_db)
    upgraded_cbl_doc_count = db.getCount(source_db)
    assert upgraded_cbl_doc_count == 20, " Number of docs count is not matching"
    # Create few more docs and make sure the after upgrade we still create docs
    db.create_bulk_docs(2, "cbl-upgrade-docs_new", db=source_db, channels=channels_sg)
    upgraded_cbl_doc_count = db.getCount(source_db)
    assert upgraded_cbl_doc_count > base_cbl_doc_count, " Number of docs count is not matching"


@pytest.mark.listener
@pytest.mark.upgrade_test2
def test_switch_dbs_with_two_cbl_platforms(params_from_base_suite_setup):
    """
        @summary:
        Added to address issues like CBL-1515
        1. Create docs in SG
        2. Verify sg docs replicated to CBL
        3. Start second CBL (use different platform)
        4. Copy DB from 1st CBL to 2nd CBL
        5. Start the same SG replicator
        6. Verify docs are not replicated again in the 2nd CBL

    """
    sg_db = "db"
    sg_url = params_from_base_suite_setup["sg_url"]
    sg_admin_url = params_from_base_suite_setup["sg_admin_url"]
    sg_blip_url = params_from_base_suite_setup["target_url"]
    cluster_config = params_from_base_suite_setup["cluster_config"]
    sync_gateway_version = params_from_base_suite_setup["sync_gateway_version"]
    mode = params_from_base_suite_setup["mode"]
    liteserv_port = params_from_base_suite_setup["liteserv_port"]
    debug_mode = params_from_base_suite_setup["debug_mode"]
    device_enabled = params_from_base_suite_setup["device_enabled"]
    community_enabled = params_from_base_suite_setup["community_enabled"]
    second_liteserv_host = params_from_base_suite_setup["sencond_liteserv_host"]
    second_liteserv_version = params_from_base_suite_setup["second_liteserv_version"]
    second_liteserv_platform = params_from_base_suite_setup["second_liteserv_platform"]
    utils_obj = params_from_base_suite_setup["utils_obj"]
    test_name_cp = params_from_base_suite_setup["test_name_cp"]
    need_sgw_admin_auth = params_from_base_suite_setup["need_sgw_admin_auth"]
    base_url = params_from_base_suite_setup["base_url"]
    # Create CBL database
    db = Database(base_url)
    if sync_gateway_version < "2.0.0":
        pytest.skip('This test cannot run with sg version below 2.0')

    cbl_db_name = "upgrade_db" + str(time.time())
    # Create CBL database
    log_info("Creating a Database {}".format(cbl_db_name))
    cbl_db_obj = db.create(cbl_db_name)

    c = cluster.Cluster(config=cluster_config)
    sg_config = sync_gateway_config_path_for_mode("custom_sync/grant_access_one", mode)
    c.reset(sg_config_path=sg_config)
    channels = ["ABC"]

    sg_client = MobileRestClient()

    # 1. Add docs in SG
    auth = need_sgw_admin_auth and (RBAC_FULL_ADMIN['user'], RBAC_FULL_ADMIN['pwd']) or None
    sg_client.create_user(sg_admin_url, sg_db, "autotest", password="password", channels=channels, auth=auth)
    cookie, session = sg_client.create_session(sg_admin_url, sg_db, "autotest")
    auth_session = cookie, session
    sg_client.add_docs(url=sg_url, db=sg_db, number=20, id_prefix="sg_id_prefix",
                       channels=channels, auth=auth_session)

    # Start and stop continuous replication
    replicator = Replication(base_url)
    # 2. Pull replication to CBL
    authenticator = Authenticator(base_url)
    replicator_authenticator = authenticator.authentication(session, cookie, authentication_type="session")
    repl = replicator.configure_and_replicate(
        source_db=cbl_db_obj, replicator_authenticator=replicator_authenticator, target_url=sg_blip_url,
        replication_type="pull", continuous=True, channels=channels)

    log_info(replicator.getCompleted(repl), "replicator getCompleted should be 20")
    sg_docs = sg_client.get_all_docs(url=sg_admin_url, db=sg_db, auth=auth)

    # Verify database doc counts
    cbl_doc_count = db.getCount(cbl_db_obj)
    cbl_doc_ids = db.getDocIds(cbl_db_obj)

    assert len(sg_docs["rows"]) == 20, "Number of sg docs is not equal to total number of cbl docs and sg docs"
    assert cbl_doc_count == 20, "Did not get expected number of cbl docs"

    # Check that all doc ids in SG are also present in CBL
    sg_ids = [row["id"] for row in sg_docs["rows"]]
    for doc in cbl_doc_ids:
        assert doc in sg_ids
    prebuilt_db_path = db.getPath(cbl_db_obj)
    log_info("prebuilt_db_path", prebuilt_db_path)

    # 3. Start second CBL (use different platform)
    testserver2 = TestServerFactory.create(platform=second_liteserv_platform,
                                           version_build=second_liteserv_version,
                                           host=second_liteserv_host,
                                           port=liteserv_port,
                                           community_enabled=community_enabled,
                                           debug_mode=debug_mode)
    log_info("Downloading TestServer ...")
    # Download TestServer app
    testserver2.download()

    log_info("Installing TestServer ...")
    # Install TestServer app
    if device_enabled:
        testserver2.install_device()
        testserver2.start_device("{}/logs/{}-{}-{}.txt".format(RESULTS_DIR, type(testserver2).__name__,
                                                               test_name_cp,
                                                               datetime.datetime.now()))
    else:
        testserver2.install()
        testserver2.start("{}/logs/{}-{}-{}.txt".format(RESULTS_DIR, type(testserver2).__name__,
                                                        test_name_cp,
                                                        datetime.datetime.now()))
    # 4. Copy DB from 1st CBL to 2nd CBL
    db = Database(base_url)
    temp_db_name = "temp_db_name"
    cbl2_db_obj = db.create(temp_db_name)
    new_db_path = db.getPath(cbl2_db_obj)
    db.deleteDB(cbl2_db_obj)
    assert "Copied" == utils_obj.copy_files(prebuilt_db_path, new_db_path)
    new_cbl_db_obj = db.create(cbl_db_name)

    # 5. Start the same SG replicator
    authenticator = Authenticator(base_url)
    replicator_authenticator = authenticator.authentication(session, cookie, authentication_type="session")
    second_cbl_doc_count = db.getCount(new_cbl_db_obj)
    repl = replicator.configure_and_replicate(
        source_db=new_cbl_db_obj, replicator_authenticator=replicator_authenticator, target_url=sg_blip_url,
        replication_type="pull", continuous=True, channels=channels)

    # 6. Verify docs are not replicated again in the 2nd CBL
    assert replicator.getCompleted(
        repl) == 0, "Replicator getCompleted doc should be zero, it shouldn't start from zero"
    assert second_cbl_doc_count == cbl_doc_count, "After moving the DBs docs are updating "
    replicator.stop(repl)
    testserver2.stop()<|MERGE_RESOLUTION|>--- conflicted
+++ resolved
@@ -72,10 +72,6 @@
     sg_client.create_user(sg_admin_url, sg_db, username, password, channels=["*"], auth=auth)
     authenticator = Authenticator(base_url)
     cookie, session_id = sg_client.create_session(sg_admin_url, sg_db, username, auth=auth)
-<<<<<<< HEAD
-    session = cookie, session_id
-=======
->>>>>>> edf104a6
     replicator_authenticator = authenticator.authentication(session_id, cookie, authentication_type="session")
     repl_config = replicator.configure(cbl_db, sg_blip_url, replication_type="push", continuous=True,
                                        replicator_authenticator=replicator_authenticator)
@@ -247,11 +243,7 @@
     replicator.stop(repl)
 
     new_cbl_doc_ids = db.getDocIds(cbl_db, limit=40000)
-<<<<<<< HEAD
-    cbs_docs = sg_client.get_all_docs(sg_admin_url, sg_db, session, auth=auth)["rows"]
-=======
     cbs_docs = sg_client.get_all_docs(sg_admin_url, sg_db, auth=auth)["rows"]
->>>>>>> edf104a6
     cbs_doc_ids = [doc["id"] for doc in cbs_docs]
     for new_doc_id in new_doc_ids:
         log_info("Checking if new doc - {} replicated to CBS".format(new_doc_id))
@@ -271,11 +263,7 @@
     replicator.wait_until_replicator_idle(repl)
     replicator.stop(repl)
 
-<<<<<<< HEAD
-    cbs_docs = sg_client.get_all_docs(sg_admin_url, sg_db, session, auth=auth)["rows"]
-=======
     cbs_docs = sg_client.get_all_docs(sg_admin_url, sg_db, auth=auth)["rows"]
->>>>>>> edf104a6
     cbs_doc_ids = [doc["id"] for doc in cbs_docs]
 
     for doc_id in doc_ids_to_update:
@@ -296,11 +284,7 @@
     replicator.wait_until_replicator_idle(repl)
     replicator.stop(repl)
 
-<<<<<<< HEAD
-    cbs_docs = sg_client.get_all_docs(sg_admin_url, sg_db, session, auth=auth)["rows"]
-=======
     cbs_docs = sg_client.get_all_docs(sg_admin_url, sg_db, auth=auth)["rows"]
->>>>>>> edf104a6
     cbs_doc_ids = [doc["id"] for doc in cbs_docs]
     for doc_id in doc_ids_to_delete:
         assert doc_id not in cbs_doc_ids, "Deleted docs failed to get replicated"
