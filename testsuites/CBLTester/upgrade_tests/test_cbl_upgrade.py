--- conflicted
+++ resolved
@@ -17,11 +17,8 @@
 from libraries.testkit.cluster import Cluster
 from keywords.TestServerFactory import TestServerFactory
 from keywords.constants import RESULTS_DIR
-<<<<<<< HEAD
 from libraries.testkit import cluster
 from keywords.SyncGateway import sync_gateway_config_path_for_mode
-=======
->>>>>>> 935aa520
 from testsuites.CBLTester.CBL_Functional_tests.SuiteSetup_FunctionalTests.test_query import test_get_doc_ids, \
     test_any_operator, test_doc_get, test_get_docs_with_limit_offset, test_multiple_selects, test_query_where_and_or, \
     test_query_pattern_like, test_query_pattern_regex, test_query_isNullOrMissing, test_query_ordering, \
@@ -365,7 +362,7 @@
 @pytest.mark.listener
 @pytest.mark.upgrade_test
 def test_upgrade_testsever_app(params_from_base_suite_setup):
-<<<<<<< HEAD
+
     """
         @summary:
         Added to address issues like CBL-1406
@@ -376,8 +373,6 @@
 
     """
 
-=======
->>>>>>> 935aa520
     base_url = params_from_base_suite_setup["base_url"]
     cbl_db = "upgrade_db" + str(time.time())
     # Create CBL database
@@ -429,7 +424,6 @@
     # Create few more docs and make sure the after upgrade we still create docs
     db.create_bulk_docs(2, "cbl-upgrade-docs_new", db=source_db, channels=channels_sg)
     upgraded_cbl_doc_count = db.getCount(source_db)
-<<<<<<< HEAD
     assert upgraded_cbl_doc_count > base_cbl_doc_count, " Number of docs count is not matching"
 
 
@@ -575,6 +569,3 @@
         repl) == 0, "Replicator getCompleted doc should be zero, it shouldn't start from zero"
     assert second_cbl_doc_count == cbl_doc_count, "After moving the DBs docs are updating "
     replicator.stop(repl)
-=======
-    assert upgraded_cbl_doc_count > base_cbl_doc_count, " Number of docs count is not matching"
->>>>>>> 935aa520
