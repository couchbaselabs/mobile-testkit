--- conflicted
+++ resolved
@@ -19,10 +19,7 @@
 from libraries.testkit.cluster import Cluster
 from keywords.constants import CLUSTER_CONFIGS_DIR
 from libraries.testkit import cluster
-<<<<<<< HEAD
-=======
 from libraries.testkit.admin import Admin
->>>>>>> 9a875e4d
 from utilities.cluster_config_utils import persist_cluster_config_environment_prop, copy_to_temp_conf
 
 
@@ -77,11 +74,7 @@
     # while replicator.get_completed(repl) != num_of_docs:
     time.sleep(4)
     replicator.stop(repl)
-<<<<<<< HEAD
-    print "replication completed info ", replicator.get_completed(repl)
-=======
     print "replication completed info ", replicator.getCompleted(repl)
->>>>>>> 9a875e4d
     sg_docs = sg_client.get_all_docs(url=sg_url, db=sg_db, auth=session)
     
     for doc in sg_docs["rows"]:
@@ -94,14 +87,9 @@
 @pytest.mark.sanity
 @pytest.mark.listener
 @pytest.mark.parametrize("sg_conf_name, num_of_docs, revs_limit", [
-<<<<<<< HEAD
-    ('sync_gateway_revs_conflict_configurable', 10, 10),
-    # ('sync_gateway_revs_conflict_configurable', 10, 10)
-=======
     ('sync_gateway_revs_conflict_configurable', 10, 1),
     ('sync_gateway_revs_conflict_configurable', 10, 10),
     ('sync_gateway_revs_conflict_configurable', 100, 5),
->>>>>>> 9a875e4d
 ])
 def test_no_conflicts_enabled_with_revs_limit(params_from_base_test_setup, sg_conf_name, num_of_docs, revs_limit):
     """
@@ -220,11 +208,7 @@
 @pytest.mark.noconflicts
 @pytest.mark.parametrize("sg_conf_name, num_of_docs, revs_limit", [
     ('sync_gateway_revs_conflict_configurable', 10, 10),
-<<<<<<< HEAD
-    # ('sync_gateway_revs_conflict_configurable', 10, 10)
-=======
     ('sync_gateway_revs_conflict_configurable', 100, 10)
->>>>>>> 9a875e4d
 ])
 def test_no_conflicts_update_with_revs_limit(params_from_base_test_setup, sg_conf_name, num_of_docs, revs_limit):
     """
@@ -282,12 +266,7 @@
     # Get cbl docs
     cbl_doc_ids = db.getDocIds(cbl_db)
     cbl_docs = db.getDocuments(cbl_db, cbl_doc_ids)
-<<<<<<< HEAD
-    log_info("CBL docs are 1st sri -- {}".format(cbl_docs))
-
-=======
-    
->>>>>>> 9a875e4d
+    
     sg_client = MobileRestClient()
     sg_client.create_user(sg_admin_url, sg_db, "autotest", password="password", channels=channels)
     cookie, session_id = sg_client.create_session(sg_admin_url, sg_db, "autotest")
@@ -361,12 +340,8 @@
 @pytest.mark.noconflicts
 @pytest.mark.parametrize("sg_conf_name, num_of_docs, revs_limit", [
     ('sync_gateway_revs_conflict_configurable', 10, 10),
-<<<<<<< HEAD
-    # ('sync_gateway_revs_conflict_configurable', 10, 10)
-=======
     # ('sync_gateway_revs_conflict_configurable', 100, 10),
     # ('sync_gateway_revs_conflict_configurable', 1000, 5)
->>>>>>> 9a875e4d
 ])
 def test_migrate_conflicts_to_noConflicts_CBL(params_from_base_test_setup, sg_conf_name, num_of_docs, revs_limit):
     """
@@ -381,16 +356,10 @@
         8. updats docs in CBL
         9. Do push replication with one shot again
         10. Create conflict on SG
-<<<<<<< HEAD
-    """
-    # source_db = None
-    base_url = "http://10.17.1.161:8989"
-=======
         11. Verify conflicts cannot be created in SG
     """
     # source_db = None
     base_url = "http://10.17.3.55:8989"
->>>>>>> 9a875e4d
     db = Database(base_url)
     
     sg_db = "db"
@@ -441,9 +410,6 @@
 
     sg_docs = sg_client.get_all_docs(url=sg_url, db=sg_db, auth=session)
     sg_docs = sg_docs["rows"]
-<<<<<<< HEAD
-    
-=======
     print " sg docs after replication is ", sg_docs
     
     # TODO : update docs by SG until this issue is fixed https://github.com/couchbase/couchbase-lite-core/issues/331
@@ -576,7 +542,6 @@
     sg_docs = sg_docs["rows"]
     print "sg docs after getting all docs ", sg_docs
     
->>>>>>> 9a875e4d
     # TODO : update docs by SG until this issue is fixed https://github.com/couchbase/couchbase-lite-core/issues/331
     # once issue is fixed, replace with update cbl docs
     # Update the docs few times
@@ -588,45 +553,6 @@
         prev_revs.append(rev)
     assert len(sg_docs) == num_of_docs, "SG docs docs count is not same as CBL docs count "
 
-<<<<<<< HEAD
-    # Create a conflicts and verify it is successful.
-    for doc in sg_docs:
-        print "doc in migrat conflict ", doc
-        conflicted_rev = sg_client.add_conflict(url=sg_url, db=sg_db, doc_id=doc["id"], parent_revisions=doc["value"]["rev"], new_revision="2-foo",
-                                                auth=session)
-        assert conflicted_rev["rev"] == "2-foo"
-
-    # Enable allow_conflicts = false in SG config and 6. restart sg
-    temp_cluster_config = copy_to_temp_conf(cluster_config, mode)
-    persist_cluster_config_environment_prop(temp_cluster_config, 'no_conflicts_enabled', "True", property_name_check=False)
-    persist_cluster_config_environment_prop(temp_cluster_config, 'revs_limit', revs_limit, property_name_check=False)
-    status = c.sync_gateways[0].restart(config=sg_config, cluster_config=temp_cluster_config)
-    assert status == 0, "Syncgateway did not start after no conflicts is enabled"
-    # TODO : Can replace with cbl update doc once 331 issue fixed
-    sg_client.update_docs(url=sg_url, db=sg_db, docs=sg_docs, number_updates=1, auth=session, channels=channels)
-
-    # Create a conflict and verify conflict throws 409.
-    for doc in sg_docs:
-        with pytest.raises(HTTPError) as he:
-            sg_client.add_conflict(url=sg_url, db=sg_db, doc_id=doc["id"], parent_revisions=doc["value"]["rev"], new_revision="3-foo1",
-                                   auth=session)
-        assert he.value.message.startswith('409 Client Error: Conflict for url:')
-
-    # Update the docs few times
-    # TODO : Uncomment this once 311 is fixed :total_updates = (revs_limit + 5) / 2
-    total_updates = revs_limit + 5
-    for i in xrange(total_updates):
-        sg_client.update_docs(url=sg_url, db=sg_db, docs=sg_docs, number_updates=1, delay=None,
-                              auth=session, channels=channels)
-        db.update_bulk_docs(cbl_db)
-
-    # Get number of revisions and verify length is equal to revs_limit set to
-    for doc in sg_docs:
-        num_of_revs = sg_client.get_revs_num_in_history(url=sg_url, db=sg_db, doc_id=doc["id"], auth=session)
-        assert len(num_of_revs) == revs_limit, "Number of revisions in history is more than revs_limit set in sg config"
-
-    replicator.stop(repl)
-=======
     # Create a conflicts and verify it throws conflict error
     for doc in sg_docs:
         with pytest.raises(HTTPError) as he:
@@ -1285,4 +1211,3 @@
 
 
 
->>>>>>> 9a875e4d
