import pytest
import time
import os
import random

from keywords.MobileRestClient import MobileRestClient
from keywords.ClusterKeywords import ClusterKeywords
from keywords import couchbaseserver
from keywords.utils import log_info
from CBLClient.Database import Database
from CBLClient.Replication import Replication
from CBLClient.Document import Document
from CBLClient.Authenticator import Authenticator
from concurrent.futures import ThreadPoolExecutor

from keywords.SyncGateway import sync_gateway_config_path_for_mode
from keywords import document, attachment
from libraries.testkit import cluster


@pytest.fixture(scope="function")
def setup_teardown_test(params_from_base_test_setup):
    cbl_db_name = "cbl_db"
    base_url = params_from_base_test_setup["base_url"]
    db = Database(base_url)
    db_config = db.configure()
    log_info("Creating db")
    cbl_db = db.create(cbl_db_name, db_config)

    yield{
        "db": db,
        "cbl_db": cbl_db,
        "cbl_db_name": cbl_db_name
    }

    log_info("Deleting the db")
    # db.close(cbl_db)
    db.deleteDB(cbl_db)


@pytest.mark.sanity
@pytest.mark.listener
@pytest.mark.replication
@pytest.mark.parametrize("num_of_docs, continuous", [
    (10, True),
    (10, False),
    (100, True),
    (100, False),
    (1000, True),
    (1000, False)
])
def test_replication_configuration_valid_values(params_from_base_test_setup, num_of_docs, continuous):
    """
        @summary:
        1. Create CBL DB and create bulk doc in CBL
        2. Configure replication with valid values of valid cbl Db, valid target url
        3. Start replication with push and pull
        4. Verify replication is successful and verify docs exist
    """
    sg_db = "db"
    sg_url = params_from_base_test_setup["sg_url"]
    sg_admin_url = params_from_base_test_setup["sg_admin_url"]
    cluster_config = params_from_base_test_setup["cluster_config"]
    sg_blip_url = params_from_base_test_setup["target_url"]
    base_url = params_from_base_test_setup["base_url"]
    sg_config = params_from_base_test_setup["sg_config"]
    db = params_from_base_test_setup["db"]
    cbl_db = params_from_base_test_setup["source_db"]
    sync_gateway_version = params_from_base_test_setup["sync_gateway_version"]

    if sync_gateway_version < "2.0.0":
        pytest.skip('This test cannnot run with sg version below 2.0')
    channels_sg = ["ABC"]
    username = "autotest"
    password = "password"
    number_of_updates = 2

    # Create CBL database
    sg_client = MobileRestClient()

    # Reset cluster to ensure no data in system
    c = cluster.Cluster(config=cluster_config)
    c.reset(sg_config_path=sg_config)

    db.create_bulk_docs(num_of_docs, "cbl", db=cbl_db, channels=channels_sg)

    # Configure replication with push_pull
    replicator = Replication(base_url)
    sg_client.create_user(sg_admin_url, sg_db, username, password, channels=channels_sg)
    session, replicator_authenticator, repl = replicator.create_session_configure_replicate(
        base_url, sg_admin_url, sg_db, username, password, channels_sg, sg_client, cbl_db, sg_blip_url, continuous=continuous)

    sg_docs = sg_client.get_all_docs(url=sg_url, db=sg_db, auth=session)
    sg_client.update_docs(url=sg_url, db=sg_db, docs=sg_docs["rows"], number_updates=number_of_updates, auth=session)
    replicator.wait_until_replicator_idle(repl)
    total = replicator.getTotal(repl)
    completed = replicator.getCompleted(repl)
    replicator.stop(repl)
    assert total == completed, "total is not equal to completed"
    time.sleep(2)  # wait until re
    sg_docs = sg_client.get_all_docs(url=sg_admin_url, db=sg_db, include_docs=True)
    sg_docs = sg_docs["rows"]

    # Verify database doc counts
    cbl_doc_count = db.getCount(cbl_db)
    assert len(sg_docs) == cbl_doc_count, "Expected number of docs does not exist in sync-gateway after replication"

    # Check that all docs of CBL got replicated to CBL
#     for doc in sg_docs["rows"]:
#         assert db.contains(cbl_db, str(doc["id"]))
    time.sleep(2)
    cbl_doc_ids = db.getDocIds(cbl_db)
    cbl_db_docs = db.getDocuments(cbl_db, cbl_doc_ids)
    for doc in cbl_doc_ids:
        if continuous:
            assert cbl_db_docs[doc]["updates"] == number_of_updates, "updates did not get updated"
        else:
            assert cbl_db_docs[doc]["updates"] == 0, "sync-gateway updates got pushed to CBL for one shot replication"


@pytest.mark.sanity
@pytest.mark.listener
@pytest.mark.replication
@pytest.mark.parametrize("authenticator_type", [
    ('session'),
    ('basic')
])
def test_replication_configuration_with_pull_replication(params_from_base_test_setup, authenticator_type):
    """
        @summary:
        1. Create CBL DB and create bulk doc in CBL
        2. Configure replication.
        3. Create docs in SG.
        4. pull docs to CBL.
        5. Verify all docs replicated and pulled to CBL.

    """
    sg_db = "db"

    sg_url = params_from_base_test_setup["sg_url"]
    sg_admin_url = params_from_base_test_setup["sg_admin_url"]
    sg_blip_url = params_from_base_test_setup["target_url"]
    base_url = params_from_base_test_setup["base_url"]
    cluster_config = params_from_base_test_setup["cluster_config"]
    sg_config = params_from_base_test_setup["sg_config"]
    db = params_from_base_test_setup["db"]
    cbl_db = params_from_base_test_setup["source_db"]
    sync_gateway_version = params_from_base_test_setup["sync_gateway_version"]

    if sync_gateway_version < "2.0.0":
        pytest.skip('This test cannnot run with sg version below 2.0')

    channels = ["ABC"]
    c = cluster.Cluster(config=cluster_config)
    c.reset(sg_config_path=sg_config)

    sg_client = MobileRestClient()

    # Add 5 docs to CBL
    # Add 10 docs to SG
    # One shot replication
    sg_added_doc_ids, cbl_added_doc_ids, session = setup_sg_cbl_docs(params_from_base_test_setup, sg_db=sg_db, base_url=base_url, db=db,
                                                                     cbl_db=cbl_db, sg_url=sg_url, sg_admin_url=sg_admin_url, sg_blip_url=sg_blip_url,
                                                                     replication_type="pull", channels=channels, replicator_authenticator_type=authenticator_type)
    sg_docs = sg_client.get_all_docs(url=sg_admin_url, db=sg_db)

    cbl_doc_count = db.getCount(cbl_db)
    cbl_doc_ids = db.getDocIds(cbl_db)

    assert len(sg_docs["rows"]) == 10, "Number of sg docs is not equal to total number of cbl docs and sg docs"
    assert cbl_doc_count == 15, "Did not get expected number of cbl docs"

    # Check that CBL docs are not pushed to SG as it is just a pull
    sg_ids = [row["id"] for row in sg_docs["rows"]]
    for doc in cbl_added_doc_ids:
        assert doc not in sg_ids

    # Verify SG docs are pulled to CBL
    for id in sg_added_doc_ids:
        assert id in cbl_doc_ids


@pytest.mark.sanity
@pytest.mark.listener
@pytest.mark.replication
@pytest.mark.parametrize("authenticator_type", [
    ('session'),
    ('basic')
])
def test_replication_configuration_with_push_replication(params_from_base_test_setup, authenticator_type):
    """
        @summary:
        1. Create docs in SG
        2. Create docs in CBL
        3. Do push replication with session authenticated user
        4. Verify CBL docs got replicated to SG
        5. Verify sg docs not replicated to CBL

    """
    sg_db = "db"

    sg_url = params_from_base_test_setup["sg_url"]
    sg_admin_url = params_from_base_test_setup["sg_admin_url"]
    sg_blip_url = params_from_base_test_setup["target_url"]
    base_url = params_from_base_test_setup["base_url"]
    cluster_config = params_from_base_test_setup["cluster_config"]
    sg_config = params_from_base_test_setup["sg_config"]
    db = params_from_base_test_setup["db"]
    cbl_db = params_from_base_test_setup["source_db"]
    sync_gateway_version = params_from_base_test_setup["sync_gateway_version"]

    if sync_gateway_version < "2.0.0":
        pytest.skip('This test cannnot run with sg version below 2.0')

    c = cluster.Cluster(config=cluster_config)
    c.reset(sg_config_path=sg_config)

    channels = ["ABC"]

    sg_client = MobileRestClient()
    sg_added_doc_ids, cbl_added_doc_ids, session = setup_sg_cbl_docs(params_from_base_test_setup, sg_db=sg_db, base_url=base_url, db=db,
                                                                     cbl_db=cbl_db, sg_url=sg_url, sg_admin_url=sg_admin_url, sg_blip_url=sg_blip_url,
                                                                     replication_type="push", channels=channels, replicator_authenticator_type=authenticator_type)
    sg_docs = sg_client.get_all_docs(url=sg_admin_url, db=sg_db)

    # Verify database doc counts
    cbl_doc_count = db.getCount(cbl_db)
    cbl_doc_ids = db.getDocIds(cbl_db)

    assert len(sg_docs["rows"]) == 15, "Number of sg docs is not equal to total number of cbl docs and sg docs"
    assert cbl_doc_count == 5, "Did not get expected number of cbl docs"

    # Check that all doc ids in SG are also present in CBL
    sg_ids = [row["id"] for row in sg_docs["rows"]]
    for doc in cbl_doc_ids:
        assert doc in sg_ids

    # Verify sg docs does not exist in CBL as it is just a push replication
    for doc_id in sg_added_doc_ids:
        assert doc_id not in cbl_doc_ids


@pytest.mark.sanity
@pytest.mark.listener
@pytest.mark.replication
def test_replication_push_replication_without_authentication(params_from_base_test_setup):
    """
        @summary:
        1. Create docs in CBL
        2. Create docs in SG
        3. Do push replication without authentication.
        4. Verify docs are not replicated without authentication

    """
    sg_db = "db"

    sg_url = params_from_base_test_setup["sg_url"]
    sg_admin_url = params_from_base_test_setup["sg_admin_url"]
    sg_blip_url = params_from_base_test_setup["target_url"]
    base_url = params_from_base_test_setup["base_url"]
    cluster_config = params_from_base_test_setup["cluster_config"]
    sg_config = params_from_base_test_setup["sg_config"]
    db = params_from_base_test_setup["db"]
    cbl_db = params_from_base_test_setup["source_db"]
    sync_gateway_version = params_from_base_test_setup["sync_gateway_version"]

    if sync_gateway_version < "2.0.0":
        pytest.skip('This test cannnot run with sg version below 2.0')

    c = cluster.Cluster(config=cluster_config)
    c.reset(sg_config_path=sg_config)

    channels = ["ABC"]
    sg_client = MobileRestClient()

    db.create_bulk_docs(5, "cbl", db=cbl_db, channels=channels)
    # Add docs in SG
    sg_client.create_user(sg_admin_url, sg_db, "autotest", password="password", channels=channels)
    session = sg_client.create_session(sg_admin_url, sg_db, "autotest")

    sg_docs = sg_client.add_docs(url=sg_url, db=sg_db, number=10, id_prefix="sg_doc", channels=channels, auth=session)
    sg_ids = [row["id"] for row in sg_docs]

    replicator = Replication(base_url)
    repl_config = replicator.configure(cbl_db, target_url=sg_blip_url, continuous=True, replication_type="push", replicator_authenticator=None)

    repl = replicator.create(repl_config)
    replicator.start(repl)
    replicator.wait_until_replicator_idle(repl, err_check=False)
    error = replicator.getError(repl)

    assert "401" in error, "expected error did not occurred"

    replicator.stop(repl)

    cbl_doc_ids = db.getDocIds(cbl_db)
    # Check that all doc ids in CBL are not replicated to SG
    for doc in cbl_doc_ids:
        assert doc not in sg_ids


@pytest.mark.sanity
@pytest.mark.listener
@pytest.mark.replication
@pytest.mark.parametrize(
    'replicator_authenticator, invalid_username, invalid_password, invalid_session, invalid_cookie',
    [
        ('basic', 'invalid_user', 'password', None, None),
        ('session', None, None, 'invalid_session', 'invalid_cookie'),
    ]
)
def test_replication_push_replication_invalid_authentication(params_from_base_test_setup, replicator_authenticator,
                                                             invalid_username, invalid_password, invalid_session, invalid_cookie):
    """
        @summary:
        1. Create docs in CBL
        2. Create docs in SG
        3. Do push replication with invalid authentication.
        4. Verify replication configuration fails.

    """
    sg_db = "db"

    sg_admin_url = params_from_base_test_setup["sg_admin_url"]
    sg_blip_url = params_from_base_test_setup["target_url"]
    base_url = params_from_base_test_setup["base_url"]
    cluster_config = params_from_base_test_setup["cluster_config"]
    sg_config = params_from_base_test_setup["sg_config"]
    cluster_config = params_from_base_test_setup["cluster_config"]
    sg_config = params_from_base_test_setup["sg_config"]
    db = params_from_base_test_setup["db"]
    cbl_db = params_from_base_test_setup["source_db"]
    sync_gateway_version = params_from_base_test_setup["sync_gateway_version"]

    if sync_gateway_version < "2.0.0":
        pytest.skip('This test cannnot run with sg version below 2.0')

    c = cluster.Cluster(config=cluster_config)
    c.reset(sg_config_path=sg_config)

    channels = ["ABC"]
    sg_client = MobileRestClient()
    authenticator = Authenticator(base_url)

    db.create_bulk_docs(5, "cbl", db=cbl_db, channels=channels)
    # Add docs in SG
    sg_client.create_user(sg_admin_url, sg_db, "autotest", password="password", channels=channels)
    cookie, session = sg_client.create_session(sg_admin_url, sg_db, "autotest")

    replicator = Replication(base_url)
    if replicator_authenticator == "session":
        replicator_authenticator = authenticator.authentication(invalid_session, invalid_cookie, authentication_type="session")
    elif replicator_authenticator == "basic":
        replicator_authenticator = authenticator.authentication(username=invalid_username, password=invalid_password, authentication_type="basic")
    repl_config = replicator.configure(cbl_db, target_url=sg_blip_url, continuous=True, replication_type="push", replicator_authenticator=replicator_authenticator)

    repl = replicator.create(repl_config)
    replicator.start(repl)
    replicator.wait_until_replicator_idle(repl, err_check=False)
    error = replicator.getError(repl)

    assert "401" in error, "expected error did not occurred"
    replicator.stop(repl)


@pytest.mark.sanity
@pytest.mark.listener
@pytest.mark.replication
def test_replication_configuration_with_filtered_doc_ids(params_from_base_test_setup):
    """
        @summary:
        1. Create docs in SG
        2. Create docs in CBL
        3. PushPull Replicate one shot from CBL -> SG with doc id filters set
        4. Verify SG only has the doc ids set in the replication from CBL
        5. Add new docs to SG
        6. PushPull Replicate one shot from SG -> CBL with doc id filters set
        7. Verify CBL only has the doc ids set in the replication from SG
        NOTE: Only works with one shot replication
    """
    sg_db = "db"

    sg_url = params_from_base_test_setup["sg_url"]
    sg_admin_url = params_from_base_test_setup["sg_admin_url"]
    sg_blip_url = params_from_base_test_setup["target_url"]
    base_url = params_from_base_test_setup["base_url"]
    cluster_config = params_from_base_test_setup["cluster_config"]
    sg_config = params_from_base_test_setup["sg_config"]
    db = params_from_base_test_setup["db"]
    cbl_db = params_from_base_test_setup["source_db"]
    sync_gateway_version = params_from_base_test_setup["sync_gateway_version"]

    if sync_gateway_version < "2.0.0":
        pytest.skip('This test cannnot run with sg version below 2.0')

    c = cluster.Cluster(config=cluster_config)
    c.reset(sg_config_path=sg_config)

    channels = ["ABC"]
    sg_client = MobileRestClient()
    replicator = Replication(base_url)

    db.create_bulk_docs(number=10, id_prefix="cbl_filter", db=cbl_db, channels=channels)
    cbl_added_doc_ids = db.getDocIds(cbl_db)
    num_of_filtered_ids = 5
    list_of_filtered_ids = random.sample(cbl_added_doc_ids, num_of_filtered_ids)

    cbl_doc_ids = db.getDocIds(cbl_db)
    sg_added_doc_ids, cbl_added_doc_ids, session = setup_sg_cbl_docs(params_from_base_test_setup, sg_db=sg_db, base_url=base_url, db=db,
                                                                     cbl_db=cbl_db, sg_url=sg_url, sg_admin_url=sg_admin_url, sg_blip_url=sg_blip_url, document_ids=list_of_filtered_ids,
                                                                     replicator_authenticator_type="basic", channels=channels)

    sg_docs = sg_client.get_all_docs(url=sg_url, db=sg_db, auth=session)
    # Verify sg docs count
    sg_added_docs = len(sg_added_doc_ids)
    total_sg_docs = sg_added_docs + num_of_filtered_ids

    assert len(sg_docs["rows"]) == total_sg_docs, "Number of sg docs is not expected"

    list_of_non_filtered_ids = set(cbl_added_doc_ids) - set(list_of_filtered_ids)

    # Verify only filtered cbl doc ids are replicated to sg
    sg_ids = [row["id"] for row in sg_docs["rows"]]
    for sg_id in list_of_filtered_ids:
        assert sg_id in sg_ids

    # Verify non filtered docs ids are not replicated in sg
    for doc_id in list_of_non_filtered_ids:
        assert doc_id not in sg_ids

    cbl_doc_ids = db.getDocIds(cbl_db)

    # Now filter doc ids
    authenticator = Authenticator(base_url)
    cookie, session_id = session
    log_info("Authentication cookie: {}".format(cookie))
    log_info("Authentication session id: {}".format(session_id))
    replicator_authenticator = authenticator.authentication(session_id, cookie,
                                                            authentication_type="session")
    sg_new_added_docs = sg_client.add_docs(url=sg_url, db=sg_db, number=10, id_prefix="sg_doc_filter",
                                           channels=channels, auth=session)
    sg_new_added_ids = [row["id"] for row in sg_new_added_docs]
    list_of_sg_filtered_ids = random.sample(sg_new_added_ids, num_of_filtered_ids)
    repl_config = replicator.configure(cbl_db, target_url=sg_blip_url, continuous=False,
                                       documentIDs=list_of_sg_filtered_ids, channels=channels,
                                       replicator_authenticator=replicator_authenticator)
    repl = replicator.create(repl_config)
    log_info("Starting replicator")
    replicator.start(repl)
    log_info("Waiting for replicator to go idle")
    replicator.wait_until_replicator_idle(repl)
    replicator.stop(repl)

    # Verify only filtered sg ids are replicated to cbl
    cbl_doc_ids = db.getDocIds(cbl_db)
    list_of_non_sg_filtered_ids = set(sg_new_added_ids) - set(list_of_sg_filtered_ids)
    for sg_id in list_of_sg_filtered_ids:
        assert sg_id in cbl_doc_ids

    # Verify non filtered docs ids are not replicated in cbl
    for doc_id in list_of_non_sg_filtered_ids:
        assert doc_id not in cbl_doc_ids


def test_replication_configuration_with_headers(params_from_base_test_setup):
    """
        @summary:
        1. Create docs in CBL
        2. Make replication configuration by authenticating through headers
        4. Verify CBL docs with doc ids sent in configuration got replicated to SG

    """
    sg_db = "db"
    num_of_docs = 10

    sg_url = params_from_base_test_setup["sg_url"]
    sg_admin_url = params_from_base_test_setup["sg_admin_url"]
    sg_blip_url = params_from_base_test_setup["target_url"]
    base_url = params_from_base_test_setup["base_url"]
    cluster_config = params_from_base_test_setup["cluster_config"]
    sg_config = params_from_base_test_setup["sg_config"]
    sync_gateway_version = params_from_base_test_setup["sync_gateway_version"]
    db = params_from_base_test_setup["db"]
    cbl_db = params_from_base_test_setup["source_db"]

    if sync_gateway_version < "2.0.0":
        pytest.skip('This test cannnot run with sg version below 2.0')

    c = cluster.Cluster(config=cluster_config)
    c.reset(sg_config_path=sg_config)

    channels = ["ABC"]
    sg_client = MobileRestClient()

    db.create_bulk_docs(num_of_docs, "cbll", db=cbl_db, channels=channels)

    # Add docs in SG
    sg_client.create_user(sg_admin_url, sg_db, "autotest", password="password", channels=channels)
    cookie, session = sg_client.create_session(sg_admin_url, sg_db, "autotest")
    auth_session = cookie, session
    sync_cookie = "{}={}".format(cookie, session)

    session_header = {"Cookie": sync_cookie}

    replicator = Replication(base_url)
    repl_config = replicator.configure(cbl_db, target_url=sg_blip_url, continuous=True, headers=session_header)
    repl = replicator.create(repl_config)
    repl_change_listener = replicator.addChangeListener(repl)
    replicator.start(repl)
    replicator.wait_until_replicator_idle(repl)
    changes_count = replicator.getChangesCount(repl_change_listener)
    # changes = replicator.getChangesChangeListener(repl_change_listener)
    replicator.stop(repl)
    assert changes_count > 0, "did not get any changes"
    sg_docs = sg_client.get_all_docs(url=sg_url, db=sg_db, auth=auth_session)

    # Verify database doc counts
    cbl_doc_ids = db.getDocIds(cbl_db)

    assert len(sg_docs["rows"]) == num_of_docs, "Number of sg docs should be equal to cbl docs"
    assert len(cbl_doc_ids) == num_of_docs, "Did not get expected number of cbl docs"

    # Check that all doc ids in CBL are replicated to SG
    sg_ids = [row["id"] for row in sg_docs["rows"]]
    for doc in cbl_doc_ids:
        assert doc in sg_ids


def setup_sg_cbl_docs(params_from_base_test_setup, sg_db, base_url, db, cbl_db, sg_url,
                      sg_admin_url, sg_blip_url, replication_type=None, document_ids=None,
                      channels=None, replicator_authenticator_type=None, headers=None,
                      cbl_id_prefix="cbl", sg_id_prefix="sg_doc",
                      num_cbl_docs=5, num_sg_docs=10):

    sg_client = MobileRestClient()

    db.create_bulk_docs(number=num_cbl_docs, id_prefix=cbl_id_prefix, db=cbl_db, channels=channels)
    cbl_added_doc_ids = db.getDocIds(cbl_db)
    # Add docs in SG
    sg_client.create_user(sg_admin_url, sg_db, "autotest", password="password", channels=channels)
    cookie, session = sg_client.create_session(sg_admin_url, sg_db, "autotest")
    auth_session = cookie, session
    sg_added_docs = sg_client.add_docs(url=sg_url, db=sg_db, number=num_sg_docs, id_prefix=sg_id_prefix, channels=channels, auth=auth_session)
    sg_added_ids = [row["id"] for row in sg_added_docs]

    # Start and stop continuous replication
    replicator = Replication(base_url)
    authenticator = Authenticator(base_url)
    if replicator_authenticator_type == "session":
        replicator_authenticator = authenticator.authentication(session, cookie, authentication_type="session")
    elif replicator_authenticator_type == "basic":
        replicator_authenticator = authenticator.authentication(username="autotest", password="password", authentication_type="basic")
    else:
        replicator_authenticator = None
    log_info("Configuring replicator")
    repl_config = replicator.configure(cbl_db, target_url=sg_blip_url, replication_type=replication_type, continuous=False,
                                       documentIDs=document_ids, channels=channels, replicator_authenticator=replicator_authenticator, headers=headers)
    repl = replicator.create(repl_config)
    log_info("Starting replicator")
    replicator.start(repl)
    log_info("Waiting for replicator to go idle")
    replicator.wait_until_replicator_idle(repl)
    replicator.stop(repl)

    return sg_added_ids, cbl_added_doc_ids, auth_session


@pytest.mark.sanity
@pytest.mark.listener
@pytest.mark.noconflicts
@pytest.mark.parametrize("num_of_docs", [
    (10),
    (100),
    (1000)
])
def test_CBL_tombstone_doc(params_from_base_test_setup, num_of_docs):
    """
        @summary:
        1. Create docs in SG.
        2. pull replication to CBL with continuous
        3. tombstone doc in sG.
        4. wait for replication to finish
        5. Verify that tombstone doc is deleted in CBL too

    """
    sg_db = "db"
    sg_url = params_from_base_test_setup["sg_url"]
    sg_admin_url = params_from_base_test_setup["sg_admin_url"]
    cluster_config = params_from_base_test_setup["cluster_config"]
    sg_blip_url = params_from_base_test_setup["target_url"]
    base_url = params_from_base_test_setup["base_url"]
    sync_gateway_version = params_from_base_test_setup["sync_gateway_version"]
    sg_config = params_from_base_test_setup["sg_config"]
    db = params_from_base_test_setup["db"]
    cbl_db = params_from_base_test_setup["source_db"]

    if sync_gateway_version < "2.0":
        pytest.skip('--no-conflicts is enabled and does not work with sg < 2.0 , so skipping the test')

    channels = ["Replication"]
    sg_client = MobileRestClient()

    # Modify sync-gateway config to use no-conflicts config
    c = cluster.Cluster(config=cluster_config)
    c.reset(sg_config_path=sg_config)

    # 1. Add docs to SG.
    sg_client.create_user(sg_admin_url, sg_db, "autotest", password="password", channels=channels)
    cookie, session_id = sg_client.create_session(sg_admin_url, sg_db, "autotest")
    session = cookie, session_id
    sg_docs = document.create_docs(doc_id_prefix='sg_docs', number=num_of_docs,
                                   attachments_generator=attachment.generate_2_png_10_10, channels=channels)
    sg_docs = sg_client.add_bulk_docs(url=sg_url, db=sg_db, docs=sg_docs, auth=session)
    assert len(sg_docs) == num_of_docs

    # 2. Pull replication to CBL
    replicator = Replication(base_url)
    authenticator = Authenticator(base_url)
    replicator_authenticator = authenticator.authentication(session_id, cookie, authentication_type="session")
    repl_config = replicator.configure(cbl_db, sg_blip_url, continuous=True, channels=channels, replication_type="pull", replicator_authenticator=replicator_authenticator)

    repl = replicator.create(repl_config)
    replicator.start(repl)
    replicator.wait_until_replicator_idle(repl)
    replicator.stop(repl)

    # 3. tombstone doc in SG.
    doc_id = "sg_docs_6"
    doc = sg_client.get_doc(url=sg_url, db=sg_db, doc_id=doc_id, auth=session)
    sg_client.delete_doc(url=sg_url, db=sg_db, doc_id=doc_id, rev=doc['_rev'], auth=session)

    # 4. wait for replication to finish
    replicator.start(repl)
    replicator.wait_until_replicator_idle(repl)
    replicator.stop(repl)
    cbl_doc_ids = db.getDocIds(cbl_db)
    assert doc_id not in cbl_doc_ids, "doc is expected to be deleted in CBL ,but not deleted"


@pytest.mark.sanity
@pytest.mark.listener
@pytest.mark.parametrize("sg_conf_name, delete_doc_type", [
    ('listener_tests/listener_tests_no_conflicts', "purge"),
    ('listener_tests/listener_tests_no_conflicts', "expire")
])
def test_CBL_for_purged_doc(params_from_base_test_setup, sg_conf_name, delete_doc_type):
    """
        @summary:
        1. Create docs in SG.
        2. pull replication to CBL with continuous
        3. Purge doc or expire doc in SG.
        4. wait for replication to finish.
        5. Stop replication
        6. Verify that purged doc or expired doc is not deleted in CBL

    """
    sg_db = "db"
    sg_url = params_from_base_test_setup["sg_url"]
    sg_admin_url = params_from_base_test_setup["sg_admin_url"]
    sg_mode = params_from_base_test_setup["mode"]
    cluster_config = params_from_base_test_setup["cluster_config"]
    sg_blip_url = params_from_base_test_setup["target_url"]
    base_url = params_from_base_test_setup["base_url"]
    no_conflicts_enabled = params_from_base_test_setup["no_conflicts_enabled"]
    sync_gateway_version = params_from_base_test_setup["sync_gateway_version"]
    sg_config = params_from_base_test_setup["sg_config"]
    db = params_from_base_test_setup["db"]
    cbl_db = params_from_base_test_setup["source_db"]
    num_of_docs = 10

    if sync_gateway_version < "2.0":
        pytest.skip('--no-conflicts is enabled and does not work with sg < 2.0 , so skipping the test')

    channels = ["Replication"]
    sg_client = MobileRestClient()

    # Modify sync-gateway config to use no-conflicts config
    if no_conflicts_enabled:
        sg_config = sync_gateway_config_path_for_mode(sg_conf_name, sg_mode)
    cl = cluster.Cluster(config=cluster_config)
    cl.reset(sg_config_path=sg_config)

    # 1. Add docs to SG.
    sg_client.create_user(sg_admin_url, sg_db, "autotest", password="password", channels=channels)
    cookie, session_id = sg_client.create_session(sg_admin_url, sg_db, "autotest")
    session = cookie, session_id
    sg_docs = document.create_docs(doc_id_prefix='sg_docs', number=num_of_docs,
                                   attachments_generator=attachment.generate_2_png_10_10, channels=channels)
    sg_docs = sg_client.add_bulk_docs(url=sg_url, db=sg_db, docs=sg_docs, auth=session)
    assert len(sg_docs) == num_of_docs

    # Create an expiry doc
    if delete_doc_type == "expire":
        doc_exp_3_body = document.create_doc(doc_id="exp_3", expiry=3, channels=channels)
        sg_client.add_doc(url=sg_url, db=sg_db, doc=doc_exp_3_body, auth=session)
        doc_id = "exp_3"

    # 2. Pull replication to CBL
    replicator = Replication(base_url)
    authenticator = Authenticator(base_url)
    replicator_authenticator = authenticator.authentication(session_id, cookie, authentication_type="session")
    repl_config = replicator.configure(cbl_db, sg_blip_url, continuous=True, channels=channels, replication_type="pull", replicator_authenticator=replicator_authenticator)

    repl = replicator.create(repl_config)
    replicator.start(repl)
    replicator.wait_until_replicator_idle(repl)
    replicator.stop(repl)

    # 3. Purge doc in SG.
    if delete_doc_type == "purge":
        doc_id = "sg_docs_7"
        doc = sg_client.get_doc(url=sg_url, db=sg_db, doc_id=doc_id, auth=session)
        sg_client.purge_doc(url=sg_admin_url, db=sg_db, doc=doc)

    # expire doc
    if delete_doc_type == "expire":
        time.sleep(5)

    # 4. wait for replication to finish
    replicator.wait_until_replicator_idle(repl)
    replicator.stop(repl)
    cbl_doc_ids = db.getDocIds(cbl_db)
    assert doc_id in cbl_doc_ids, "{} document in did not existed in CBL after replication".format(delete_doc_type)


@pytest.mark.sanity
@pytest.mark.listener
@pytest.mark.noconflicts
@pytest.mark.parametrize("sg_conf_name, delete_doc_type", [
    ('listener_tests/listener_tests_no_conflicts', "purge"),
    # ('listener_tests/listener_tests_no_conflicts', "expire") # not supported yet
])
def test_replication_purge_in_CBL(params_from_base_test_setup, sg_conf_name, delete_doc_type):
    """
        @summary:
        1. Create docs in CBL
        2. Push replication to SG.
        3. Purge or expire doc in CBL
        4. Continue  replication to SG
        5. Stop replication .
        6. Verify docs did not get removed in SG

    """
    sg_db = "db"
    sg_url = params_from_base_test_setup["sg_url"]
    sg_admin_url = params_from_base_test_setup["sg_admin_url"]
    sg_mode = params_from_base_test_setup["mode"]
    cluster_config = params_from_base_test_setup["cluster_config"]
    sg_blip_url = params_from_base_test_setup["target_url"]
    base_url = params_from_base_test_setup["base_url"]
    no_conflicts_enabled = params_from_base_test_setup["no_conflicts_enabled"]
    sync_gateway_version = params_from_base_test_setup["sync_gateway_version"]
    sg_config = params_from_base_test_setup["sg_config"]
    db = params_from_base_test_setup["db"]
    cbl_db = params_from_base_test_setup["source_db"]

    num_of_docs = 10
    doc_obj = Document(base_url)
    exp_doc_id = "exp_doc"

    if sync_gateway_version < "2.0":
        pytest.skip('It does not work with sg < 2.0 , so skipping the test')

    channels = ["Replication"]
    sg_client = MobileRestClient()
    authenticator = Authenticator(base_url)
    # Modify sync-gateway config to use no-conflicts config

    if no_conflicts_enabled:
        sg_config = sync_gateway_config_path_for_mode(sg_conf_name, sg_mode)
    c = cluster.Cluster(config=cluster_config)
    c.reset(sg_config_path=sg_config)

    # Create CBL database
    db.create_bulk_docs(num_of_docs, "cbl", db=cbl_db, channels=channels)

    # Create an expiry doc
    if delete_doc_type == "expire":
        doc_exp_3_body = document.create_doc(doc_id=exp_doc_id, expiry=3, channels=channels)
        mutable_doc = doc_obj.create(exp_doc_id, doc_exp_3_body)
        db.saveDocument(cbl_db, mutable_doc)

    # 2. push replication to SG.
    sg_client.create_user(sg_admin_url, sg_db, "autotest", password="password", channels=channels)
    cookie, session_id = sg_client.create_session(sg_admin_url, sg_db, "autotest")
    session = cookie, session_id
    replicator = Replication(base_url)
    replicator_authenticator = authenticator.authentication(session_id, cookie, authentication_type="session")
    repl_config = replicator.configure(cbl_db, sg_blip_url, continuous=True, channels=channels, replication_type="push", replicator_authenticator=replicator_authenticator)
    repl = replicator.create(repl_config)
    replicator.start(repl)
    replicator.wait_until_replicator_idle(repl)

    # 3. Purge doc in CBL
    cbl_doc_ids = db.getDocIds(cbl_db)
    removed_cbl_id = random.choice(cbl_doc_ids)
    if delete_doc_type == "purge":
        random_cbl_doc = db.getDocument(cbl_db, doc_id=removed_cbl_id)
        mutable_doc = doc_obj.toMutable(random_cbl_doc)
        db.purge(cbl_db, mutable_doc)

    # 3. Expire doc in CBL
    if delete_doc_type == "expire":
        time.sleep(10)
        removed_cbl_id = exp_doc_id

    cbl_doc_ids = db.getDocIds(cbl_db)
    assert removed_cbl_id not in cbl_doc_ids

    # 4. Continue  replication to SG
    replicator.wait_until_replicator_idle(repl)
    # 5. Stop replication
    replicator.stop(repl)

    # 6. Verify docs did not  purged in SG
    sg_docs = sg_client.get_all_docs(url=sg_url, db=sg_db, auth=session)
    sg_doc_ids = [doc['id'] for doc in sg_docs["rows"]]
    assert removed_cbl_id in sg_doc_ids, "{} document got {}ed in SG".format(delete_doc_type, delete_doc_type)


@pytest.mark.sanity
@pytest.mark.listener
@pytest.mark.noconflicts
@pytest.mark.parametrize("sg_conf_name", [
    ('listener_tests/listener_tests_no_conflicts')
])
def test_replication_delete_in_CBL(params_from_base_test_setup, sg_conf_name):
    """
        @summary:
        1. Create docs in CBL
        2. Push replication to SG.
        3. Delete doc in CBL
        4. Continue replication to SG
        5. Stop replication .
        6. Verify deleted doc in CBL got removed in SG too

    """
    sg_db = "db"
    sg_url = params_from_base_test_setup["sg_url"]
    sg_admin_url = params_from_base_test_setup["sg_admin_url"]
    sg_mode = params_from_base_test_setup["mode"]
    cluster_config = params_from_base_test_setup["cluster_config"]
    sg_blip_url = params_from_base_test_setup["target_url"]
    base_url = params_from_base_test_setup["base_url"]
    no_conflicts_enabled = params_from_base_test_setup["no_conflicts_enabled"]
    sync_gateway_version = params_from_base_test_setup["sync_gateway_version"]
    sg_config = params_from_base_test_setup["sg_config"]
    db = params_from_base_test_setup["db"]
    cbl_db = params_from_base_test_setup["source_db"]

    num_of_docs = 10
    doc_obj = Document(base_url)

    if sync_gateway_version < "2.0":
        pytest.skip('It does not work with sg < 2.0 , so skipping the test')

    channels = ["Replication"]
    sg_client = MobileRestClient()
    authenticator = Authenticator(base_url)

    # Modify sync-gateway config to use no-conflicts config
    if no_conflicts_enabled:
        sg_config = sync_gateway_config_path_for_mode(sg_conf_name, sg_mode)
    c = cluster.Cluster(config=cluster_config)
    c.reset(sg_config_path=sg_config)

    # Create CBL database
    db.create_bulk_docs(num_of_docs, "cbl", db=cbl_db, channels=channels)

    # 2. push replication to SG.
    sg_client.create_user(sg_admin_url, sg_db, "autotest", password="password", channels=channels)
    cookie, session_id = sg_client.create_session(sg_admin_url, sg_db, "autotest")
    session = cookie, session_id
    replicator = Replication(base_url)
    replicator_authenticator = authenticator.authentication(session_id, cookie, authentication_type="session")
    repl_config = replicator.configure(cbl_db, sg_blip_url, continuous=True, channels=channels, replication_type="push", replicator_authenticator=replicator_authenticator)
    repl = replicator.create(repl_config)
    replicator.start(repl)
    replicator.wait_until_replicator_idle(repl)

    # 3. Delete doc in CBL
    cbl_doc_ids = db.getDocIds(cbl_db)
    random_cbl_id = random.choice(cbl_doc_ids)
    random_cbl_doc = db.getDocument(cbl_db, doc_id=random_cbl_id)
    mutable_doc = doc_obj.toMutable(random_cbl_doc)
    log_info("Deleting doc: {}".format(random_cbl_id))
    db.delete(database=cbl_db, document=mutable_doc)
    cbl_doc_ids = db.getDocIds(cbl_db)
    assert random_cbl_id not in cbl_doc_ids

    # 4. Continue  replication to SG
    replicator.wait_until_replicator_idle(repl)
    replicator.stop(repl)

    # 6. Verify deleted doc in CBL got removed in SG too
    sg_docs = sg_client.get_all_docs(url=sg_url, db=sg_db, auth=session)
    sg_doc_ids = [doc['id'] for doc in sg_docs["rows"]]
    assert random_cbl_id not in sg_doc_ids, "deleted doc in CBL did not removed in SG"


@pytest.mark.sanity
@pytest.mark.listener
@pytest.mark.noconflicts
@pytest.mark.parametrize("sg_conf_name, num_of_docs, number_of_updates", [
    ('listener_tests/listener_tests_no_conflicts', 10, 4),
    ('listener_tests/listener_tests_no_conflicts', 100, 10),
    ('listener_tests/listener_tests_no_conflicts', 1000, 10)
])
def test_CBL_push_pull_with_sgAccel_down(params_from_base_test_setup, sg_conf_name, num_of_docs, number_of_updates):
    """
        @summary:
        1. Have SG and SG accel up
        2. Create docs in CBL.
        3. push replication to SG
        4. update docs in SG.
        5. Bring down sg Accel
        6. Now Get pull replication to SG
        7. update docs in CBL
        8. Verify CBL can update docs successfully
    """
    sg_db = "db"
    sg_url = params_from_base_test_setup["sg_url"]
    sg_admin_url = params_from_base_test_setup["sg_admin_url"]
    sg_mode = params_from_base_test_setup["mode"]
    cluster_config = params_from_base_test_setup["cluster_config"]
    sg_blip_url = params_from_base_test_setup["target_url"]
    base_url = params_from_base_test_setup["base_url"]
    no_conflicts_enabled = params_from_base_test_setup["no_conflicts_enabled"]
    sync_gateway_version = params_from_base_test_setup["sync_gateway_version"]
    sg_config = params_from_base_test_setup["sg_config"]
    db = params_from_base_test_setup["db"]
    cbl_db = params_from_base_test_setup["source_db"]

    username = "autotest"
    password = "password"

    if sync_gateway_version < "2.0" or sg_mode.lower() != "di":
        pytest.skip('sg < 2.0 or mode is not in di , so skipping the test')

    channels = ["Replication"]
    sg_client = MobileRestClient()

    # 1. Have SG and SG accel up
    # Modify sync-gateway config to use no-conflicts config
    if no_conflicts_enabled:
        sg_config = sync_gateway_config_path_for_mode(sg_conf_name, sg_mode)
    c = cluster.Cluster(config=cluster_config)
    c.reset(sg_config_path=sg_config)

    # 2. Create docs in CBL.
    db.create_bulk_docs(num_of_docs, "cbl", db=cbl_db, channels=channels)

    # 3. push replication to SG
    replication_type = "push"
    replicator = Replication(base_url)
    sg_client.create_user(sg_admin_url, sg_db, username, password, channels=channels)
    session, replicator_authenticator, repl = replicator.create_session_configure_replicate(
        base_url, sg_admin_url, sg_db, username, password, channels, sg_client, cbl_db, sg_blip_url, replication_type)
    replicator.stop(repl)  # todo : trying removing this

    # 4. update docs in SG.
    sg_docs = sg_client.get_all_docs(url=sg_url, db=sg_db, auth=session)
    sg_client.update_docs(url=sg_url, db=sg_db, docs=sg_docs["rows"], number_updates=number_of_updates, auth=session)

    # 5. Bring down sg Accel
    c.sg_accels[0].stop()

    # 6. Now Get pull replication to SG
    repl_config = replicator.configure(cbl_db, sg_blip_url, continuous=False,
                                       replication_type="pull", channels=channels, replicator_authenticator=replicator_authenticator)

    repl1 = replicator.create(repl_config)
    replicator.start(repl1)
    replicator.wait_until_replicator_idle(repl1)
    replicator.stop(repl1)

    # update docs in CBL
    db.update_bulk_docs(database=cbl_db, number_of_updates=number_of_updates)
    cbl_doc_ids = db.getDocIds(cbl_db)
    cbl_db_docs = db.getDocuments(cbl_db, cbl_doc_ids)
    for doc in cbl_doc_ids:
        assert cbl_db_docs[doc]["updates-cbl"] == number_of_updates, "updates-cbl did not get updated"


@pytest.mark.sanity
@pytest.mark.listener
@pytest.mark.noconflicts
@pytest.mark.parametrize("sg_conf_name, num_of_docs", [
    ('listener_tests/listener_tests_no_conflicts', 10)
])
def CBL_offline_test(params_from_base_test_setup, sg_conf_name, num_of_docs):
    """
        @summary:
        This test is meant to be run locally only, not on jenkins.
        1. Create docs in CBL1.
        2. push replication to SG.
        3. CBL goes offline(block outbound requests
        to SG through IPtables)
        4. Do updates on CBL
        5. Continue push replication to SG from CBL
        6. CBL comes online( unblock ports)
        7. push replication and do pull replication
        8. Verify conflicts resolved on CBL.
    """
    sg_db = "db"
    cbl_db_name = "cbl_db"
    sg_url = params_from_base_test_setup["sg_url"]
    sg_admin_url = params_from_base_test_setup["sg_admin_url"]
    sg_mode = params_from_base_test_setup["mode"]
    cluster_config = params_from_base_test_setup["cluster_config"]
    sg_blip_url = params_from_base_test_setup["target_url"]
    base_url = params_from_base_test_setup["base_url"]
    no_conflicts_enabled = params_from_base_test_setup["no_conflicts_enabled"]
    sg_config = params_from_base_test_setup["sg_config"]
    sync_gateway_version = params_from_base_test_setup["sync_gateway_version"]

    channels = ["Replication"]
    username = "autotest"
    password = "password"
    number_of_updates = 3

    sg_client = MobileRestClient()
    db = Database(base_url)
    replicator = Replication(base_url)

    if sync_gateway_version < "2.0.0":
        pytest.skip('This test cannnot run with sg version below 2.0')

    if no_conflicts_enabled:
        sg_config = sync_gateway_config_path_for_mode(sg_conf_name, sg_mode)
    c = cluster.Cluster(config=cluster_config)
    c.reset(sg_config_path=sg_config)

    # 1. Create docs in CBL.
    cbl_db = db.create(cbl_db_name)
    # db.create_bulk_docs(num_of_docs, "cbl", db=cbl_db, generator="simple_user", attachments_generator=attachment.generate_png_100_100, channels=channels)
    db.create_bulk_docs(num_of_docs, "cbl", db=cbl_db, channels=channels)
    # 2. push replication to SG
    replication_type = "push"
    sg_client.create_user(sg_admin_url, sg_db, username, password, channels=channels)
    session, replicator_authenticator, repl = replicator.create_session_configure_replicate(
        base_url, sg_admin_url, sg_db, username, password, channels, sg_client, cbl_db, sg_blip_url, replication_type)

    # 3. CBL goes offline(Block incomming requests of CBL to Sg)
    command = "mode=\"100% Loss\" osascript run_scripts/network_link_conditioner.applescript"
    return_val = os.system(command)
    if return_val != 0:
        raise Exception("{0} failed".format(command))

    # 4. Do updates on CBL
    time.sleep(180)
    db.update_bulk_docs(cbl_db, number_of_updates=number_of_updates)
    replicator.wait_until_replicator_idle(repl)
    replicator.stop(repl)

    # 6. CBL comes online( unblock ports)
    time.sleep(180)
    command = "mode=\"Wi-Fi\" osascript run_scripts/network_link_conditioner.applescript"
    return_val = os.system(command)
    if return_val != 0:
        raise Exception("{0} failed".format(command))

    replicator.wait_until_replicator_idle(repl)
    replicator.stop(repl)
    # 8. Verify replication happened in sync_gateway
    sg_docs = sg_client.get_all_docs(url=sg_url, db=sg_db, auth=session)
    for doc in sg_docs["rows"]:
        assert doc["updates-cbl"] == number_of_updates, "sync gateway is not replicated after CBL is back online"

    # 7. Do pull replication
    replication_type = "pull"
    repl = replicator.configure_and_replicate(cbl_db, replicator_authenticator, target_url=sg_blip_url, replication_type=replication_type, continuous=True,
                                              channels=channels)
    replicator.stop(repl)

    # 8. Get Documents from CBL
    cbl_doc_ids = db.getDocIds(cbl_db)
    cbl_db_docs = db.getDocuments(cbl_db, cbl_doc_ids)

    db.update_bulk_docs(cbl_db, number_of_updates=1)

    # 9 Verify CBL updated successfully
    cbl_db_docs = db.getDocuments(cbl_db, cbl_doc_ids)
    for doc in cbl_doc_ids:
        assert cbl_db_docs[doc]["updates-cbl"] == number_of_updates + 1, "updates-cbl did not get updated"


@pytest.mark.sanity
@pytest.mark.listener
@pytest.mark.syncgateway
@pytest.mark.replication
@pytest.mark.session
@pytest.mark.parametrize("num_docs, need_attachments, replication_after_backgroundApp", [
    (1000, True, False),
    (10000, False, False),
    # (10000, False, True),
    # (1000, True, True)
])
def test_initial_pull_replication_background_apprun(params_from_base_test_setup, num_docs, need_attachments,
                                                    replication_after_backgroundApp):
    """
    @summary
    1. Add specified number of documents to sync-gateway.
    2. Start continous pull replication to pull the docs from a sync_gateway database.
    3. While docs are getting replicated , push the app to the background
    4. Verify if all of the docs got pulled and replication completed when app goes background
    """

    sg_db = "db"

    cluster_config = params_from_base_test_setup["cluster_config"]
    sg_admin_url = params_from_base_test_setup["sg_admin_url"]
    sg_blip_url = params_from_base_test_setup["target_url"]
    liteserv_platform = params_from_base_test_setup["liteserv_platform"]
    device_enabled = params_from_base_test_setup["device_enabled"]
    cbl_db = params_from_base_test_setup["source_db"]
    base_url = params_from_base_test_setup["base_url"]
    testserver = params_from_base_test_setup["testserver"]
    sg_config = params_from_base_test_setup["sg_config"]

    c = cluster.Cluster(config=cluster_config)
    c.reset(sg_config_path=sg_config)

    # No command to push the app to background on device, so avoid test to run on ios device
    if((liteserv_platform.lower() != "ios" and liteserv_platform.lower() != "android") or
       (liteserv_platform.lower() == "ios" and device_enabled)):
        pytest.skip('This test only valid for mobile')

    client = MobileRestClient()
    client.create_user(sg_admin_url, sg_db, "testuser", password="password", channels=["ABC", "NBC"])
    cookie, session_id = client.create_session(sg_admin_url, sg_db, "testuser")
    session = cookie, session_id
    # Add 'number_of_sg_docs' to Sync Gateway
    bulk_docs_resp = []
    if need_attachments:
        sg_doc_bodies = document.create_docs(
            doc_id_prefix="seeded_doc",
            number=num_docs,
            attachments_generator=attachment.generate_2_png_10_10,
            channels=["ABC"]
        )
    else:
        sg_doc_bodies = document.create_docs(doc_id_prefix='seeded_doc', number=num_docs, channels=["ABC"])
    # if adding bulk docs with huge attachment more than 5000 fails
    for x in xrange(0, len(sg_doc_bodies), 100000):
        chunk_docs = sg_doc_bodies[x:x + 100000]
        ch_bulk_docs_resp = client.add_bulk_docs(url=sg_admin_url, db=sg_db, docs=chunk_docs, auth=session)
        log_info("length of bulk docs resp{}".format(len(ch_bulk_docs_resp)))
        bulk_docs_resp += ch_bulk_docs_resp
    # docs = client.add_bulk_docs(url=sg_one_public, db=sg_db, docs=sg_doc_bodies, auth=session)
    assert len(bulk_docs_resp) == num_docs

    # Add a poll to make sure all of the docs have propagated to sync_gateway's _changes before initiating
    # the one shot pull replication to ensure that the client is aware of all of the docs to pull
    client.verify_docs_in_changes(url=sg_admin_url, db=sg_db, expected_docs=bulk_docs_resp, auth=session,
                                  polling_interval=10)

    db = Database(base_url)
    # Replicate to all CBL
    replicator = Replication(base_url)
    authenticator = Authenticator(base_url)
    replicator_authenticator = authenticator.authentication(session_id, cookie, authentication_type="session")
    repl_config = replicator.configure(cbl_db, target_url=sg_blip_url, continuous=False,
                                       replication_type="pull", replicator_authenticator=replicator_authenticator)

    repl = replicator.create(repl_config)
    replicator.start(repl)
    time.sleep(3)  # let replication go for few seconds and then make app go background
    testserver.close_app()
    time.sleep(10)  # wait until all replication is done
    testserver.open_app()
    # Verify docs replicated to client
    cbl_doc_ids = db.getDocIds(cbl_db)
    assert len(cbl_doc_ids) == len(bulk_docs_resp)
    sg_docs = client.get_all_docs(url=sg_admin_url, db=sg_db)
    sg_ids = [row["id"] for row in sg_docs["rows"]]
    for doc in cbl_doc_ids:
        assert doc in sg_ids

    replicator.stop(repl)


@pytest.mark.sanity
@pytest.mark.listener
@pytest.mark.replication
@pytest.mark.parametrize("num_docs, need_attachments, replication_after_backgroundApp", [
    (100, True, False),
    (10000, False, False),
    # (1000000, False, False)  you can run this locally if needed, jenkins cannot run more than 15 mins
])
def test_push_replication_with_backgroundApp(params_from_base_test_setup, num_docs, need_attachments,
                                             replication_after_backgroundApp):
    """
    @summary
    1. Prepare Testserver to have specified number of documents.
    2. Start continous push replication to push the docs into a sync_gateway database.
    3. While docs are getting replecated , push the app to the background
    4. Verify if all of the docs get pushed and replication continous when app goes background
    """

    sg_db = "db"

    cluster_config = params_from_base_test_setup["cluster_config"]
    sg_admin_url = params_from_base_test_setup["sg_admin_url"]
    sg_blip_url = params_from_base_test_setup["target_url"]
    liteserv_platform = params_from_base_test_setup["liteserv_platform"]
    device_enabled = params_from_base_test_setup["device_enabled"]
    cbl_db = params_from_base_test_setup["source_db"]
    base_url = params_from_base_test_setup["base_url"]
    testserver = params_from_base_test_setup["testserver"]
    sg_config = params_from_base_test_setup["sg_config"]
    db = params_from_base_test_setup["db"]
    sg_url = params_from_base_test_setup["sg_url"]
    channels = ["ABC"]

    c = cluster.Cluster(config=cluster_config)
    c.reset(sg_config_path=sg_config)

    # No command to push the app to background on device, so avoid test to run on ios device
    if((liteserv_platform.lower() != "ios" and liteserv_platform.lower() != "android") or
       (liteserv_platform.lower() == "ios" and device_enabled)):
        pytest.skip('This test only valid for mobile and cannot run on iOS device')

    client = MobileRestClient()
    client.create_user(sg_admin_url, sg_db, "testuser", password="password", channels=channels)
    cookie, session_id = client.create_session(sg_admin_url, sg_db, "testuser")
    session = cookie, session_id

    # liteserv cannot handle bulk docs more than 100000, if you run more than 100000, it will chunk the
    # docs into set of 100000 and call add bulk docs
    if need_attachments:
        for x in xrange(0, num_docs, 100000):
            cbl_prefix = "cbl" + str(x)
            db.create_bulk_docs(num_docs, cbl_prefix, db=cbl_db, generator="simple_user",
                                attachments_generator=attachment.generate_png_100_100, channels=channels)
    else:
        cbl_prefix = "cbl" + str(x)
        db.create_bulk_docs(num_docs, cbl_prefix, db=cbl_db, channels=channels)

    cbl_doc_ids = db.getDocIds(cbl_db)
    assert len(cbl_doc_ids) == num_docs

    # Start replication after app goes background. So close app first and start replication
    db = Database(base_url)
    # Replicate to all CBL
    replicator = Replication(base_url)
    authenticator = Authenticator(base_url)
    replicator_authenticator = authenticator.authentication(session_id, cookie, authentication_type="session")
    repl_config = replicator.configure(cbl_db, target_url=sg_blip_url, continuous=False,
                                       replication_type="push", replicator_authenticator=replicator_authenticator)

    repl = replicator.create(repl_config)
    replicator.start(repl)
    time.sleep(3)  # let replication go for few seconds and then make app go background
    testserver.close_app()
    time.sleep(10)  # wait until all replication is done
    testserver.open_app()

    # Verify docs replicated to sync_gateway
    sg_docs = client.get_all_docs(url=sg_url, db=sg_db, auth=session)
    sg_ids = [row["id"] for row in sg_docs["rows"]]
    for doc_id in cbl_doc_ids:
        assert doc_id in sg_ids


@pytest.mark.sanity
@pytest.mark.listener
def test_replication_wrong_blip(params_from_base_test_setup):
    """
        @summary:
        1. Create docs in CBL
        2. Push replication to SG with wrong blip
        3. Verify it fails .
    """
    sg_db = "db"
    sg_admin_url = params_from_base_test_setup["sg_admin_url"]
    cluster_config = params_from_base_test_setup["cluster_config"]
    sg_blip_url = params_from_base_test_setup["target_url"]
    sg_blip_url = sg_blip_url.replace("ws", "http")
    base_url = params_from_base_test_setup["base_url"]
    sg_config = params_from_base_test_setup["sg_config"]
    db = params_from_base_test_setup["db"]
    cbl_db = params_from_base_test_setup["source_db"]

    num_of_docs = 10
    username = "autotest"
    password = "password"

    channels = ["Replication"]
    sg_client = MobileRestClient()
    authenticator = Authenticator(base_url)
    replicator = Replication(base_url)

    # Modify sync-gateway config to use no-conflicts config
    c = cluster.Cluster(config=cluster_config)
    c.reset(sg_config_path=sg_config)

    # 1. Create docs in CBL.
    db.create_bulk_docs(num_of_docs, "cbl", db=cbl_db, channels=channels)

    # 2. Push replication to SG with wrong blip
    sg_client.create_user(sg_admin_url, sg_db, username, password, channels=channels)
    cookie, session_id = sg_client.create_session(sg_admin_url, sg_db, username)
    replicator_authenticator = authenticator.authentication(session_id, cookie, authentication_type="session")
    with pytest.raises(Exception) as ex:
        replicator.configure(cbl_db, sg_blip_url, continuous=True, channels=channels, replicator_authenticator=replicator_authenticator)
    assert ex.value.message.startswith('400 Client Error: Bad Request for url:')
    assert "unsupported" in ex.value.message or "Invalid" in ex.value.message
    assert "ws" in ex.value.message and "wss" in ex.value.message


@pytest.mark.listener
@pytest.mark.parametrize("delete_source, attachments, number_of_updates", [
    ('sg', True, 1),
    ('cbl', True, 1),
    ('sg', False, 1),
    ('cbl', False, 1),
    ('sg', False, 5),
    ('cbl', False, 5),
])
def test_default_conflict_scenario_delete_wins(params_from_base_test_setup, delete_source, attachments, number_of_updates):
    """
        @summary:
        1. Create docs in CBL.
        2. Replicate docs to SG with push_pull and continous False
        3. Wait until replication is done and stop replication
        4. update doc in Sg and delete doc in CBL/ delete doc in Sg and update doc in CBL
        5. Verify delete wins
    """
    sg_db = "db"
    sg_url = params_from_base_test_setup["sg_url"]
    sg_admin_url = params_from_base_test_setup["sg_admin_url"]
    sg_config = params_from_base_test_setup["sg_config"]
    cluster_config = params_from_base_test_setup["cluster_config"]
    sg_blip_url = params_from_base_test_setup["target_url"]
    base_url = params_from_base_test_setup["base_url"]
    db = params_from_base_test_setup["db"]
    cbl_db = params_from_base_test_setup["source_db"]
    channels = ["replication-channel"]
    num_of_docs = 10
    username = "autotest"
    password = "password"

    # Reset cluster to clean the data
    c = cluster.Cluster(config=cluster_config)
    c.reset(sg_config_path=sg_config)

    # Create bulk doc json
    if attachments:
        db.create_bulk_docs(num_of_docs, "replication", db=cbl_db, channels=channels, attachments_generator=attachment.generate_2_png_10_10)
    else:
        db.create_bulk_docs(num_of_docs, "replication", db=cbl_db, channels=channels)
    sg_client = MobileRestClient()

    # Start and stop continuous replication
    replicator = Replication(base_url)
    sg_client.create_user(sg_admin_url, sg_db, username, password, channels=channels)
    session, replicator_authenticator, repl = replicator.create_session_configure_replicate(baseUrl=base_url, sg_admin_url=sg_admin_url, sg_db=sg_db, username=username, password=password,
                                                                                            channels=channels, sg_client=sg_client, cbl_db=cbl_db, sg_blip_url=sg_blip_url, replication_type="push_pull", continuous=False)
    replicator.stop(repl)
    sg_docs = sg_client.get_all_docs(url=sg_url, db=sg_db, auth=session)
    sg_docs = sg_docs["rows"]

    if delete_source == 'cbl':
        with ThreadPoolExecutor(max_workers=4) as tpe:
            sg_updateDocs_task = tpe.submit(
                sg_client.update_docs, url=sg_url, db=sg_db, docs=sg_docs,
                number_updates=number_of_updates, auth=session
            )
            cbl_delete_task = tpe.submit(
                db.cbl_delete_bulk_docs, cbl_db=cbl_db
            )
            sg_updateDocs_task.result()
            cbl_delete_task.result()

    if delete_source == 'sg':
        with ThreadPoolExecutor(max_workers=4) as tpe:
            sg_delete_task = tpe.submit(
                sg_client.delete_docs, url=sg_url, db=sg_db, docs=sg_docs, auth=session
            )
            cbl_update_task = tpe.submit(
                db.update_bulk_docs, cbl_db, number_of_updates=number_of_updates
            )
            sg_delete_task.result()
            cbl_update_task.result()

    cbl_doc_ids = db.getDocIds(cbl_db)
    cbl_docs = db.getDocuments(cbl_db, cbl_doc_ids)
    assert len(cbl_docs) == 0, "did not delete docs after delete operation"
    repl_config = replicator.configure(cbl_db, sg_blip_url, channels=channels, replicator_authenticator=replicator_authenticator)
    repl = replicator.create(repl_config)
    replicator.start(repl)
    replicator.wait_until_replicator_idle(repl)

    cbl_doc_ids = db.getDocIds(cbl_db)
    cbl_docs = db.getDocuments(cbl_db, cbl_doc_ids)
    assert len(cbl_docs) == 0, "did not delete docs after delete operation"
    sg_docs = sg_client.get_all_docs(url=sg_url, db=sg_db, auth=session)
    sg_docs = sg_docs["rows"]
    assert len(sg_docs) == 0, "did not delete docs in sg after delete operation in CBL"
    replicator.stop(repl)

    # create docs with deleted docs id and verify replication happens without any issues.
    if attachments:
        db.create_bulk_docs(num_of_docs, "replication", db=cbl_db, channels=channels, attachments_generator=attachment.generate_2_png_10_10)
    else:
        db.create_bulk_docs(num_of_docs, "replication", db=cbl_db, channels=channels)

    replicator.configure_and_replicate(source_db=cbl_db, replicator_authenticator=replicator_authenticator, target_url=sg_blip_url, continuous=False,
                                       channels=channels)

    cbl_doc_ids = db.getDocIds(cbl_db)
    cbl_docs = db.getDocuments(cbl_db, cbl_doc_ids)
    # assert len(cbl_docs) == le "did not delete docs after delete operation"
    sg_docs = sg_client.get_all_docs(url=sg_url, db=sg_db, auth=session)
    sg_docs = sg_docs["rows"]
    assert len(cbl_docs) == num_of_docs
    assert len(sg_docs) == len(cbl_docs), "new doc created with same doc id as deleted docs are not created and replicated"


@pytest.mark.listener
@pytest.mark.parametrize("highrev_source, attachments", [
    ('sg', True),
    ('cbl', True),
    ('sg', False),
    ('cbl', False),
])
def test_default_conflict_scenario_highRevGeneration_wins(params_from_base_test_setup, highrev_source, attachments):

    """
        @summary:
        1. Create docs in CBL.
        2. Replicate docs to SG with push_pull and continous false
        3. Wait unitl replication done and stop replication.
        4. update doc 1 times in Sg and update doc 2 times in CBL and vice versa in 2nd scenario
        5. Start replication with push pull and continous False.
        6. Wait until replication done
        7. Verfiy doc with higher rev id is updated in CBL.
        8. Now update docs in sync gateway 3 times.
        9. Start replication with push pull and continous False.
        10. Wait until replication is done
        11. As sync-gateway revision id is higher, docs from
    """
    sg_db = "db"
    sg_url = params_from_base_test_setup["sg_url"]
    sg_admin_url = params_from_base_test_setup["sg_admin_url"]
    sg_config = params_from_base_test_setup["sg_config"]
    cluster_config = params_from_base_test_setup["cluster_config"]
    sg_blip_url = params_from_base_test_setup["target_url"]
    base_url = params_from_base_test_setup["base_url"]
    db = params_from_base_test_setup["db"]
    cbl_db = params_from_base_test_setup["source_db"]
    channels = ["replication-channel"]
    num_of_docs = 10

    # Reset cluster to clean the data
    c = cluster.Cluster(config=cluster_config)
    c.reset(sg_config_path=sg_config)

    # Create bulk doc json
    if attachments:
        db.create_bulk_docs(num_of_docs, "replication", db=cbl_db, channels=channels, attachments_generator=attachment.generate_2_png_10_10)
    else:
        db.create_bulk_docs(num_of_docs, "replication", db=cbl_db, channels=channels)
    sg_client = MobileRestClient()

    # Start and stop continuous replication
    replicator = Replication(base_url)
    sg_client.create_user(sg_admin_url, sg_db, name="autotest", password="password", channels=channels)
    session, replicator_authenticator, repl = replicator.create_session_configure_replicate(
        baseUrl=base_url, sg_admin_url=sg_admin_url, sg_db=sg_db, channels=channels, sg_client=sg_client, cbl_db=cbl_db, sg_blip_url=sg_blip_url, username="autotest", password="password", replication_type="push_pull", continuous=False)
    sg_docs = sg_client.get_all_docs(url=sg_url, db=sg_db, auth=session)
    sg_docs = sg_docs["rows"]

    if highrev_source == 'cbl':
        sg_client.update_docs(url=sg_url, db=sg_db, docs=sg_docs, number_updates=1, auth=session)
        db.update_bulk_docs(cbl_db, number_of_updates=2)

    if highrev_source == 'sg':
        sg_client.update_docs(url=sg_url, db=sg_db, docs=sg_docs, auth=session, number_updates=2)
        db.update_bulk_docs(cbl_db)

    repl_config = replicator.configure(cbl_db, sg_blip_url, channels=channels, replicator_authenticator=replicator_authenticator)
    repl = replicator.create(repl_config)
    replicator.start(repl)
    replicator.wait_until_replicator_idle(repl)

    cbl_doc_ids = db.getDocIds(cbl_db)
    cbl_docs = db.getDocuments(cbl_db, cbl_doc_ids)

    sg_docs = sg_client.get_all_docs(url=sg_url, db=sg_db, auth=session, include_docs=True)
    sg_docs = sg_docs["rows"]
    sg_docs_values = [doc['doc'] for doc in sg_docs]

    if highrev_source == 'cbl':
        for doc in cbl_docs:
            assert cbl_docs[doc]["updates-cbl"] == 2, "cbl with high rev id is not updated "
    if highrev_source == 'sg':
        for doc in cbl_docs:
            assert cbl_docs[doc]["updates"] == 2, "cbl with high rev id is not updated "
        for i in xrange(len(sg_docs_values)):
            assert sg_docs_values[i]["updates"] == 2, "sg with high rev id is not updated"

    sg_client.update_docs(url=sg_url, db=sg_db, docs=sg_docs, number_updates=3, auth=session)
    repl_config = replicator.configure(cbl_db, sg_blip_url, channels=channels, replicator_authenticator=replicator_authenticator)
    repl = replicator.create(repl_config)
    replicator.start(repl)
    replicator.wait_until_replicator_idle(repl)
    cbl_doc_ids = db.getDocIds(cbl_db)
    cbl_docs = db.getDocuments(cbl_db, cbl_doc_ids)
    sg_docs = sg_client.get_all_docs(url=sg_url, db=sg_db, auth=session, include_docs=True)
    sg_docs = sg_docs["rows"]
    sg_docs_values = [doc['doc'] for doc in sg_docs]
    for doc in cbl_docs:
        if highrev_source == 'cbl':
            verify_updates = 4
        if highrev_source == 'sg':
            verify_updates = 5
        assert cbl_docs[doc]["updates"] == verify_updates, "cbl with high rev id is not updated "
        for i in xrange(len(sg_docs_values)):
            assert sg_docs_values[i]["updates"] == verify_updates, "sg with high rev id is not updated"

    replicator.stop(repl)


@pytest.mark.listener
@pytest.mark.parametrize("highrevId_source, attachments", [
    ('sg', True),
    ('cbl', True),
    ('sg', False),
    ('cbl', False),
])
def test_default_conflict_scenario_highRevID_wins(params_from_base_test_setup, highrevId_source, attachments):
    """
        @summary:
        1. Create docs in CBL.
        2. Replicate docs to SG with push_pull and continous false
        3. Wait unitl replication done and stop replication.
        4. For high revision id in Sg: update doc 1 time in Sg and and create a conflict with lowest revision id to have higher revision in CBL
           For high revision id in Sg : update doc 1 time in Sg and and create a conflict with highest revision id to have lower revision in CBL
        5. Start replication pull with one shot replication
        6. Wait until replication done
        7. Verfiy doc with higher rev id is updated in CBL.
    """
    sg_db = "db"
    sg_url = params_from_base_test_setup["sg_url"]
    sg_admin_url = params_from_base_test_setup["sg_admin_url"]
    sg_config = params_from_base_test_setup["sg_config"]
    cluster_config = params_from_base_test_setup["cluster_config"]
    sg_blip_url = params_from_base_test_setup["target_url"]
    base_url = params_from_base_test_setup["base_url"]
    db = params_from_base_test_setup["db"]
    cbl_db = params_from_base_test_setup["source_db"]
    channels = ["replication-channel"]
    num_of_docs = 10

    # Reset cluster to clean the data
    c = cluster.Cluster(config=cluster_config)
    c.reset(sg_config_path=sg_config)

    # Create bulk doc json
    if attachments:
        db.create_bulk_docs(num_of_docs, "replication", db=cbl_db, channels=channels, attachments_generator=attachment.generate_2_png_10_10)
    else:
        db.create_bulk_docs(num_of_docs, "replication", db=cbl_db, channels=channels)
    sg_client = MobileRestClient()

    # Start and stop continuous replication
    replicator = Replication(base_url)
    sg_client.create_user(sg_admin_url, sg_db, name="autotest", password="password", channels=channels)
    session, replicator_authenticator, repl = replicator.create_session_configure_replicate(
        baseUrl=base_url, sg_admin_url=sg_admin_url, sg_db=sg_db, channels=channels, sg_client=sg_client, cbl_db=cbl_db, sg_blip_url=sg_blip_url, username="autotest", password="password", replication_type="push_pull", continuous=False)
    sg_docs = sg_client.get_all_docs(url=sg_url, db=sg_db, auth=session)
    sg_docs = sg_docs["rows"]

    db.update_bulk_docs(database=cbl_db, number_of_updates=2)
    sg_client.update_docs(url=sg_url, db=sg_db, docs=sg_docs, number_updates=1, auth=session)
    sg_docs = sg_client.get_all_docs(url=sg_url, db=sg_db, auth=session)
    sg_docs = sg_docs["rows"]

    if highrevId_source == 'cbl':
        new_revision = "3-00000000000000000000000000000000"
    if highrevId_source == 'sg':
        new_revision = "3-ffffffffffffffffffffffffffffffff"
        for i in xrange(len(sg_docs)):
            sg_client.add_conflict(url=sg_url, db=sg_db, doc_id=sg_docs[i]["id"], parent_revisions=sg_docs[i]["value"]["rev"], new_revision=new_revision, auth=session)
        replicator.configure_and_replicate(source_db=cbl_db, replicator_authenticator=replicator_authenticator, target_url=sg_blip_url, replication_type="push_pull", continuous=False,
                                           channels=channels, err_check=True)

    cbl_doc_ids = db.getDocIds(cbl_db)
    cbl_docs = db.getDocuments(cbl_db, cbl_doc_ids)

    if highrevId_source == 'cbl':
        for doc in cbl_docs:
            assert cbl_docs[doc]["updates-cbl"] == 2, "higher revision id on CBL did not win with conflict resolution in cbl"
            assert cbl_docs[doc]["updates"] == 0, "higher revision id on CBL did not win with conflict resolution in cbl"
    if highrevId_source == 'sg':
        for doc in cbl_docs:
            assert cbl_docs[doc]["updates"] == 1, "higher revision id on SG did not win with conflict resolution in cbl"
            try:
                cbl_docs[doc]["updates-cbl"]
                assert False, "higher revision id on SG did not win with conflict resolution in cbl"
            except KeyError:
                assert True


@pytest.mark.listener
def test_default_conflict_with_two_conflictsAndTomstone(params_from_base_test_setup):
    """
        @summary:
        1. create docs in sg.
        2. Create two conflicts with 2-hex in sg.
        3. update doc in sg to have new revision to one of the conflicted branch of sg, the counter for property updates increments to 1
        4. Start replication with push pull and continous true
        5. wait until replication is done.
        6. Verify that default conflict resolver resolved appropriately.
        7. Now update in cbl with counter updates-cbl property to 1
        8. Wait until replication is done i.e updates docs from cbl should get replicated to sg
        9. Verify docs with latest update from cbl got updated to sg.
        9. Tombstone the active reivsion which got updated at step3, so the property of 'updates' should get reomoved on sg.
        10.Continue the replication and wait until replication is idle.
        11. Verify docs in cbl got replicated to sync-gateway with deleted doc removed from sg.

    """
    sg_db = "db"
    sg_url = params_from_base_test_setup["sg_url"]
    sg_admin_url = params_from_base_test_setup["sg_admin_url"]
    sg_config = params_from_base_test_setup["sg_config"]
    cluster_config = params_from_base_test_setup["cluster_config"]
    sg_blip_url = params_from_base_test_setup["target_url"]
    base_url = params_from_base_test_setup["base_url"]
    db = params_from_base_test_setup["db"]
    cbl_db = params_from_base_test_setup["source_db"]

    channels = ["replication-channel"]
    num_of_docs = 10
    username = "autotest"
    password = "password"

    # Reset cluster to clean the data
    c = cluster.Cluster(config=cluster_config)
    c.reset(sg_config_path=sg_config)

    # 1. Create docs in SG.
    sg_client = MobileRestClient()
    sg_client.create_user(sg_admin_url, sg_db, username, password, channels=channels)
    cookie, session_id = sg_client.create_session(sg_admin_url, sg_db, username)
    session = cookie, session_id
    sg_docs = document.create_docs(doc_id_prefix='sg_docs', number=num_of_docs, channels=channels)
    sg_docs = sg_client.add_bulk_docs(url=sg_url, db=sg_db, docs=sg_docs, auth=session)

    # 2. Create two conflicts with 2-hex in sg.
    for i in xrange(len(sg_docs)):
        sg_client.add_conflict(url=sg_url, db=sg_db, doc_id=sg_docs[i]["id"], parent_revisions=sg_docs[i]["rev"],
                               new_revision="2-41fa", auth=session)
        sg_client.add_conflict(url=sg_url, db=sg_db, doc_id=sg_docs[i]["id"], parent_revisions=sg_docs[i]["rev"],
                               new_revision="2-41fa9b", auth=session)

    # 3. update doc in sg to have new revision to one of the conflicted branch of sg.
    sg_docs = sg_client.get_all_docs(url=sg_url, db=sg_db, auth=session)
    sg_docs = sg_docs["rows"]
    sg_client.update_docs(url=sg_url, db=sg_db, docs=sg_docs, number_updates=1, delay=None,
                          auth=session, channels=channels)

    # 4. pull replication to CBL
    replicator = Replication(base_url)
    authenticator = Authenticator(base_url)
    replicator_authenticator = authenticator.authentication(session_id, cookie, authentication_type="session")
    repl = replicator.configure_and_replicate(source_db=cbl_db, replicator_authenticator=replicator_authenticator, target_url=sg_blip_url,
                                              replication_type="push_pull", continuous=True, channels=channels)

    # 5. Now update doc in cbl and replicate to sync_gateway
    db.update_bulk_docs(database=cbl_db, number_of_updates=1)
    replicator.wait_until_replicator_idle(repl)

    # 5. Verify updated doc from cbl is pushed to sg.
    sg_docs = sg_client.get_all_docs(url=sg_url, db=sg_db, auth=session, include_docs=True)
    sg_docs = sg_docs["rows"]
    for doc in sg_docs:
        assert doc["doc"]["updates-cbl"] == 1, "cbl update did not pushed to sg"

    # 6. Tombstone the latest active revision in sg
    sg_client.delete_docs(url=sg_url, db=sg_db, docs=sg_docs, auth=session)

    # 7. Continue replication to CBL
    replicator.wait_until_replicator_idle(repl)
    replicator.stop(repl)

    # 8. Verify cbl is resolved docs appropriately and deleted docs in sg is updated in cbl
    cbl_doc_ids = db.getDocIds(cbl_db)
    cbl_docs = db.getDocuments(cbl_db, cbl_doc_ids)
    print "cbl docs are", cbl_docs
    for id in cbl_doc_ids:
        with pytest.raises(KeyError) as ke:
            cbl_docs[id]["updates"]
        assert ke.value.message.startswith('KeyError: \'updates\'')


@pytest.mark.listener
def test_default_conflict_with_oneTombstone_conflict(params_from_base_test_setup):
    """
        @summary:
        1. create docs in sg.
        2. Create two conflicts with 2-hex in sg.
        3. Tombstone the doc which has higher and active revision in sg.
        4. Start replication and pull to cbl
        5. Verify that doc got tomstoned.
        6. update the doc in sg.
        7. Wait until replication is idle and stop the replicaitor
        8. Verify updates from cbl got replicated to sg.
    """
    sg_db = "db"
    sg_url = params_from_base_test_setup["sg_url"]
    sg_admin_url = params_from_base_test_setup["sg_admin_url"]
    sg_config = params_from_base_test_setup["sg_config"]
    cluster_config = params_from_base_test_setup["cluster_config"]
    sg_blip_url = params_from_base_test_setup["target_url"]
    base_url = params_from_base_test_setup["base_url"]
    db = params_from_base_test_setup["db"]
    cbl_db = params_from_base_test_setup["source_db"]

    channels = ["replication-channel"]
    num_of_docs = 10
    username = "autotest"
    password = "password"

    # Reset cluster to clean the data
    c = cluster.Cluster(config=cluster_config)
    c.reset(sg_config_path=sg_config)

    # 1. Create docs in SG.
    sg_client = MobileRestClient()
    sg_client.create_user(sg_admin_url, sg_db, username, password, channels=channels)
    cookie, session_id = sg_client.create_session(sg_admin_url, sg_db, username)
    session = cookie, session_id
    sg_docs = document.create_docs(doc_id_prefix='sg_docs', number=num_of_docs, channels=channels)
    sg_docs = sg_client.add_bulk_docs(url=sg_url, db=sg_db, docs=sg_docs, auth=session)

    # 2. Create two conflicts with 2-hex in sg.
    for i in xrange(len(sg_docs)):
        sg_client.add_conflict(url=sg_url, db=sg_db, doc_id=sg_docs[i]["id"], parent_revisions=sg_docs[i]["rev"],
                               new_revision="2-41fa", auth=session)
        sg_client.add_conflict(url=sg_url, db=sg_db, doc_id=sg_docs[i]["id"], parent_revisions=sg_docs[i]["rev"],
                               new_revision="2-41fa9b", auth=session)

    # 3. Tombstone the doc which has higher and active revision in sg.
    sg_docs = sg_client.get_all_docs(url=sg_url, db=sg_db, auth=session)
    sg_docs = sg_docs["rows"]
    for i in xrange(len(sg_docs)):
        sg_client.delete_doc(url=sg_url, db=sg_db, doc_id=sg_docs[i]["id"], rev="2-41fa9b",
                             auth=session)

    # 4. replication to CBL
    replicator = Replication(base_url)
    authenticator = Authenticator(base_url)
    replicator_authenticator = authenticator.authentication(session_id, cookie, authentication_type="session")
    repl = replicator.configure_and_replicate(source_db=cbl_db, replicator_authenticator=replicator_authenticator, target_url=sg_blip_url,
                                              replication_type="push_pull", continuous=True, channels=channels)

    # 5. Now update doc in cbl and replicate to sync_gateway
    db.update_bulk_docs(database=cbl_db, number_of_updates=1)
    replicator.wait_until_replicator_idle(repl)

    # 5. Verify updated doc from cbl is pushed to sg.
    sg_docs = sg_client.get_all_docs(url=sg_url, db=sg_db, auth=session, include_docs=True)
    sg_docs = sg_docs["rows"]
    for doc in sg_docs:
        assert doc["doc"]["updates-cbl"] == 1, "cbl update did not pushed to sg"

    replicator.stop(repl)


@pytest.mark.listener
def test_default_conflict_with_three_conflicts(params_from_base_test_setup):
    """
        @summary:
        1. create docs in sg.
        2. Create three conflicts with 2-hex in sg.
        3. update doc in sg to have new revision to one of the conflicted branch of sg, the counter for property updates increments to 1
        4. Start replication with push pull and continous true
        5. wait until replication is done.
        6. Verify that default conflict resolver resolved appropriately.
        7. Now update in cbl with counter updates-cbl property to 1
        8. Wait until replication is done i.e updates docs from cbl should get replicated to sg
        9. Verify docs with latest update from cbl got updated to sg.

    """
    sg_db = "db"
    sg_url = params_from_base_test_setup["sg_url"]
    sg_admin_url = params_from_base_test_setup["sg_admin_url"]
    sg_config = params_from_base_test_setup["sg_config"]
    cluster_config = params_from_base_test_setup["cluster_config"]
    sg_blip_url = params_from_base_test_setup["target_url"]
    base_url = params_from_base_test_setup["base_url"]
    db = params_from_base_test_setup["db"]
    cbl_db = params_from_base_test_setup["source_db"]

    channels = ["replication-channel"]
    num_of_docs = 10
    username = "autotest"
    password = "password"

    # Reset cluster to clean the data
    c = cluster.Cluster(config=cluster_config)
    c.reset(sg_config_path=sg_config)

    # 1. Create docs in SG.
    sg_client = MobileRestClient()
    sg_client.create_user(sg_admin_url, sg_db, username, password, channels=channels)
    cookie, session_id = sg_client.create_session(sg_admin_url, sg_db, username)
    session = cookie, session_id
    sg_docs = document.create_docs(doc_id_prefix='sg_docs', number=num_of_docs, channels=channels)
    sg_docs = sg_client.add_bulk_docs(url=sg_url, db=sg_db, docs=sg_docs, auth=session)
    print "sg docs after adding is ", sg_docs
    # 2. Create two conflicts with 2-hex in sg.
    for i in xrange(len(sg_docs)):
        sg_client.add_conflict(url=sg_url, db=sg_db, doc_id=sg_docs[i]["id"], parent_revisions=sg_docs[i]["rev"],
                               new_revision="2-41fa", auth=session)
        sg_client.add_conflict(url=sg_url, db=sg_db, doc_id=sg_docs[i]["id"], parent_revisions=sg_docs[i]["rev"],
                               new_revision="2-41fa9b", auth=session)
        sg_client.add_conflict(url=sg_url, db=sg_db, doc_id=sg_docs[i]["id"], parent_revisions=sg_docs[i]["rev"],
                               new_revision="2-41fa3b", auth=session)

    # 3. update doc in sg to have new revision to one of the conflicted branch of sg.
    sg_docs = sg_client.get_all_docs(url=sg_url, db=sg_db, auth=session)
    sg_docs = sg_docs["rows"]
    sg_client.update_docs(url=sg_url, db=sg_db, docs=sg_docs, number_updates=1, delay=None,
                          auth=session, channels=channels)

    # 4. pull replication to CBL
    replicator = Replication(base_url)
    authenticator = Authenticator(base_url)
    replicator_authenticator = authenticator.authentication(session_id, cookie, authentication_type="session")
    repl = replicator.configure_and_replicate(source_db=cbl_db, replicator_authenticator=replicator_authenticator, target_url=sg_blip_url,
                                              replication_type="push_pull", continuous=True, channels=channels)

    # 5. Now update doc in cbl and replicate to sync_gateway
    db.update_bulk_docs(database=cbl_db, number_of_updates=1)
    replicator.wait_until_replicator_idle(repl)

    # 5. Verify updated doc from cbl is pushed to sg.
    sg_docs = sg_client.get_all_docs(url=sg_url, db=sg_db, auth=session, include_docs=True)
    sg_docs = sg_docs["rows"]
    for doc in sg_docs:
        assert doc["doc"]["updates-cbl"] == 1, "cbl update did not pushed to sg"


@pytest.mark.listener
def test_default_conflict_withConflicts_and_sgOffline(params_from_base_test_setup):
    """
        @summary:
        1. create docs in sg.
        2. Create two conflicts with 2-hex in sg.
        3. update doc in sg to have new revision to one of the conflicted branch of sg, the counter for property updates increments to 1
        4. Start replication with push pull and continous true
        5. wait until replication is done.
        6. Verify that default conflict resolver resolved appropriately.
        7. Stop sg.
        8. Now delete doc in cbl
        9. Wait until replication is done i.e
        9. Verify docs docs deleted in sg.

    """
    sg_db = "db"
    sg_url = params_from_base_test_setup["sg_url"]
    sg_admin_url = params_from_base_test_setup["sg_admin_url"]
    sg_config = params_from_base_test_setup["sg_config"]
    cluster_config = params_from_base_test_setup["cluster_config"]
    sg_blip_url = params_from_base_test_setup["target_url"]
    base_url = params_from_base_test_setup["base_url"]
    db = params_from_base_test_setup["db"]
    cbl_db = params_from_base_test_setup["source_db"]

    channels = ["replication-channel"]
    num_of_docs = 10
    username = "autotest"
    password = "password"

    # Reset cluster to clean the data
    c = cluster.Cluster(config=cluster_config)
    c.reset(sg_config_path=sg_config)

    # 1. Create docs in SG.
    sg_client = MobileRestClient()
    sg_client.create_user(sg_admin_url, sg_db, username, password, channels=channels)
    cookie, session_id = sg_client.create_session(sg_admin_url, sg_db, username)
    session = cookie, session_id
    sg_docs = document.create_docs(doc_id_prefix='sg_docs', number=num_of_docs, channels=channels)
    sg_docs = sg_client.add_bulk_docs(url=sg_url, db=sg_db, docs=sg_docs, auth=session)
    print "sg docs after adding is ", sg_docs
    # 2. Create two conflicts with 2-hex in sg.
    for i in xrange(len(sg_docs)):
        sg_client.add_conflict(url=sg_url, db=sg_db, doc_id=sg_docs[i]["id"], parent_revisions=sg_docs[i]["rev"],
                               new_revision="2-41fa", auth=session)
        sg_client.add_conflict(url=sg_url, db=sg_db, doc_id=sg_docs[i]["id"], parent_revisions=sg_docs[i]["rev"],
                               new_revision="2-41fa9b", auth=session)

    # 3. update doc in sg to have new revision to one of the conflicted branch of sg.
    sg_docs = sg_client.get_all_docs(url=sg_url, db=sg_db, auth=session)
    sg_docs = sg_docs["rows"]
    sg_client.update_docs(url=sg_url, db=sg_db, docs=sg_docs, number_updates=1, delay=None,
                          auth=session, channels=channels)

    # 4. Start replication with push pull and contiinous true
    replicator = Replication(base_url)
    authenticator = Authenticator(base_url)
    replicator_authenticator = authenticator.authentication(session_id, cookie, authentication_type="session")
    repl = replicator.configure_and_replicate(source_db=cbl_db, replicator_authenticator=replicator_authenticator, target_url=sg_blip_url,
                                              replication_type="push_pull", continuous=True, channels=channels)

    # 5. Stop sg
    status = c.sync_gateways[0].stop()
    assert status == 0, "sync_gateway did not stop"

    # 6. Now update and delete doc in cbl
    db.update_bulk_docs(cbl_db)
    db.cbl_delete_bulk_docs(cbl_db)

    # 7 . Start sg and wait until replication is idle
    status = c.sync_gateways[0].start(sg_config)
    assert status == 0, "sync_gateway did not start"
    count = 0
    while replicator.getActivitylevel(repl) == "offline" and count < 10:
        time.sleep(1)
        count += 1
    replicator.wait_until_replicator_idle(repl)

    # 8. Verify docs deleted in sg
    sg_docs = sg_client.get_all_docs(url=sg_url, db=sg_db, auth=session, include_docs=True)
    sg_docs = sg_docs["rows"]
    for doc in sg_docs:
        try:
            doc["doc"]["updates-cbl"]
            assert False, "updated doc deleted in cbl, did not get deleted in sg"
        except KeyError:
                assert True

    # 9. update docs in sg and verify updated docs got replicated to cbl
    sg_client.update_docs(url=sg_url, db=sg_db, docs=sg_docs, number_updates=1, delay=None,
                          auth=session, channels=channels)

    replicator.wait_until_replicator_idle(repl)
    cbl_doc_ids = db.getDocIds(cbl_db)
    cbl_docs = db.getDocuments(cbl_db, cbl_doc_ids)
    for id in cbl_doc_ids:
        assert cbl_docs[id]["updates"] == 1, "sg updated docs did not get replicated to cbl"


@pytest.mark.listener
def test_default_conflict_withConflicts_withChannels(params_from_base_test_setup):
    """
        @summary:
        1. create docs in sg.
        2. Create two channels and conflicts on each channel.
        3. update docs in sg.
        4. Start replication to each cbl db
        5. Wait for replication to be idle.
        6. update docs in cbl.
        7. Verify docs with updates from cbl got replicated to sg
    """
    sg_db = "db"
    sg_url = params_from_base_test_setup["sg_url"]
    sg_admin_url = params_from_base_test_setup["sg_admin_url"]
    sg_config = params_from_base_test_setup["sg_config"]
    cluster_config = params_from_base_test_setup["cluster_config"]
    sg_blip_url = params_from_base_test_setup["target_url"]
    base_url = params_from_base_test_setup["base_url"]
    db = params_from_base_test_setup["db"]
    cbl_db = params_from_base_test_setup["source_db"]

    channels1 = ["replication-channel1"]
    channels2 = ["replication-channel2"]
    channels = ['replication-channel1', 'replication-channel2']
    num_of_docs = 10
    username1 = "autotest1"
    username2 = "autotest2"
    password = "password"

    # Reset cluster to clean the data
    c = cluster.Cluster(config=cluster_config)
    c.reset(sg_config_path=sg_config)

    sg_client = MobileRestClient()
    sg_client.create_user(sg_admin_url, sg_db, username1, password, channels=channels1)
    cookie1, session_id1 = sg_client.create_session(sg_admin_url, sg_db, username1)
    session1 = cookie1, session_id1

    sg_client.create_user(sg_admin_url, sg_db, username2, password, channels=channels2)
    cookie2, session_id2 = sg_client.create_session(sg_admin_url, sg_db, username2)
    session2 = cookie2, session_id2

    sg_docs = document.create_docs(doc_id_prefix='sg_docs', number=num_of_docs, channels=channels)
    print "sg docs after creating is ", sg_docs
    sg_docs = sg_client.add_bulk_docs(url=sg_url, db=sg_db, docs=sg_docs, auth=session1)

    # Create two conflicts with 2-hex in sg by user1.
    for i in xrange(len(sg_docs)):
        sg_client.add_conflict(url=sg_url, db=sg_db, doc_id=sg_docs[i]["id"], parent_revisions=sg_docs[i]["rev"],
                               new_revision="2-41fa", auth=session1)
        sg_client.add_conflict(url=sg_url, db=sg_db, doc_id=sg_docs[i]["id"], parent_revisions=sg_docs[i]["rev"],
                               new_revision="2-41fa9b", auth=session1)

    # Create two conflicts with 2-hex in sg by user2.
    sg_docs = sg_client.get_all_docs(url=sg_url, db=sg_db, auth=session2)
    sg_docs = sg_docs["rows"]
    for i in xrange(len(sg_docs)):
        sg_client.add_conflict(url=sg_url, db=sg_db, doc_id=sg_docs[i]["id"], parent_revisions=sg_docs[i]["value"]["rev"],
                               new_revision="2-31fa", auth=session2)
        sg_client.add_conflict(url=sg_url, db=sg_db, doc_id=sg_docs[i]["id"], parent_revisions=sg_docs[i]["value"]["rev"],
                               new_revision="2-31fa9b", auth=session2)

    # sg update docs
    sg_docs = sg_client.get_all_docs(url=sg_url, db=sg_db, auth=session2)
    sg_docs = sg_docs["rows"]
    sg_client.update_docs(url=sg_url, db=sg_db, docs=sg_docs, number_updates=1, delay=None,
                          auth=session2, channels=channels)

    # 2.Replication
    replicator = Replication(base_url)
    authenticator = Authenticator(base_url)
    replicator_authenticator = authenticator.authentication(session_id1, cookie1, authentication_type="session")
    repl1 = replicator.configure_and_replicate(source_db=cbl_db, replicator_authenticator=replicator_authenticator, target_url=sg_blip_url,
                                               replication_type="push_pull", continuous=True, channels=channels1)

    replicator_authenticator = authenticator.authentication(session_id2, cookie2, authentication_type="session")
    repl2 = replicator.configure_and_replicate(source_db=cbl_db, replicator_authenticator=replicator_authenticator, target_url=sg_blip_url,
                                               replication_type="push_pull", continuous=True, channels=channels2)

    # 5. Now update doc in cbl and replicate to sync_gateway
    db.update_bulk_docs(database=cbl_db, number_of_updates=1)
    replicator.wait_until_replicator_idle(repl1)
    replicator.wait_until_replicator_idle(repl2)

    # 5. Verify updated doc from cbl is pushed to sg.
    sg_docs = sg_client.get_all_docs(url=sg_url, db=sg_db, auth=session1, include_docs=True)
    sg_docs = sg_docs["rows"]
    for doc in sg_docs:
        assert doc["doc"]["updates-cbl"] == 1, "cbl update did not pushed to sg"
        assert doc["doc"]["updates"] == 1, "sg update is removed"

    sg_docs = sg_client.get_all_docs(url=sg_url, db=sg_db, auth=session2, include_docs=True)
    sg_docs = sg_docs["rows"]
    for doc in sg_docs:
        assert doc["doc"]["updates-cbl"] == 1, "cbl update did not pushed to sg"
        assert doc["doc"]["updates"] == 1, "sg update is removed"
    replicator.stop(repl1)
    replicator.stop(repl2)


@pytest.mark.listener
def test_CBL_push_pull_with_sg_down(params_from_base_test_setup):
    """
        @summary:
        1. Have SG
        2. Create docs in CBL.
        3. push replication to SG
        4. update docs in SG.
        5. Restart sg in one thread
        6. do replication with pull in other thread to cbl
        7. Verify all docs replicated successfully to cbl
    """
    sg_db = "db"
    sg_url = params_from_base_test_setup["sg_url"]
    sg_admin_url = params_from_base_test_setup["sg_admin_url"]
    base_url = params_from_base_test_setup["base_url"]
    cluster_config = params_from_base_test_setup["cluster_config"]
    sg_blip_url = params_from_base_test_setup["target_url"]
    base_url = params_from_base_test_setup["base_url"]
    sg_config = params_from_base_test_setup["sg_config"]
    db = params_from_base_test_setup["db"]
    cbl_db = params_from_base_test_setup["source_db"]

    username = "autotest"
    password = "password"
    num_of_docs = 1000

    channels = ["Replication"]
    sg_client = MobileRestClient()

    c = cluster.Cluster(config=cluster_config)
    c.reset(sg_config_path=sg_config)

    # 2. Create docs in CBL.
    db.create_bulk_docs(num_of_docs, "cbl", db=cbl_db, channels=channels, attachments_generator=attachment.generate_2_png_10_10)

    # 3. push replication to SG
    replicator = Replication(base_url)

    authenticator = Authenticator(base_url)
    sg_client.create_user(sg_admin_url, sg_db, username, password, channels=channels)
    cookie, session_id = sg_client.create_session(sg_admin_url, sg_db, "autotest")
    session = cookie, session_id
    replicator_authenticator = authenticator.authentication(session_id, cookie, authentication_type="session")
    with ThreadPoolExecutor(max_workers=4) as tpe:
        wait_until_replicator_completes = tpe.submit(
            replicator.configure_and_replicate,
            source_db=cbl_db, replicator_authenticator=replicator_authenticator, target_db=None, target_url=sg_blip_url, replication_type="push_pull", continuous=True,
            channels=channels, err_check=False
        )

        start_sg_task = tpe.submit(
            restart_sg,
            c=c,
            sg_conf=sg_config,
            cluster_config=cluster_config
        )
        repl = wait_until_replicator_completes.result()
        start_sg_task.result()

    cbl_doc_ids = db.getDocIds(cbl_db)
    sg_docs = sg_client.get_all_docs(url=sg_url, db=sg_db, auth=session)
    sg_docs = sg_docs["rows"]
    assert len(sg_docs) == len(cbl_doc_ids), "Docs did not get replicated when sync-gateway restarted"
    assert len(sg_docs) == num_of_docs
    replicator.stop(repl)


@pytest.mark.listener
@pytest.mark.parametrize("topology_type, num_of_docs, attachments", [
    ('1cbl_1sg', 10, True),
    ('3cbl_1sg', 10, True),
    ('1cbl_1sg', 10, False),
    ('3cbl_1sg', 10, False)
])
def test_replication_with_3Channels(params_from_base_test_setup, setup_customized_teardown_test, topology_type, num_of_docs, attachments):
    """
        @summary:
        1. Create 3 users in SG with 3 differrent channels.
        2. Create docs in sg in all 3 channels
        3. replication to CBL with continous true and push_pull on 3 CBL DBs assosciated with each sg channel.
        4. verify in CBL , docs got replicated to each DB appropirately

    """
    sg_db = "db"
    sg_url = params_from_base_test_setup["sg_url"]
    sg_admin_url = params_from_base_test_setup["sg_admin_url"]
    cluster_config = params_from_base_test_setup["cluster_config"]
    sg_blip_url = params_from_base_test_setup["target_url"]
    base_url = params_from_base_test_setup["base_url"]
    sg_config = params_from_base_test_setup["sg_config"]
    db = params_from_base_test_setup["db"]
    cbl_db = params_from_base_test_setup["source_db"]

    num_of_docs = 10

    channel1 = ["Replication-1"]
    channel2 = ["Replication-2"]
    channel3 = ["Replication-3"]

    cbl_db1 = setup_customized_teardown_test["cbl_db1"]
    cbl_db2 = setup_customized_teardown_test["cbl_db2"]
    cbl_db3 = setup_customized_teardown_test["cbl_db3"]

    if topology_type == "1cbl_1sg":
        cbl_db1 = cbl_db
        cbl_db2 = cbl_db
        cbl_db3 = cbl_db

    username1 = "autotest"
    username2 = "autotest2"
    username3 = "autotest3"
    password = "password"

    sg_client = MobileRestClient()
    authenticator = Authenticator(base_url)

    c = cluster.Cluster(config=cluster_config)
    c.reset(sg_config_path=sg_config)

    # 1. Create 3 users in SG with 3 differrent channels.
    sg_client.create_user(sg_admin_url, sg_db, username1, password=password, channels=channel1)
    cookie1, session_id1 = sg_client.create_session(sg_admin_url, sg_db, username1)
    session1 = cookie1, session_id1

    sg_client.create_user(sg_admin_url, sg_db, username2, password=password, channels=channel2)
    cookie2, session_id2 = sg_client.create_session(sg_admin_url, sg_db, username2)
    session2 = cookie2, session_id2

    sg_client.create_user(sg_admin_url, sg_db, username3, password=password, channels=channel3)
    cookie3, session_id3 = sg_client.create_session(sg_admin_url, sg_db, username3)
    session3 = cookie3, session_id3

    # 2. Create docs in sg in all 3 channels
    if attachments:
        sg_docs = document.create_docs(doc_id_prefix='sg_docs-1', number=num_of_docs, channels=channel1, attachments_generator=attachment.generate_2_png_10_10)
        sg_docs2 = document.create_docs(doc_id_prefix='sg_docs-2', number=num_of_docs, channels=channel2, attachments_generator=attachment.generate_2_png_10_10)
        sg_docs3 = document.create_docs(doc_id_prefix='sg_docs-3', number=num_of_docs, channels=channel3, attachments_generator=attachment.generate_2_png_10_10)
    else:
        sg_docs = document.create_docs(doc_id_prefix='sg_docs-1', number=num_of_docs, channels=channel1)
        sg_docs2 = document.create_docs(doc_id_prefix='sg_docs-2', number=num_of_docs, channels=channel2)
        sg_docs3 = document.create_docs(doc_id_prefix='sg_docs-3', number=num_of_docs, channels=channel3)
<<<<<<< HEAD

=======
>>>>>>> 996d018f
    sg_client.add_bulk_docs(url=sg_url, db=sg_db, docs=sg_docs, auth=session1)
    sg_client.add_bulk_docs(url=sg_url, db=sg_db, docs=sg_docs2, auth=session2)
    sg_client.add_bulk_docs(url=sg_url, db=sg_db, docs=sg_docs3, auth=session3)

    # 3. replication to CBL with continous true and push_pull on 3 CBL DBs assosciated with each sg channel.
    replicator = Replication(base_url)
    replicator_authenticator1 = authenticator.authentication(session_id1, cookie1, authentication_type="session")
    repl1 = replicator.configure_and_replicate(source_db=cbl_db1, replicator_authenticator=replicator_authenticator1, target_url=sg_blip_url,
                                               replication_type="pull", continuous=False, channels=channel1)
    replicator_authenticator2 = authenticator.authentication(session_id2, cookie2, authentication_type="session")
    repl2 = replicator.configure_and_replicate(source_db=cbl_db2, replicator_authenticator=replicator_authenticator2, target_url=sg_blip_url,
                                               replication_type="pull", continuous=False, channels=channel2)
    replicator_authenticator3 = authenticator.authentication(session_id3, cookie3, authentication_type="session")
    repl3 = replicator.configure_and_replicate(source_db=cbl_db3, replicator_authenticator=replicator_authenticator3, target_url=sg_blip_url,
                                               replication_type="pull", continuous=False, channels=channel3)

    # 4. verify in CBL , docs got replicated to each DB appropirately
    verify_sgDocIds_cblDocIds(sg_client, sg_url, sg_db, session1, cbl_db1, db)
    verify_sgDocIds_cblDocIds(sg_client, sg_url, sg_db, session2, cbl_db2, db)
    verify_sgDocIds_cblDocIds(sg_client, sg_url, sg_db, session3, cbl_db3, db)
    replicator.stop(repl1)
    replicator.stop(repl2)
    replicator.stop(repl3)


@pytest.mark.listener
def test_replication_with_privatePublicChannels(params_from_base_test_setup, setup_customized_teardown_test):
    """
    @summary:
    1. Create 2 users , one with private and other with public channel
    2. Create docs in sg in one private channel and public channel
    3. replication to CBL with continous False and push_pull to CBL .
    4. verify in CBL , only docs from public channel is replicated
    5. update docs in cbl
    6. Verify updated docs got replicated to sg
    """

    sg_db = "db"
    sg_url = params_from_base_test_setup["sg_url"]
    sg_admin_url = params_from_base_test_setup["sg_admin_url"]
    cluster_config = params_from_base_test_setup["cluster_config"]
    sg_blip_url = params_from_base_test_setup["target_url"]
    base_url = params_from_base_test_setup["base_url"]
    sg_config = params_from_base_test_setup["sg_config"]
    db = params_from_base_test_setup["db"]
    num_of_docs = 10

    privateChannel1 = ["Replication-1"]
    publicChannel = ["!"]

    cbl_db1 = setup_customized_teardown_test["cbl_db1"]
    username1 = "autotest"
    username2 = "autotest2"
    password = "password"

    sg_client = MobileRestClient()
    authenticator = Authenticator(base_url)

    c = cluster.Cluster(config=cluster_config)
    c.reset(sg_config_path=sg_config)

    # 1. Create 2 users in SG with 2 differrent channels.
    sg_client.create_user(sg_admin_url, sg_db, username1, password=password, channels=privateChannel1)
    cookie1, session_id1 = sg_client.create_session(sg_admin_url, sg_db, username1)
    session1 = cookie1, session_id1

    sg_client.create_user(sg_admin_url, sg_db, username2, password=password)
    cookie2, session_id2 = sg_client.create_session(sg_admin_url, sg_db, username2)
    session2 = cookie2, session_id2

    # 2. Create docs in sg in one private channel and public channel
    sg_docs = document.create_docs(doc_id_prefix='sg_docs-1', number=num_of_docs, channels=privateChannel1)
    sg_client.add_bulk_docs(url=sg_url, db=sg_db, docs=sg_docs, auth=session1)

    sg_docs2 = document.create_docs(doc_id_prefix='sg_docs-2', number=num_of_docs, channels=publicChannel)
    sg_client.add_bulk_docs(url=sg_admin_url, db=sg_db, docs=sg_docs2)

    # 3. replication to CBL with continous False and push_pull to CBL .
    replicator = Replication(base_url)
    replicator_authenticator1 = authenticator.authentication(session_id1, cookie1, authentication_type="session")
    replicator.configure_and_replicate(source_db=cbl_db1, replicator_authenticator=replicator_authenticator1, target_url=sg_blip_url,
                                       replication_type="pull", continuous=False, channels=publicChannel)

    # 4. verify in CBL , only docs from public channel is replicated
    cbl_doc_ids = db.getDocIds(cbl_db1)
    for doc in sg_docs2:
        assert doc["_id"] in cbl_doc_ids, "doc with public channel did not replicate to cbl"

    for doc in sg_docs:
        assert doc["_id"] not in cbl_doc_ids, "doc with public channel replicated to cbl"

    # 5. update docs in cbl
    # Verify updated docs got replicated to sg
    db.update_bulk_docs(cbl_db1)
    replicator.configure_and_replicate(source_db=cbl_db1, replicator_authenticator=replicator_authenticator1, target_url=sg_blip_url,
                                       replication_type="push_pull", continuous=False, channels=publicChannel)
    sg_docs_new = sg_client.get_all_docs(url=sg_url, db=sg_db, auth=session1, include_docs=True)
    sg_docs_new = sg_docs_new["rows"]
    sg_docs2_ids = [row["_id"] for row in sg_docs2]
    for doc in sg_docs_new:
        if doc["id"] in sg_docs2_ids:
            assert doc["doc"]["updates-cbl"] == 1, "sg docs with public channel did not have updated from cbl"
        else:
            try:
                doc["doc"]["updates-cbl"]
                assert False, "private channel docs also got update from cbl"
            except KeyError:
                assert True

    sg_docs_new2 = sg_client.get_all_docs(url=sg_url, db=sg_db, auth=session2, include_docs=True)
    sg_docs_new2 = sg_docs_new2["rows"]
    for doc in sg_docs_new2:
        assert doc["doc"]["updates-cbl"] == 1, "sg docs with public channel did not have updated from cbl in session2"


@pytest.mark.listener
@pytest.mark.parametrize("topology_type", [
    ('2cbl_2sg'),
    ('1cbl_2sg')
])
def test_replication_withChannels1_withMultipleSgDBs(params_from_base_test_setup, setup_customized_teardown_test, topology_type):
    """
        @summary:
        1. Create 2 users in SG with 2 SG dbs with 2 differrent channels.
        2. Create docs in sg in all 2 channels with 2 sg DBs
        3. replication to CBL with continous False and push_pull on 2 CBL DBs assosciated with each sg Dbs.
        4. verify in CBL , docs got replicated to each DB appropirately

    """
    sg_db1 = "sg_db1"
    sg_db2 = "sg_db2"
    sg_url = params_from_base_test_setup["sg_url"]
    sg_admin_url = params_from_base_test_setup["sg_admin_url"]
    cluster_config = params_from_base_test_setup["cluster_config"]
    sg_blip_url = params_from_base_test_setup["target_url"]
    base_url = params_from_base_test_setup["base_url"]
    sg_config = params_from_base_test_setup["sg_config"]
    sg_mode = params_from_base_test_setup["mode"]
    db = params_from_base_test_setup["db"]
    cbl_db = params_from_base_test_setup["source_db"]

    num_of_docs = 10
    sg_blip_url1 = sg_blip_url.replace("db", "sg_db1")
    sg_blip_url2 = sg_blip_url.replace("db", "sg_db2")

    channel1 = ["Replication-1"]
    channel2 = ["Replication-2"]

    cbl_db1 = setup_customized_teardown_test["cbl_db1"]
    cbl_db2 = setup_customized_teardown_test["cbl_db2"]

    username1 = "autotest"
    username2 = "autotest2"
    password = "password"

    sg_client = MobileRestClient()
    authenticator = Authenticator(base_url)

    c = cluster.Cluster(config=cluster_config)
    sg_config = sg_config = sync_gateway_config_path_for_mode("listener_tests/multiple_sync_gateways", sg_mode)
    c.reset(sg_config_path=sg_config)

    # 1. Create 2 users in SG with 2 differrent channels.
    sg_client.create_user(sg_admin_url, sg_db1, username1, password=password, channels=channel1)
    cookie1, session_id1 = sg_client.create_session(sg_admin_url, sg_db1, username1)
    session1 = cookie1, session_id1

    sg_client.create_user(sg_admin_url, sg_db2, username2, password=password, channels=channel2)
    cookie2, session_id2 = sg_client.create_session(sg_admin_url, sg_db2, username2)
    session2 = cookie2, session_id2

    # 2. Create docs in sg in 2 channels
    sg_docs = document.create_docs(doc_id_prefix='sg_docs-1', number=num_of_docs, channels=channel1)
    sg_client.add_bulk_docs(url=sg_url, db=sg_db1, docs=sg_docs, auth=session1)

    sg_docs2 = document.create_docs(doc_id_prefix='sg_docs-2', number=num_of_docs, channels=channel2)
    sg_client.add_bulk_docs(url=sg_url, db=sg_db2, docs=sg_docs2, auth=session2)

    # 3. replication to CBL with continous true and push_pull on 2 CBL DBs assosciated with each sg channel.
    if topology_type == "1cbl_2sg":
        cbl_db1 = cbl_db
        cbl_db2 = cbl_db
    replicator = Replication(base_url)
    replicator_authenticator1 = authenticator.authentication(session_id1, cookie1, authentication_type="session")
    repl1 = replicator.configure_and_replicate(source_db=cbl_db1, replicator_authenticator=replicator_authenticator1, target_url=sg_blip_url1,
                                               replication_type="pull", continuous=False, channels=channel1)
    replicator_authenticator2 = authenticator.authentication(session_id2, cookie2, authentication_type="session")
    repl2 = replicator.configure_and_replicate(source_db=cbl_db2, replicator_authenticator=replicator_authenticator2, target_url=sg_blip_url2,
                                               replication_type="pull", continuous=False, channels=channel2)

    # 4. verify in CBL , docs got replicated to each DB appropirately
    verify_sgDocIds_cblDocIds(sg_client, sg_url, sg_db1, session1, cbl_db1, db)
    verify_sgDocIds_cblDocIds(sg_client, sg_url, sg_db2, session2, cbl_db2, db)
    replicator.stop(repl1)
    replicator.stop(repl2)


@pytest.mark.listener
@pytest.mark.parametrize("topology_type", [
    ('3cbl_3sg'),
    # ('1cbl_3sg')
])
def test_replication_withMultipleBuckets(params_from_base_test_setup, setup_customized_teardown_test, topology_type):
    """
        @summary:
        1. Create couple of buckets in CBS.
        2. Configure sync-gateway by mapping each sg db to each bucket.
        3. Create docs in all 3 sg dbs.
        3. Start replication to cBL with multiple replicator instances
        4. Each replicator instance to each bucket DB
        5. Verify CBL got docs from all buckets to all CBL DBs.
        6. updated docs in cbl.
        7. Verify updated docs got replicated to sg
    """
    sg_db1 = "sg_db1"
    sg_db2 = "sg_db2"
    sg_db3 = "sg_db3"
    sg_url = params_from_base_test_setup["sg_url"]
    sg_admin_url = params_from_base_test_setup["sg_admin_url"]
    cluster_config = params_from_base_test_setup["cluster_config"]
    sg_blip_url = params_from_base_test_setup["target_url"]
    base_url = params_from_base_test_setup["base_url"]
    sg_config = params_from_base_test_setup["sg_config"]
    sg_mode = params_from_base_test_setup["mode"]
    db = params_from_base_test_setup["db"]
    cbl_db = params_from_base_test_setup["source_db"]

    num_of_docs = 10
    sg_blip_url1 = sg_blip_url.replace("db", "sg_db1")
    sg_blip_url2 = sg_blip_url.replace("db", "sg_db2")
    sg_blip_url3 = sg_blip_url.replace("db", "sg_db3")

    channel1 = ["Replication-1"]
    channel2 = ["Replication-2"]
    channel3 = ["Replication-3"]

    cbl_db1 = setup_customized_teardown_test["cbl_db1"]
    cbl_db2 = setup_customized_teardown_test["cbl_db2"]
    cbl_db3 = setup_customized_teardown_test["cbl_db3"]

    username1 = "autotest"
    username2 = "autotest2"
    username3 = "autotest3"
    password = "password"

    sg_client = MobileRestClient()
    authenticator = Authenticator(base_url)

    # 2. Configure sync-gateway by mapping each sg db to each bucket.
    c = cluster.Cluster(config=cluster_config)
    sg_config = sg_config = sync_gateway_config_path_for_mode("listener_tests/three_sync_gateways", sg_mode)
    c.reset(sg_config_path=sg_config)

    # 3. Create user and  Create docs in all 3 sg dbs.
    sg_client.create_user(sg_admin_url, sg_db1, username1, password=password, channels=channel1)
    cookie1, session_id1 = sg_client.create_session(sg_admin_url, sg_db1, username1)
    session1 = cookie1, session_id1

    sg_client.create_user(sg_admin_url, sg_db2, username2, password=password, channels=channel2)
    cookie2, session_id2 = sg_client.create_session(sg_admin_url, sg_db2, username2)
    session2 = cookie2, session_id2

    sg_client.create_user(sg_admin_url, sg_db3, username3, password=password, channels=channel3)
    cookie3, session_id3 = sg_client.create_session(sg_admin_url, sg_db3, username3)
    session3 = cookie3, session_id3

    sg_docs = document.create_docs(doc_id_prefix='sg_docs-1', number=num_of_docs, channels=channel1)
    sg_client.add_bulk_docs(url=sg_url, db=sg_db1, docs=sg_docs, auth=session1)

    sg_docs2 = document.create_docs(doc_id_prefix='sg_docs-2', number=num_of_docs, channels=channel2)
    sg_client.add_bulk_docs(url=sg_url, db=sg_db2, docs=sg_docs2, auth=session2)

    sg_docs3 = document.create_docs(doc_id_prefix='sg_docs-3', number=num_of_docs, channels=channel3)
    sg_client.add_bulk_docs(url=sg_url, db=sg_db3, docs=sg_docs3, auth=session3)

    # 4. Start replication to CBL with multiple replicator instances
    if topology_type == "1cbl_3sg":
        cbl_db1 = cbl_db
        cbl_db2 = cbl_db
        cbl_db3 = cbl_db
    replicator = Replication(base_url)
    replicator_authenticator1 = authenticator.authentication(session_id1, cookie1, authentication_type="session")
    replicator.configure_and_replicate(source_db=cbl_db1, replicator_authenticator=replicator_authenticator1, target_url=sg_blip_url1,
                                       replication_type="pull", continuous=False, channels=channel1)
    replicator_authenticator2 = authenticator.authentication(session_id2, cookie2, authentication_type="session")
    replicator.configure_and_replicate(source_db=cbl_db2, replicator_authenticator=replicator_authenticator2, target_url=sg_blip_url2,
                                       replication_type="pull", continuous=False, channels=channel2)
    replicator_authenticator3 = authenticator.authentication(session_id3, cookie3, authentication_type="session")
    replicator.configure_and_replicate(source_db=cbl_db3, replicator_authenticator=replicator_authenticator3, target_url=sg_blip_url3,
                                       replication_type="pull", continuous=False, channels=channel3)

    # 4. verify in CBL , docs got replicated to each DB appropirately
    verify_sgDocIds_cblDocIds(sg_client, sg_url, sg_db1, session1, cbl_db1, db)
    verify_sgDocIds_cblDocIds(sg_client, sg_url, sg_db2, session2, cbl_db2, db)
    verify_sgDocIds_cblDocIds(sg_client, sg_url, sg_db3, session3, cbl_db3, db)

    # 5 update docs in cbl and verify docs got replicated to sg
    db.update_bulk_docs(cbl_db1)
    db.update_bulk_docs(cbl_db2)
    db.update_bulk_docs(cbl_db3)

    # 6. Verify in sync-gateway docs got replicated.
    replicator.configure_and_replicate(source_db=cbl_db1, replicator_authenticator=replicator_authenticator1, target_url=sg_blip_url1,
                                       replication_type="push", continuous=False, channels=channel1)
    replicator_authenticator2 = authenticator.authentication(session_id2, cookie2, authentication_type="session")
    replicator.configure_and_replicate(source_db=cbl_db2, replicator_authenticator=replicator_authenticator2, target_url=sg_blip_url2,
                                       replication_type="push", continuous=False, channels=channel2)
    replicator_authenticator3 = authenticator.authentication(session_id3, cookie3, authentication_type="session")
    replicator.configure_and_replicate(source_db=cbl_db3, replicator_authenticator=replicator_authenticator3, target_url=sg_blip_url3,
                                       replication_type="push", continuous=False, channels=channel3)

    verify_cblDocs_in_sgDocs(sg_client, sg_url, sg_db1, session1, cbl_db1, db)
    verify_cblDocs_in_sgDocs(sg_client, sg_url, sg_db2, session2, cbl_db2, db)
    verify_cblDocs_in_sgDocs(sg_client, sg_url, sg_db3, session3, cbl_db3, db)


@pytest.mark.listener
def test_replication_1withMultipleBuckets_deleteOneBucket(params_from_base_test_setup, setup_customized_teardown_test):
    """
        @summary:
        1. Create couple of buckets in CBS.
        2. Configure sync-gateway by mapping each sg db to each bucket.
        3. Create docs in all 3 sg dbs.
        3. Start replication to cBL with multiple replicator instances
        4. Each replicator instance to each bucket DB.
        5. Deleted 3rd bucket on CBS.
        6. Continue replication.
        5. Verify docs of 3rd bucket is removed from CBL.
    """
    sg_db1 = "sg_db1"
    sg_db2 = "sg_db2"
    sg_db3 = "sg_db3"
    sg_url = params_from_base_test_setup["sg_url"]
    sg_admin_url = params_from_base_test_setup["sg_admin_url"]
    cluster_config = params_from_base_test_setup["cluster_config"]
    sg_blip_url = params_from_base_test_setup["target_url"]
    base_url = params_from_base_test_setup["base_url"]
    sg_config = params_from_base_test_setup["sg_config"]
    sg_mode = params_from_base_test_setup["mode"]
    db = params_from_base_test_setup["db"]

    num_of_docs = 10
    sg_blip_url1 = sg_blip_url.replace("db", "sg_db1")
    sg_blip_url2 = sg_blip_url.replace("db", "sg_db2")
    sg_blip_url3 = sg_blip_url.replace("db", "sg_db3")

    channel1 = ["Replication-1"]
    channel2 = ["Replication-2"]
    channel3 = ["Replication-3"]

    cbl_db1 = setup_customized_teardown_test["cbl_db1"]
    cbl_db2 = setup_customized_teardown_test["cbl_db2"]
    cbl_db3 = setup_customized_teardown_test["cbl_db3"]

    username1 = "autotest"
    username2 = "autotest2"
    username3 = "autotest3"
    password = "password"

    sg_client = MobileRestClient()
    authenticator = Authenticator(base_url)

    # 1. Create couple of buckets in CBS.
    cluster_util = ClusterKeywords()
    topology = cluster_util.get_cluster_topology(cluster_config)
    cb_server_url = topology["couchbase_servers"][0]
    cb_server = couchbaseserver.CouchbaseServer(url=cb_server_url)

    # 2. Configure sync-gateway by mapping each sg db to each bucket.
    c = cluster.Cluster(config=cluster_config)
    sg_config = sg_config = sync_gateway_config_path_for_mode("listener_tests/three_sync_gateways", sg_mode)
    c.reset(sg_config_path=sg_config)

    # 3. Create user and  Create docs in all 3 sg dbs.
    sg_client.create_user(sg_admin_url, sg_db1, username1, password=password, channels=channel1)
    cookie1, session_id1 = sg_client.create_session(sg_admin_url, sg_db1, username1)
    session1 = cookie1, session_id1

    sg_client.create_user(sg_admin_url, sg_db2, username2, password=password, channels=channel2)
    cookie2, session_id2 = sg_client.create_session(sg_admin_url, sg_db2, username2)
    session2 = cookie2, session_id2

    sg_client.create_user(sg_admin_url, sg_db3, username3, password=password, channels=channel3)
    cookie3, session_id3 = sg_client.create_session(sg_admin_url, sg_db3, username3)
    session3 = cookie3, session_id3

    sg_docs = document.create_docs(doc_id_prefix='sg_docs-1', number=num_of_docs, channels=channel1)
    sg_client.add_bulk_docs(url=sg_url, db=sg_db1, docs=sg_docs, auth=session1)

    sg_docs2 = document.create_docs(doc_id_prefix='sg_docs-2', number=num_of_docs, channels=channel2)
    sg_client.add_bulk_docs(url=sg_url, db=sg_db2, docs=sg_docs2, auth=session2)

    sg_docs3 = document.create_docs(doc_id_prefix='sg_docs-3', number=num_of_docs, channels=channel3)
    sg_client.add_bulk_docs(url=sg_url, db=sg_db3, docs=sg_docs3, auth=session3)

    # 4. Start replication to CBL with multiple replicator instances
    replicator = Replication(base_url)
    replicator_authenticator1 = authenticator.authentication(session_id1, cookie1, authentication_type="session")
    repl1 = replicator.configure_and_replicate(source_db=cbl_db1, replicator_authenticator=replicator_authenticator1, target_url=sg_blip_url1,
                                               replication_type="push_pull", continuous=True, channels=channel1)
    replicator_authenticator2 = authenticator.authentication(session_id2, cookie2, authentication_type="session")
    repl2 = replicator.configure_and_replicate(source_db=cbl_db2, replicator_authenticator=replicator_authenticator2, target_url=sg_blip_url2,
                                               replication_type="push_pull", continuous=True, channels=channel2)
    replicator_authenticator3 = authenticator.authentication(session_id3, cookie3, authentication_type="session")
    repl3 = replicator.configure_and_replicate(source_db=cbl_db3, replicator_authenticator=replicator_authenticator3, target_url=sg_blip_url3,
                                               replication_type="push_pull", continuous=True, channels=channel3)

    # 5. Deleted 3rd bucket on CBS.
    cb_server.delete_bucket(name="data-bucket-3")

    # 6. Continue replication.
    replicator.wait_until_replicator_idle(repl1)
    replicator.wait_until_replicator_idle(repl2)
    replicator.wait_until_replicator_idle(repl3)

    # 6. Verify 3rd bucket's docs are still exists in sg
    verify_sgDocIds_cblDocIds(sg_client, sg_url, sg_db1, session1, cbl_db1, db)
    verify_sgDocIds_cblDocIds(sg_client, sg_url, sg_db2, session2, cbl_db2, db)
    cbl_doc_ids = db.getDocIds(cbl_db3)
<<<<<<< HEAD
    assert len(cbl_doc_ids) == num_of_docs, "cbl docs not deleted when associated bucket is deleted in CBS"
    sg_docs = sg_client.get_all_docs(url=sg_url, db=sg_db3, auth=session3)
    sg_docs = sg_docs["rows"]
    sg_doc_ids = [row["id"] for row in sg_docs]
    cbl_doc_ids = db.getDocIds(cbl_db3)
    assert len(sg_doc_ids) == 0, "sg docs not deleted when associated bucket is deleted in CBS"
    assert len(cbl_doc_ids) == 0, "cbl docs not deleted when assosciated bucket is deleted in CBS"
=======
    assert len(cbl_doc_ids) == num_of_docs, "cbl docs not deleted when assosciated bucket is deleted in CBS"
    replicator.stop(repl1)
    replicator.stop(repl2)
    replicator.stop(repl3)
>>>>>>> 996d018f


def restart_sg(c, sg_conf, cluster_config):
    status = c.sync_gateways[0].restart(config=sg_conf, cluster_config=cluster_config)
    log_info("Restarting sg ....")
    assert status == 0, "Sync_gateway did not start"


def verify_sgDocIds_cblDocIds(sg_client, url, sg_db, session, cbl_db, db):
    sg_docs = sg_client.get_all_docs(url=url, db=sg_db, auth=session)
    sg_docs = sg_docs["rows"]
    sg_doc_ids = [row["id"] for row in sg_docs]
    cbl_doc_ids = db.getDocIds(cbl_db)
    for id in sg_doc_ids:
        assert id in cbl_doc_ids, "sg doc is not replicated to cbl "


def verify_cblDocs_in_sgDocs(sg_client, url, sg_db, session, cbl_db, db):
    sg_docs = sg_client.get_all_docs(url=url, db=sg_db, auth=session, include_docs=True)
    sg_docs = sg_docs["rows"]
    for doc in sg_docs:
        assert doc["doc"]["updates-cbl"] == 1, "updated doc in cbl did not replicated to sg"<|MERGE_RESOLUTION|>--- conflicted
+++ resolved
@@ -2189,10 +2189,7 @@
         sg_docs = document.create_docs(doc_id_prefix='sg_docs-1', number=num_of_docs, channels=channel1)
         sg_docs2 = document.create_docs(doc_id_prefix='sg_docs-2', number=num_of_docs, channels=channel2)
         sg_docs3 = document.create_docs(doc_id_prefix='sg_docs-3', number=num_of_docs, channels=channel3)
-<<<<<<< HEAD
-
-=======
->>>>>>> 996d018f
+
     sg_client.add_bulk_docs(url=sg_url, db=sg_db, docs=sg_docs, auth=session1)
     sg_client.add_bulk_docs(url=sg_url, db=sg_db, docs=sg_docs2, auth=session2)
     sg_client.add_bulk_docs(url=sg_url, db=sg_db, docs=sg_docs3, auth=session3)
@@ -2608,24 +2605,14 @@
     replicator.wait_until_replicator_idle(repl2)
     replicator.wait_until_replicator_idle(repl3)
 
-    # 6. Verify 3rd bucket's docs are still exists in sg
+    # 7. Verify 3rd bucket's docs are still exists in sg
     verify_sgDocIds_cblDocIds(sg_client, sg_url, sg_db1, session1, cbl_db1, db)
     verify_sgDocIds_cblDocIds(sg_client, sg_url, sg_db2, session2, cbl_db2, db)
     cbl_doc_ids = db.getDocIds(cbl_db3)
-<<<<<<< HEAD
-    assert len(cbl_doc_ids) == num_of_docs, "cbl docs not deleted when associated bucket is deleted in CBS"
-    sg_docs = sg_client.get_all_docs(url=sg_url, db=sg_db3, auth=session3)
-    sg_docs = sg_docs["rows"]
-    sg_doc_ids = [row["id"] for row in sg_docs]
-    cbl_doc_ids = db.getDocIds(cbl_db3)
-    assert len(sg_doc_ids) == 0, "sg docs not deleted when associated bucket is deleted in CBS"
-    assert len(cbl_doc_ids) == 0, "cbl docs not deleted when assosciated bucket is deleted in CBS"
-=======
     assert len(cbl_doc_ids) == num_of_docs, "cbl docs not deleted when assosciated bucket is deleted in CBS"
     replicator.stop(repl1)
     replicator.stop(repl2)
     replicator.stop(repl3)
->>>>>>> 996d018f
 
 
 def restart_sg(c, sg_conf, cluster_config):
