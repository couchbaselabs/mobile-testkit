import pytest
from datetime import timedelta
from keywords.utils import log_info
from CBLClient.Database import Database
from CBLClient.Query import Query
from keywords.utils import host_for_url
from couchbase.cluster import Cluster
from couchbase.cluster import PasswordAuthenticator, ClusterTimeoutOptions, ClusterOptions

from operator import itemgetter
import numpy as np


def test_get_doc_ids(params_from_base_suite_setup):
    """@summary
    Fetches all the doc ids
    Tests the below query
    let query = Query
                .select(SelectResult.expression(Expression.meta().id))
                .from(DataSource.database(database))

    Verifies with n1ql - select meta().id from `bucket_name` where meta().id not like "_sync%"
    """
    cluster_topology = params_from_base_suite_setup["cluster_topology"]
    source_db = params_from_base_suite_setup["suite_source_db"]
    base_url = params_from_base_suite_setup["base_url"]
    cbs_url = cluster_topology['couchbase_servers'][0]
    db = Database(base_url)

    cbs_ip = host_for_url(cbs_url)
    log_info("Fetching doc ids from the server")
    bucket_name = "travel-sample"
    n1ql_query = 'select meta().id from `{}` where meta().id not like "_sync%" ORDER BY id'.format(bucket_name)
    sdk_result = sdk_connection(cbs_ip, n1ql_query)
    doc_ids_from_n1ql = []
    for row in sdk_result:
        doc_ids_from_n1ql.append(row["id"])

    log_info("Fetching doc ids from CBL")
    ids_from_cbl = db.getDocIds(source_db, limit=35000)

    assert len(ids_from_cbl) == len(doc_ids_from_n1ql)
    assert np.array_equal(sorted(ids_from_cbl), sorted(doc_ids_from_n1ql))
    log_info("Doc contents match between CBL and n1ql")


def test_any_operator(params_from_base_suite_setup):
    """@summary
    Fetches all the doc ids
    Tests the below query
    Query search_query = QueryBuilder
                .select(SelectResult.expression(Meta.id))
                .from(DataSource.database(database))
                .where(Expression.property(whr_prop).equalTo(Expression.value(whr_val))
                        .and(ArrayExpression.any(dep_schedule).in(Expression.property(schedule))
                                .satisfies(departure_utc.greaterThan(Expression.value(departure_val)))));

    Verifies with n1ql - select meta().id from `{}` where type="route"
                        AND ANY departure IN schedule SATISFIES departure.utc > "23:41:00" END
    """
    cluster_topology = params_from_base_suite_setup["cluster_topology"]
    source_db = params_from_base_suite_setup["suite_source_db"]
    base_url = params_from_base_suite_setup["base_url"]
    cbs_url = cluster_topology['couchbase_servers'][0]

    cbs_ip = host_for_url(cbs_url)
    log_info("Fetching doc ids from the server")
    bucket_name = "travel-sample"
    n1ql_query = 'select meta().id from `{}` where type="route" ' \
                 'AND ANY departure IN schedule SATISFIES departure.utc > "23:41:00" END;'.format(bucket_name)
    log_info(n1ql_query)
    sdk_result = sdk_connection(cbs_ip, n1ql_query)
    doc_ids_from_n1ql = []
    for row in sdk_result:
        doc_ids_from_n1ql.append(row["id"])

    # Fetching docs from CBL
    whr_prop = "type"
    whr_val = "route"
    schedule = "schedule"
    departure = "departure"
    departure_prop = "departure.utc"
    departure_val = "23:41:00"
    qy = Query(base_url)
    ids_from_cbl = qy.query_any_operator(source_db, schedule, departure, departure_prop,
                                         departure_val, whr_prop, whr_val)

    assert len(ids_from_cbl) == len(doc_ids_from_n1ql)
    assert np.array_equal(sorted(ids_from_cbl), sorted(doc_ids_from_n1ql))
    log_info("Doc contents match between CBL and n1ql")


@pytest.mark.parametrize("doc_id", [
    "airline_10",
    "doc_id_does_not_exist",
])
def test_doc_get(params_from_base_suite_setup, doc_id):
    """ @summary
    Fetches a doc
    Tests the below query
    let searchQuery = Query
                    .select(SelectResult.all())
                    .from(DataSource.database(database))
                    .where((Expression.meta().id).equalTo(doc_id))

    Verifies with n1ql - select * from `bucket_name` where meta().id="doc_id"
    """
    cluster_topology = params_from_base_suite_setup["cluster_topology"]
    source_db = params_from_base_suite_setup["suite_source_db"]
    cbl_db = params_from_base_suite_setup["suite_cbl_db"]
    enable_sample_bucket = "travel-sample"
    cbs_url = cluster_topology['couchbase_servers'][0]
    base_url = params_from_base_suite_setup["base_url"]
    cbs_ip = host_for_url(cbs_url)

    # Get doc from CBL through query
    log_info("Fetching doc {} from CBL through query".format(doc_id))
    qy = Query(base_url)
    result_set = qy.query_get_doc(source_db, doc_id)
    docs_from_cbl = []
    if result_set != -1 and result_set is not None:
        for result in result_set:
            docs_from_cbl.append(result[cbl_db])

    # Get doc from n1ql through query
    log_info("Fetching doc {} from server through n1ql".format(doc_id))
    bucket_name = "travel-sample"
    n1ql_query = 'select * from `{}` where meta().id="{}" and meta().id not like "_sync%"'.format(bucket_name, doc_id)
    log_info(n1ql_query)
    sdk_result = sdk_connection(cbs_ip, n1ql_query)
    docs_from_n1ql = []

    for row in sdk_result:
        row[enable_sample_bucket].pop('_sync', None)
        docs_from_n1ql.append(row[enable_sample_bucket])

    assert len(docs_from_cbl) == len(docs_from_n1ql)
    log_info("Found {} docs".format(len(docs_from_cbl)))
    assert sorted(docs_from_cbl, key=itemgetter('type')) == sorted(docs_from_n1ql, key=itemgetter('type'))
    log_info("Doc contents match between CBL and n1ql")


@pytest.mark.parametrize("limit, offset", [
    (5, 5),
    (-5, -5),
])
def test_get_docs_with_limit_offset(params_from_base_suite_setup, limit, offset):
    """ @summary
    Fetches a doc
    Tests the below query
    let searchQuery = Query
        .select(SelectResult.all())
        .from(DataSource.database(db))
        .limit(limit,offset: offset)

    Verifies with n1ql - select * from `travel-sample` where meta().id not like "_sync%" limit 5 offset 5
    """
    source_db = params_from_base_suite_setup["suite_source_db"]
    base_url = params_from_base_suite_setup["base_url"]

    log_info("Fetching docs from CBL through query")
    qy = Query(base_url)
    result_set = qy.query_get_docs_limit_offset(source_db, limit, offset)
    docs_from_cbl = []

    for docs in result_set:
        docs_from_cbl.append(docs)

    if limit > 0:
        assert len(docs_from_cbl) == limit
        log_info("Found {} docs".format(limit))
    else:
        assert len(docs_from_cbl) == 0
        log_info("Found 0 docs")


@pytest.mark.parametrize("select_property1, select_property2, whr_key, whr_val", [
    ("name", "type", "country", "France"),
])
def test_multiple_selects(params_from_base_suite_setup, select_property1, select_property2, whr_key, whr_val):
    """ @summary
    Fetches multiple fields

    let searchQuery = Query
        .select(SelectResult.expression(Expression.meta().id),
                SelectResult.expression(Expression.property(select_property1)),
                SelectResult.expression(Expression.property(select_property2)))
        .from(DataSource.database(database))
        .where((Expression.property(whr_key)).equalTo(whr_val))

    Verifies with n1ql - select name, type, meta().id from `travel-sample` where country="France"
    """
    cluster_topology = params_from_base_suite_setup["cluster_topology"]
    source_db = params_from_base_suite_setup["suite_source_db"]
    cbs_url = cluster_topology['couchbase_servers'][0]
    base_url = params_from_base_suite_setup["base_url"]
    cbs_ip = host_for_url(cbs_url)

    log_info("Fetching docs from CBL through query")
    qy = Query(base_url)
    result_set = qy.query_multiple_selects(source_db, select_property1, select_property2, whr_key, whr_val)
    docs_from_cbl = []

    for docs in result_set:
        docs_from_cbl.append(docs)

    # Get doc from n1ql through query
    log_info("Fetching docs from server through n1ql")
    bucket_name = "travel-sample"
    n1ql_query = 'select {}, {}, meta().id from `{}` where {}="{}"'.format(select_property1, select_property2,
                                                                           bucket_name, whr_key, whr_val)
    log_info(n1ql_query)
    sdk_result = sdk_connection(cbs_ip, n1ql_query)
    docs_from_n1ql = []

    for row in sdk_result:
        docs_from_n1ql.append(row)

    assert len(docs_from_cbl) == len(docs_from_n1ql)
    log_info(docs_from_n1ql)
    log_info(docs_from_cbl)
    assert sorted(docs_from_cbl, key=itemgetter('id')) == sorted(docs_from_n1ql, key=itemgetter('id'))
    log_info("Doc contents match")


@pytest.mark.parametrize("whr_key1, whr_val1, whr_key2, whr_val2, whr_key3, whr_val3, whr_key4, whr_val4", [
    ("type", "hotel", "country", "United States", "country", "France", "vacancy", True),
])
def test_query_where_and_or(params_from_base_suite_setup, whr_key1, whr_val1, whr_key2, whr_val2, whr_key3, whr_val3,
                            whr_key4, whr_val4):
    """ @summary
    Fetches docs with where an/or clause

    let searchQuery = Query
       .select(SelectResult.expression(Expression.meta().id))
       .from(DataSource.database(db))
       .where(Expression.property("type").equalTo("hotel")
           .and(Expression.property("country").equalTo("United States")
               .or(Expression.property("country").equalTo("France")))
               .and(Expression.property("vacancy").equalTo(true)))

    Verifies with n1ql - select meta().id from `travel-sample` t where t.type="hotel" and (t.country="United States" or t.country="France") and t.vacancy=true
    """
    cluster_topology = params_from_base_suite_setup["cluster_topology"]
    source_db = params_from_base_suite_setup["suite_source_db"]
    cbs_url = cluster_topology['couchbase_servers'][0]
    base_url = params_from_base_suite_setup["base_url"]
    cbs_ip = host_for_url(cbs_url)

    log_info("Fetching docs from CBL through query")
    qy = Query(base_url)
    result_set = qy.query_where_and_or(source_db, whr_key1, whr_val1, whr_key2, whr_val2, whr_key3, whr_val3, whr_key4,
                                       whr_val4)
    docs_from_cbl = []

    for docs in result_set:
        docs_from_cbl.append(docs)

    # Get doc from n1ql through query
    log_info("Fetching docs from server through n1ql")
    bucket_name = "travel-sample"
    n1ql_query = 'select meta().id from `{}` t where t.{}="{}" and (t.{}="{}" or t.{}="{}") and t.{}={}'.format(
        bucket_name, whr_key1, whr_val1, whr_key2, whr_val2, whr_key3, whr_val3, whr_key4, whr_val4)
    log_info(n1ql_query)
    sdk_result = sdk_connection(cbs_ip, n1ql_query)
    docs_from_n1ql = []

    for row in sdk_result:
        docs_from_n1ql.append(row)

    assert len(docs_from_cbl) == len(docs_from_n1ql)
    log_info("Found {} docs".format(len(docs_from_cbl)))
    assert sorted(docs_from_cbl, key=itemgetter('id')) == sorted(docs_from_n1ql, key=itemgetter('id'))
    log_info("Doc contents match")


@pytest.mark.parametrize("whr_key, whr_val, select_property1, select_property2, like_key, like_val", [
    ("type", "landmark", "country", "name", "name", "Royal Engineers Museum"),
    ("type", "landmark", "country", "name", "name", "Royal engineers museum"),
    ("type", "landmark", "country", "name", "name", "eng%e%"),
    ("type", "landmark", "country", "name", "name", "Eng%e%"),
    ("type", "landmark", "country", "name", "name", "%eng____r%"),
    ("type", "landmark", "country", "name", "name", "%Eng____r%"),
])
def test_query_pattern_like(params_from_base_suite_setup, whr_key, whr_val, select_property1, select_property2,
                            like_key, like_val):
    """ @summary
    Fetches docs with like clause

    let searchQuery = Query
        .select(SelectResult.expression(Expression.meta().id),
                SelectResult.expression(Expression.property("country")),
                SelectResult.expression(Expression.property("name")))
        .from(DataSource.database(db))
        .where(Expression.property("type").equalTo("landmark")
            .and(Expression.property("name").like("Royal Engineers Museum")))

    Verifies with n1ql - select meta().id, country, name from `travel-sample` t where t.type="landmark"  and t.name like "Royal Engineers Museum"
    """
    cluster_topology = params_from_base_suite_setup["cluster_topology"]
    source_db = params_from_base_suite_setup["suite_source_db"]
    cbs_url = cluster_topology['couchbase_servers'][0]
    base_url = params_from_base_suite_setup["base_url"]
    cbs_ip = host_for_url(cbs_url)

    log_info("Fetching docs from CBL through query")
    qy = Query(base_url)
    result_set = qy.query_like(source_db, whr_key, whr_val, select_property1, select_property2, like_key, like_val)

    docs_from_cbl = []

    for docs in result_set:
        docs_from_cbl.append(docs)

    # Get doc from n1ql through query
    log_info("Fetching docs from server through n1ql")
    bucket_name = "travel-sample"
    n1ql_query = 'select meta().id, {}, {} from `{}` t where t.{}="{}"  and t.{} like "{}"'.format(select_property1,
                                                                                                   select_property2,
                                                                                                   bucket_name, whr_key,
                                                                                                   whr_val, like_key,
                                                                                                   like_val)
    log_info(n1ql_query)
    sdk_result = sdk_connection(cbs_ip, n1ql_query)
    docs_from_n1ql = []

    for row in sdk_result:
        docs_from_n1ql.append(row)

    assert len(docs_from_cbl) == len(docs_from_n1ql)
    log_info("Found {} docs".format(len(docs_from_cbl)))
    assert sorted(docs_from_cbl, key=itemgetter('id')) == sorted(docs_from_n1ql, key=itemgetter('id'))
    log_info("Doc contents match")


@pytest.mark.parametrize("whr_key, whr_val, select_property1, select_property2, regex_key, regex_val", [
    ("type", "landmark", "country", "name", "name", '\\bEng.*e\\b'),
    ("type", "landmark", "country", "name", "name", "\\beng.*e\\b"),
])
def test_query_pattern_regex(params_from_base_suite_setup, whr_key, whr_val, select_property1, select_property2,
                             regex_key, regex_val):
    """ @summary
    Fetches docs with like clause

    let searchQuery = Query
        .select(SelectResult.expression(Expression.meta().id),
                SelectResult.expression(Expression.property("country")),
                SelectResult.expression(Expression.property("name")))
        .from(DataSource.database(db))
        .where(Expression.property("type").equalTo("landmark")
            .and(Expression.property("name").regex("\\bEng.*e\\b")))

    Verifies with n1ql - select meta().id, country, name from `travel-sample` t where t.type="landmark" and REGEXP_CONTAINS(t.name, "\\bEng.*e\\b")
    """
    cluster_topology = params_from_base_suite_setup["cluster_topology"]
    source_db = params_from_base_suite_setup["suite_source_db"]
    cbs_url = cluster_topology['couchbase_servers'][0]
    base_url = params_from_base_suite_setup["base_url"]
    cbs_ip = host_for_url(cbs_url)

    log_info("Fetching docs from CBL through query")
    qy = Query(base_url)
    log_info("regex_val: {}".format(regex_val))
    result_set = qy.query_regex(source_db, whr_key, whr_val, select_property1, select_property2, regex_key, regex_val)

    docs_from_cbl = []

    for docs in result_set:
        docs_from_cbl.append(docs)

    # Get doc from n1ql through query
    log_info("Fetching docs from server through n1ql")
    bucket_name = "travel-sample"
    # \ has to be escaped for n1ql
    regex_val_n1ql = regex_val.replace('\\b', '\\\\b')
    n1ql_query = 'select meta().id, {}, {} from `{}` t where t.{}="{}" and REGEXP_CONTAINS(t.{}, \'{}\')'.format(
        select_property1, select_property2, bucket_name, whr_key, whr_val, regex_key, regex_val_n1ql)
    log_info("n1ql_query: {}".format(n1ql_query))
    sdk_result = sdk_connection(cbs_ip, n1ql_query)
    docs_from_n1ql = []

    for row in sdk_result:
        docs_from_n1ql.append(row)

    assert len(docs_from_cbl) == len(docs_from_n1ql)
    log_info("Found {} docs".format(len(docs_from_cbl)))
    assert sorted(docs_from_cbl, key=itemgetter('id')) == sorted(docs_from_n1ql, key=itemgetter('id'))
    log_info("Doc contents match")


@pytest.mark.parametrize("select_property1, limit", [
    ("name", 100),
])
def test_query_isNullOrMissing(params_from_base_suite_setup, select_property1, limit):
    """ @summary
    Fetches docs with where email is null or missing

    let searchQuery = Query
        .select(SelectResult.expression(Expression.meta().id),
                SelectResult.expression(Expression.property("name")))
        .from(DataSource.database(db))
        .where(Expression.property("email").isNullOrMissing())

    Verifies with n1ql - select meta().id from `travel-sample` t where meta().id not like "_sync%" and (t.name IS NULL or t.name IS MISSING)
    """
    cluster_topology = params_from_base_suite_setup["cluster_topology"]
    source_db = params_from_base_suite_setup["suite_source_db"]
    cbs_url = cluster_topology['couchbase_servers'][0]
    base_url = params_from_base_suite_setup["base_url"]
    cbs_ip = host_for_url(cbs_url)

    log_info("Fetching docs from CBL through query")
    qy = Query(base_url)
    result_set = qy.query_isNullOrMissing(source_db, select_property1, limit)

    docs_from_cbl = []

    for docs in result_set:
        docs_from_cbl.append(docs)

    # Get doc from n1ql through query
    log_info("Fetching docs from server through n1ql")
    bucket_name = "travel-sample"
    n1ql_query = 'select meta().id, {} from `{}` t where meta().id not like "_sync%" and (t.{} IS NULL or t.{} IS MISSING) order by "{}" asc limit {}'.format(
        select_property1, bucket_name, select_property1, select_property1, select_property1, limit)
    log_info(n1ql_query)
    sdk_result = sdk_connection(cbs_ip, n1ql_query)
    docs_from_n1ql = []

    for row in sdk_result:
        docs_from_n1ql.append(row)

    assert len(docs_from_cbl) == len(docs_from_n1ql)
    log_info(docs_from_n1ql)
    log_info(docs_from_cbl)
    assert sorted(docs_from_cbl, key=itemgetter('id')) == sorted(docs_from_n1ql, key=itemgetter('id'))
    log_info("Doc contents match")


@pytest.mark.parametrize("select_property1, whr_key, whr_val", [
    ("title", "type", "hotel"),
])
def test_query_ordering(params_from_base_suite_setup, select_property1, whr_key, whr_val):
    """ @summary
    Fetches docs in ascending order

      let searchQuery = Query
        .select(
            SelectResult.expression(Expression.meta().id),
            SelectResult.expression(Expression.property("title")))
        .from(DataSource.database(db))
        .where(Expression.property("type").equalTo("hotel"))
        .orderBy(Ordering.property("title").ascending())

    Verifies with n1ql - select meta().id, title from `travel-sample` t where t.type = "hotel" order by "title" asc
    """
    cluster_topology = params_from_base_suite_setup["cluster_topology"]
    source_db = params_from_base_suite_setup["suite_source_db"]
    cbs_url = cluster_topology['couchbase_servers'][0]
    base_url = params_from_base_suite_setup["base_url"]
    cbs_ip = host_for_url(cbs_url)

    log_info("Fetching docs from CBL through query")
    qy = Query(base_url)
    result_set = qy.query_ordering(source_db, select_property1, whr_key, whr_val)

    docs_from_cbl = []

    for docs in result_set:
        docs_from_cbl.append(docs)

    # Get doc from n1ql through query
    log_info("Fetching docs from server through n1ql")
    bucket_name = "travel-sample"
    n1ql_query = 'select meta().id, {} from `{}` t where t.{} = "{}" order by "{}" asc'.format(select_property1,
                                                                                               bucket_name, whr_key,
                                                                                               whr_val,
                                                                                               select_property1)
    log_info(n1ql_query)
    sdk_result = sdk_connection(cbs_ip, n1ql_query)
    docs_from_n1ql = []
    for row in sdk_result:
        docs_from_n1ql.append(row)

    assert len(docs_from_cbl) == len(docs_from_n1ql)
    log_info("Found {} docs".format(len(docs_from_cbl)))
    assert sorted(docs_from_cbl, key=itemgetter('id')) == sorted(docs_from_n1ql, key=itemgetter('id'))
    log_info("Doc contents match")


@pytest.mark.parametrize("select_property1, select_property2, substring", [
    ("email", "name", "gmail.com"),
])
def test_query_substring(params_from_base_suite_setup, select_property1, select_property2, substring):
    """ @summary
    Fetches docs in with a matching substring

    let searchQuery = Query
        .select(SelectResult.expression(Expression.meta().id),
                SelectResult.expression(Expression.property("email")),
                SelectResult.expression(Function.upper(Expression.property("name"))))
        .from(DataSource.database(db))
        .where(Expression.property("email").and(Function.contains(Expression.property("email"),
                 substring: "gmail.com")))

    Verifies with n1ql - select meta().id, email, UPPER(name) from `travel-sample` t where CONTAINS(t.email, "gmail.com")
    """
    cluster_topology = params_from_base_suite_setup["cluster_topology"]
    source_db = params_from_base_suite_setup["suite_source_db"]
    cbs_url = cluster_topology['couchbase_servers'][0]
    base_url = params_from_base_suite_setup["base_url"]
    cbs_ip = host_for_url(cbs_url)

    log_info("Fetching docs from CBL through query")
    qy = Query(base_url)
    result_set = qy.query_substring(source_db, select_property1, select_property2, substring)

    docs_from_cbl = []

    for docs in result_set:
        docs_from_cbl.append(docs)

    log_info("docs_from_cbl: {}".format(docs_from_cbl))

    # Get doc from n1ql through query
    log_info("Fetching docs from server through n1ql")
    bucket_name = "travel-sample"
    n1ql_query = 'select meta().id, {}, UPPER({}) from `{}` t where CONTAINS(t.{}, "{}")'.format(select_property1,
                                                                                                 select_property2,
                                                                                                 bucket_name,
                                                                                                 select_property1,
                                                                                                 substring)
    log_info(n1ql_query)
    sdk_result = sdk_connection(cbs_ip, n1ql_query)
    docs_from_n1ql = []

    for row in sdk_result:
        docs_from_n1ql.append(row)

    assert len(docs_from_cbl) == len(docs_from_n1ql)
    for doc in docs_from_cbl:
        assert doc in docs_from_n1ql
    log_info("Doc contents match")


@pytest.mark.parametrize("select_property1, whr_key1, whr_val1, whr_key2, whr_val2, equal_to", [
    ("name", "type", "hotel", "country", "France", "Le Clos Fleuri"),
])
def test_query_collation(params_from_base_suite_setup, select_property1, whr_key1, whr_val1, whr_key2, whr_val2,
                         equal_to):
    """ @summary
    Fetches docs using collation
      let collator = Collation.unicode()
                .ignoreAccents(true)
                .ignoreCase(true)

     let searchQuery = Query
        .select(SelectResult.expression(Expression.meta().id),
                SelectResult.expression(Expression.property("name")))
        .from(DataSource.database(db))
        .where(Expression.property("type").equalTo("hotel")
            .and(Expression.property("country").equalTo("France"))
            .and(Expression.property("name").collate(collator).equalTo("Le Clos Fleuri")))

    Verifies with n1ql - select meta().id, name from `travel-sample` t where t.type="hotel" and t.country = "France" and lower(t.name) = lower("Le Clos Fleuri")
    """
    cluster_topology = params_from_base_suite_setup["cluster_topology"]
    source_db = params_from_base_suite_setup["suite_source_db"]
    cbs_url = cluster_topology['couchbase_servers'][0]
    base_url = params_from_base_suite_setup["base_url"]
    cbs_ip = host_for_url(cbs_url)

    log_info("Fetching docs from CBL through query")
    qy = Query(base_url)
    result_set = qy.query_collation(source_db, select_property1, whr_key1, whr_val1, whr_key2, whr_val2, equal_to)

    docs_from_cbl = []

    for docs in result_set:
        docs_from_cbl.append(docs)

    # Get doc from n1ql through query
    log_info("Fetching docs from server through n1ql")
    bucket_name = "travel-sample"
    n1ql_query = 'select meta().id, {} from `{}` t where t.{}="{}" and t.{} = "{}" and lower(t.{}) = lower("{}")'.format(
        select_property1, bucket_name, whr_key1, whr_val1, whr_key2, whr_val2, select_property1, equal_to)
    log_info(n1ql_query)
    sdk_result = sdk_connection(cbs_ip, n1ql_query)
    docs_from_n1ql = []

    for row in sdk_result:
        docs_from_n1ql.append(row)
    assert len(docs_from_cbl) == len(docs_from_n1ql)
    log_info("Found {} docs".format(len(docs_from_cbl)))
    assert sorted(docs_from_cbl, key=itemgetter('id')) == sorted(docs_from_n1ql, key=itemgetter('id'))
    log_info("Doc contents match")


@pytest.mark.parametrize(
    "select_property1, select_property2, select_property3, select_property4, select_property5, whr_key1, whr_key2, whr_key3, whr_val1, whr_val2, whr_val3, join_key",
    [
        ("name", "callsign", "destinationairport", "stops", "airline", "type", "type", "sourceairport", "route",
         "airline", "SFO", "airlineid"),
    ])
def test_query_join(params_from_base_suite_setup, select_property1,
                    select_property2, select_property3, select_property4,
                    select_property5, whr_key1, whr_key2, whr_key3,
                    whr_val1, whr_val2, whr_val3, join_key):
    """ @summary
    Query query = QueryBuilder
                .selectDistinct(
                        SelectResult.expression(Expression.property(prop1).from(main)),
                        SelectResult.expression(Expression.property(prop2).from(main)),
                        SelectResult.expression(Expression.property(prop3).from(secondary)),
                        SelectResult.expression(Expression.property(prop4).from(secondary)),
                        SelectResult.expression(Expression.property(prop5).from(secondary)))
                .from(DataSource.database(db).as(main))
                .join(Join.join(DataSource.database(db).as(secondary))
                    .on(Expression.property(joinKey)))
                .where(Expression.property(whrKey1).from(main).equalTo(whrVal1)
                    .and(Expression.property(whrKey2).from(main).equalTo(whrVal2))
                    .and(Expression.property(whrKey3).from(main).equalTo(whrVal3)))
                .limit(limit);)

    Verifies with n1ql -
    SELECT DISTINCT airline.name, airline.callsign, route.destinationairport, route.stops, route.airline
    FROM `travel-sample` route
      JOIN `travel-sample` airline
      ON KEYS route.airlineid
    WHERE route.type = "route"
      AND airline.type = "airline"
      AND route.sourceairport = "SFO"
    LIMIT 2;
    """
    cluster_topology = params_from_base_suite_setup["cluster_topology"]
    source_db = params_from_base_suite_setup["suite_source_db"]
    cbs_url = cluster_topology['couchbase_servers'][0]
    base_url = params_from_base_suite_setup["base_url"]
    cbs_ip = host_for_url(cbs_url)

    log_info("Fetching docs from CBL through query")
    qy = Query(base_url)
    result_set = qy.query_join(source_db, select_property1,
                               select_property2, select_property3,
                               select_property4, select_property5,
                               whr_key1, whr_key2, whr_key3, whr_val1,
                               whr_val2, whr_val3, join_key)

    docs_from_cbl = []

    for docs in result_set:
        docs_from_cbl.append(docs)

    # Get doc from n1ql through query
    log_info("Fetching docs from server through n1ql")
    bucket_name = "travel-sample"
    n1ql_query = 'select distinct airline.{}, airline.{}, route.{}, ' \
                 'route.{}, route.{} from `{}` route join `{}` airline ' \
                 'on keys route.{} where route.{}="{}" and ' \
                 'airline.{} = "{}" and route.{} = "{}"'.format(
                     select_property1, select_property2,
                     select_property3, select_property4,
                     select_property5, bucket_name, bucket_name,
                     join_key, whr_key1, whr_val1, whr_key2, whr_val2,
                     whr_key3, whr_val3)
    sdk_result = sdk_connection(cbs_ip, n1ql_query)
    docs_from_n1ql = []

    for row in sdk_result:
        docs_from_n1ql.append(row)

    assert len(docs_from_cbl) == len(docs_from_n1ql)
    log_info("Found {} docs".format(len(docs_from_cbl)))
    t = [i for i in docs_from_cbl if i not in docs_from_n1ql] + [j for j in docs_from_n1ql if j not in docs_from_cbl]
    assert len(t) == 0
    log_info("Doc contents match")


@pytest.mark.parametrize(
    "select_property1, select_property2, select_property3, whr_key1, whr_key2, whr_val1, whr_val2, join_key1, join_key2, limit",
    [
        ("airline", "sourceairport", "country", "country", "stops", "United States", 0, "icao", "destinationairport",
         10),
    ])
def test_query_inner_join(params_from_base_suite_setup, select_property1,
                          select_property2, select_property3, whr_key1, whr_key2,
                          whr_val1, whr_val2, join_key1, join_key2, limit):
    """ @summary
    Query query = QueryBuilder
                .select(SelectResult.expression(Expression.property(prop1).from(main)),
                        SelectResult.expression(Expression.property(prop2).from(main)),
                        SelectResult.expression(Expression.property(prop3).from(secondary)))
                .from(DataSource.database(db).as(main))
                .join(Join.innerJoin(DataSource.database(db).as(secondary))
                        .on(Expression.property(joinKey1).from(main).equalTo(Expression.property(joinKey2).from(secondary))
                                .and(Expression.property(whrKey1).from(main).equalTo(Expression.string(whrVal1)))
                                .and(Expression.property(whrKey2).from(secondary).equalTo(Expression.string(whrVal2)))));

    Verifies with n1ql -
    SELECT
      route.airline,
      route.sourceairport,
      airport.country
    FROM
      `travel-sample` route
      INNER JOIN `travel-sample` airport ON airport.icao = route.destinationairport
    WHERE
      airport.country = "United States"
      AND route.stops = 0
    """
    source_db = params_from_base_suite_setup["suite_source_db"]
    base_url = params_from_base_suite_setup["base_url"]

    log_info("Fetching docs from CBL through query")
    qy = Query(base_url)
    result_set = qy.query_inner_join(source_db, select_property1,
                                     select_property2, select_property3, whr_key1,
                                     whr_key2, whr_val1, whr_val2,
                                     join_key1, join_key2, limit)

    docs_from_cbl = []

    for docs in result_set:
        docs_from_cbl.append(docs)

    # Get doc from n1ql through query
    log_info("Fetching docs from server through n1ql")
    bucket_name = "travel-sample"
    n1ql_query = 'select  route.{}, route.{}, airport.{} ' \
                 'from `{}` route inner join `{}` airport ' \
                 'on airport.{} = route.{} where airport.{}="{}" and ' \
                 'route.{} = {} order by route.{} asc limit {}'.format(
                     select_property1, select_property2,
                     select_property3, bucket_name, bucket_name,
                     join_key1, join_key2, whr_key1, whr_val1, whr_key2, whr_val2,
                     select_property1, limit)
    log_info(n1ql_query)

    assert len(docs_from_cbl) == limit
    log_info("Found {} docs".format(len(docs_from_cbl)))


@pytest.mark.parametrize("select_property1, select_property2, whr_key1, whr_key2, whr_val1, whr_val2, limit", [
    ("country", "city", "type", "type", "airport", "airline", 10),
])
def test_query_cross_join(params_from_base_suite_setup, select_property1,
                          select_property2, whr_key1, whr_key2,
                          whr_val1, whr_val2, limit):
    """ @summary
    Query query = QueryBuilder
                .select(SelectResult.expression(Expression.property(prop1).from(main)).as(firstName),
                        SelectResult.expression(Expression.property(prop1).from(secondary)).as(secondName),
                        SelectResult.expression(Expression.property(prop2).from(secondary)))
                .from(DataSource.database(db).as(main))
                .join(Join.crossJoin(DataSource.database(db).as(secondary)))
                .where(Expression.property(whrKey1).from(main).equalTo(Expression.string(whrVal1))
                        .and(Expression.property(whrKey2).from(main).equalTo(Expression.string(whrVal2))));
    """
    source_db = params_from_base_suite_setup["suite_source_db"]
    base_url = params_from_base_suite_setup["base_url"]

    log_info("Fetching docs from CBL through query")
    qy = Query(base_url)
    result_set = qy.query_cross_join(source_db, select_property1,
                                     select_property2, whr_key1,
                                     whr_key2, whr_val1, whr_val2, limit)

    docs_from_cbl = []

    for docs in result_set:
        docs_from_cbl.append(docs)

    assert len(docs_from_cbl) == limit
    log_info("Found {} docs".format(len(docs_from_cbl)))


@pytest.mark.parametrize("select_property, limit", [
    ("airlineid", 10),
])
def test_query_left_join(params_from_base_suite_setup, select_property, limit):
    """ @summary
    Fetches docs using collation
      let collator = Collation.unicode()
                .ignoreAccents(true)
                .ignoreCase(true)

     let searchQuery = Query
        .select(SelectResult.expression(Expression.meta().id),
                SelectResult.expression(Expression.property("name")))
        .from(DataSource.database(db))
        .where(Expression.property("type").equalTo("hotel")
            .and(Expression.property("country").equalTo("France"))
            .and(Expression.property("name").collate(collator).equalTo("Le Clos Fleuri")))

    Verifies with n1ql - SELECT airline.*, route.* FROM `travel-sample` route LEFT JOIN `travel-sample` airline ON KEYS route.airlineid
    """
    source_db = params_from_base_suite_setup["suite_source_db"]
    base_url = params_from_base_suite_setup["base_url"]

    log_info("Fetching docs from CBL through query")
    qy = Query(base_url)
    result_set = qy.query_left_join(source_db, select_property, limit)

    docs_from_cbl = []

    for docs in result_set:
        docs_from_cbl.append(docs)

    # Get doc from n1ql through query
    log_info("Fetching docs from server through n1ql")
    bucket_name = "travel-sample"
    n1ql_query = 'select airline.*, route.* from `{}` route LEFT JOIN `{}` route ON KEYS route.{} order by route.{} limit {}'.format(
        bucket_name, bucket_name, select_property, select_property, limit)
    log_info(n1ql_query)

    assert len(docs_from_cbl) == limit
    log_info("Found {} docs".format(len(docs_from_cbl)))


@pytest.mark.parametrize("select_property, limit", [
    ("airlineid", 10),
])
def test_query_left_outer_join(params_from_base_suite_setup, select_property, limit):
    """ @summary
    Fetches docs using collation
      let collator = Collation.unicode()
                .ignoreAccents(true)
                .ignoreCase(true)

     let searchQuery = Query
        .select(SelectResult.expression(Expression.meta().id),
                SelectResult.expression(Expression.property("name")))
        .from(DataSource.database(db))
        .where(Expression.property("type").equalTo("hotel")
            .and(Expression.property("country").equalTo("France"))
            .and(Expression.property("name").collate(collator).equalTo("Le Clos Fleuri")))

    Verifies with n1ql - SELECT airline.*, route.* FROM `travel-sample` route LEFT OUTER JOIN `travel-sample` airline ON KEYS route.airlineid
    """
    source_db = params_from_base_suite_setup["suite_source_db"]
    base_url = params_from_base_suite_setup["base_url"]

    log_info("Fetching docs from CBL through query")
    qy = Query(base_url)
    result_set = qy.query_left_join(source_db, select_property, limit)

    docs_from_cbl = []

    for docs in result_set:
        docs_from_cbl.append(docs)

    # Get doc from n1ql through query
    log_info("Fetching docs from server through n1ql")
    bucket_name = "travel-sample"
    n1ql_query = 'select airline.*, route.* from `{}` route LEFT OUTER JOIN `{}` route ON KEYS route.{} order by route.{} limit {}'.format(
        bucket_name, bucket_name, select_property, select_property, limit)
    log_info(n1ql_query)

    assert len(docs_from_cbl) == limit
    log_info("Found {} docs".format(len(docs_from_cbl)))


@pytest.mark.parametrize("prop, val", [
    ("country", "France"),
    ("type", "airline")
])
def test_equal_to(params_from_base_suite_setup, prop, val):
    """ @summary
    Fetches a doc
    Tests the below query
    Query query = QueryBuilder
                .select(SelectResult.expression(Meta.id))
                .from(DataSource.database(db))
                .where(Expression.property(prop).equalTo(val));

    Verifies with n1ql - select meta().id from `bucket_name` where country = "france"
    """
    cluster_topology = params_from_base_suite_setup["cluster_topology"]
    source_db = params_from_base_suite_setup["suite_source_db"]
    cbs_url = cluster_topology['couchbase_servers'][0]
    base_url = params_from_base_suite_setup["base_url"]
    cbs_ip = host_for_url(cbs_url)

    # Get doc from CBL through query
    qy = Query(base_url)
    result_set = qy.query_equal_to(source_db, prop, val)

    docs_from_cbl = []
    if result_set != -1 and result_set is not None:
        for result in result_set:
            docs_from_cbl.append(result)

    # Get doc from n1ql through query
    bucket_name = "travel-sample"
    n1ql_query = 'select meta().id from `{}` where {} = "{}" order by meta().id asc'.format(bucket_name, prop, val)
    log_info(n1ql_query)
    sdk_result = sdk_connection(cbs_ip, n1ql_query)
    docs_from_n1ql = []

    for row in sdk_result:
        docs_from_n1ql.append(row)

    assert len(docs_from_cbl) == len(docs_from_n1ql)
    log_info("Found {} docs".format(len(docs_from_cbl)))
    assert np.array_equal(sorted(docs_from_cbl, key=itemgetter('id')), sorted(docs_from_n1ql, key=itemgetter('id')))
    log_info("Doc contents match between CBL and n1ql")


@pytest.mark.parametrize("prop, val", [
    ("country", "United States"),
    ("type", "airline")
])
def test_not_equal_to(params_from_base_suite_setup, prop, val):
    """ @summary
    Fetches a doc
    Tests the below query
    Query query = QueryBuilder
                .select(SelectResult.expression(Meta.id))
                .from(DataSource.database(db))
                .where(Expression.property(prop).notEqualTo(val));

    Verifies with n1ql - select meta().id from `bucket_name` where country != "France"
    """
    cluster_topology = params_from_base_suite_setup["cluster_topology"]
    source_db = params_from_base_suite_setup["suite_source_db"]
    cbs_url = cluster_topology['couchbase_servers'][0]
    base_url = params_from_base_suite_setup["base_url"]
    cbs_ip = host_for_url(cbs_url)

    # Get doc from CBL through query
    qy = Query(base_url)
    result_set = qy.query_not_equal_to(source_db, prop, val)

    docs_from_cbl = []
    if result_set != -1 and result_set is not None:
        for result in result_set:
            docs_from_cbl.append(result)

    # Get doc from n1ql through query
    bucket_name = "travel-sample"
    n1ql_query = 'select meta().id from `{}` where {} != "{}" order by meta().id asc'.format(bucket_name, prop, val)
    log_info(n1ql_query)
    sdk_result = sdk_connection(cbs_ip, n1ql_query)
    docs_from_n1ql = []

    for row in sdk_result:
        docs_from_n1ql.append(row)

    assert len(docs_from_cbl) == len(docs_from_n1ql)
    log_info("Found {} docs".format(len(docs_from_cbl)))
    assert np.array_equal(sorted(docs_from_cbl, key=itemgetter('id')), sorted(docs_from_n1ql, key=itemgetter('id')))
    log_info("Doc contents match between CBL and n1ql")


@pytest.mark.parametrize("prop, val", [
    ("id", 1000),
])
def test_greater_than(params_from_base_suite_setup, prop, val):
    """ @summary
    Fetches a doc
    Tests the below query
    Query query = QueryBuilder
                .select(SelectResult.expression(Meta.id))
                .from(DataSource.database(db))
                .where(Expression.property(prop).greaterThan(val));

    Verifies with n1ql - select meta().id from `bucket_name` where id > 1000
    """
    cluster_topology = params_from_base_suite_setup["cluster_topology"]
    source_db = params_from_base_suite_setup["suite_source_db"]
    cbs_url = cluster_topology['couchbase_servers'][0]
    base_url = params_from_base_suite_setup["base_url"]
    cbs_ip = host_for_url(cbs_url)

    # Get doc from CBL through query
    qy = Query(base_url)
    result_set = qy.query_greater_than(source_db, prop, val)

    docs_from_cbl = []
    if result_set != -1 and result_set is not None:
        for result in result_set:
            docs_from_cbl.append(result)

    # Get doc from n1ql through query
    bucket_name = "travel-sample"
    n1ql_query = 'select meta().id from `{}` where {} > {} and meta().id not like "_sync%" order by meta().id asc'.format(
        bucket_name, prop, val)
    log_info(n1ql_query)
    sdk_result = sdk_connection(cbs_ip, n1ql_query)
    docs_from_n1ql = []

    for row in sdk_result:
        docs_from_n1ql.append(row)

    assert len(docs_from_cbl) == len(docs_from_n1ql)
    log_info("Found {} docs".format(len(docs_from_cbl)))
    assert np.array_equal(sorted(docs_from_cbl, key=itemgetter('id')), sorted(docs_from_n1ql, key=itemgetter('id')))
    log_info("Doc contents match between CBL and n1ql")


@pytest.mark.parametrize("prop, val", [
    ("id", 1000),
])
def test_greater_than_or_equal_to(params_from_base_suite_setup, prop, val):
    """ @summary
    Fetches a doc
    Tests the below query
    Query query = QueryBuilder
                .select(SelectResult.expression(Meta.id))
                .from(DataSource.database(db))
                .where(Expression.property(prop).greaterThanOrEqualTo(val));

    Verifies with n1ql - select meta().id from `bucket_name` where id >= 1000
    """
    cluster_topology = params_from_base_suite_setup["cluster_topology"]
    source_db = params_from_base_suite_setup["suite_source_db"]
    cbs_url = cluster_topology['couchbase_servers'][0]
    base_url = params_from_base_suite_setup["base_url"]
    cbs_ip = host_for_url(cbs_url)

    # Get doc from CBL through query
    qy = Query(base_url)
    result_set = qy.query_greater_than_or_equal_to(source_db, prop, val)

    docs_from_cbl = []
    if result_set != -1 and result_set is not None:
        for result in result_set:
            docs_from_cbl.append(result)

    # Get doc from n1ql through query
    bucket_name = "travel-sample"
    n1ql_query = 'select meta().id from `{}` where {} >= {} and meta().id not like "_sync%" order by meta().id asc'.format(
        bucket_name, prop, val)
    log_info(n1ql_query)
    sdk_result = sdk_connection(cbs_ip, n1ql_query)
    docs_from_n1ql = []

    for row in sdk_result:
        docs_from_n1ql.append(row)

    assert len(docs_from_cbl) == len(docs_from_n1ql)
    log_info("Found {} docs".format(len(docs_from_cbl)))
    assert np.array_equal(sorted(docs_from_cbl, key=itemgetter('id')), sorted(docs_from_n1ql, key=itemgetter('id')))
    log_info("Doc contents match between CBL and n1ql")


@pytest.mark.parametrize("prop, val", [
    ("id", 1000),
])
def test_less_than(params_from_base_suite_setup, prop, val):
    """ @summary
    Fetches a doc
    Tests the below query
    Query query = QueryBuilder
                .select(SelectResult.expression(Meta.id))
                .from(DataSource.database(db))
                .where(Expression.property(prop).lessThan(val));

    Verifies with n1ql - select meta().id from `bucket_name` where id < 1000
    """
    cluster_topology = params_from_base_suite_setup["cluster_topology"]
    source_db = params_from_base_suite_setup["suite_source_db"]
    cbs_url = cluster_topology['couchbase_servers'][0]
    base_url = params_from_base_suite_setup["base_url"]
    cbs_ip = host_for_url(cbs_url)

    # Get doc from CBL through query
    qy = Query(base_url)
    result_set = qy.query_less_than(source_db, prop, val)

    docs_from_cbl = []
    if result_set != -1 and result_set is not None:
        for result in result_set:
            docs_from_cbl.append(result)

    # Get doc from n1ql through query
    bucket_name = "travel-sample"
    n1ql_query = 'select meta().id from `{}` where {} < {} order by meta().id asc'.format(bucket_name, prop, val)
    log_info(n1ql_query)
    sdk_result = sdk_connection(cbs_ip, n1ql_query)
    docs_from_n1ql = []

    for row in sdk_result:
        docs_from_n1ql.append(row)

    assert len(docs_from_cbl) == len(docs_from_n1ql)
    log_info("Found {} docs".format(len(docs_from_cbl)))
    assert np.array_equal(sorted(docs_from_cbl, key=itemgetter('id')), sorted(docs_from_n1ql, key=itemgetter('id')))
    log_info("Doc contents match between CBL and n1ql")


@pytest.mark.parametrize("prop, val", [
    ("id", 1000),
])
def test_less_than_or_equal_to(params_from_base_suite_setup, prop, val):
    """ @summary
    Fetches a doc
    Tests the below query
    Query query = QueryBuilder
                .select(SelectResult.expression(Meta.id))
                .from(DataSource.database(db))
                .where(Expression.property(prop).lessThanOrEqualTo(val));

    Verifies with n1ql - select meta().id from `bucket_name` where id <= 1000
    """
    cluster_topology = params_from_base_suite_setup["cluster_topology"]
    source_db = params_from_base_suite_setup["suite_source_db"]
    cbs_url = cluster_topology['couchbase_servers'][0]
    base_url = params_from_base_suite_setup["base_url"]
    cbs_ip = host_for_url(cbs_url)

    # Get doc from CBL through query
    qy = Query(base_url)
    result_set = qy.query_less_than_or_equal_to(source_db, prop, val)

    docs_from_cbl = []
    if result_set != -1 and result_set is not None:
        for result in result_set:
            docs_from_cbl.append(result)

    # Get doc from n1ql through query
    bucket_name = "travel-sample"
    n1ql_query = 'select meta().id from `{}` where {} <= {} order by meta().id asc'.format(bucket_name, prop, val)
    log_info(n1ql_query)
    sdk_result = sdk_connection(cbs_ip, n1ql_query)
    docs_from_n1ql = []

    for row in sdk_result:
        docs_from_n1ql.append(row)

    assert len(docs_from_cbl) == len(docs_from_n1ql)
    log_info("Found {} docs".format(len(docs_from_cbl)))
    assert np.array_equal(sorted(docs_from_cbl, key=itemgetter('id')), sorted(docs_from_n1ql, key=itemgetter('id')))
    log_info("Doc contents match between CBL and n1ql")


@pytest.mark.parametrize("prop, val1, val2", [
    ("country", "France", "United States"),
])
def test_in(params_from_base_suite_setup, prop, val1, val2):
    """ @summary
    Fetches a doc
    Tests the below query
    Query query = QueryBuilder
                .select(SelectResult.expression(Meta.id))
                .from(DataSource.database(db))
                .where(Expression.property(prop).in(Expression.value(valueList)));

    Verifies with n1ql - select meta().id from `bucket_name` where country in ['France', 'United States']
    """
    cluster_topology = params_from_base_suite_setup["cluster_topology"]
    source_db = params_from_base_suite_setup["suite_source_db"]
    cbs_url = cluster_topology['couchbase_servers'][0]
    base_url = params_from_base_suite_setup["base_url"]
    cbs_ip = host_for_url(cbs_url)

    # Get doc from CBL through query
    qy = Query(base_url)
    result_set = qy.query_in(source_db, prop, val1, val2)

    docs_from_cbl = []
    if result_set != -1 and result_set is not None:
        for result in result_set:
            docs_from_cbl.append(result)

    # Get doc from n1ql through query
    bucket_name = "travel-sample"
    n1ql_query = 'select meta().id from `{}` where {} in ["{}", "{}"] order by meta().id asc'.format(bucket_name, prop,
                                                                                                     val1, val2)
    log_info(n1ql_query)
    sdk_result = sdk_connection(cbs_ip, n1ql_query)
    docs_from_n1ql = []

    for row in sdk_result:
        docs_from_n1ql.append(row)

    assert len(docs_from_cbl) == len(docs_from_n1ql)
    log_info("Found {} docs".format(len(docs_from_cbl)))
    assert np.array_equal(sorted(docs_from_cbl, key=itemgetter('id')), sorted(docs_from_n1ql, key=itemgetter('id')))
    log_info("Doc contents match between CBL and n1ql")


@pytest.mark.parametrize("prop, val1, val2", [
    ("id", 1000, 2000),
])
def test_between(params_from_base_suite_setup, prop, val1, val2):
    """ @summary
    Fetches a doc
    Tests the below query
    Query query = QueryBuilder
                .select(SelectResult.expression(Meta.id))
                .from(DataSource.database(db))
                .where(Expression.property(prop).between(val1, val2));

    Verifies with n1ql - select meta().id from `bucket_name` where id between 1000 and 2000
    """
    cluster_topology = params_from_base_suite_setup["cluster_topology"]
    source_db = params_from_base_suite_setup["suite_source_db"]
    cbs_url = cluster_topology['couchbase_servers'][0]
    base_url = params_from_base_suite_setup["base_url"]
    cbs_ip = host_for_url(cbs_url)

    # Get doc from CBL through query
    qy = Query(base_url)
    result_set = qy.query_between(source_db, prop, val1, val2)

    docs_from_cbl = []
    if result_set != -1 and result_set is not None:
        for result in result_set:
            docs_from_cbl.append(result)

    # Get doc from n1ql through query
    bucket_name = "travel-sample"
    n1ql_query = 'select meta().id from `{}` where {} between {} and {} order by meta().id asc'.format(bucket_name,
                                                                                                       prop, val1, val2)
    log_info(n1ql_query)
    sdk_result = sdk_connection(cbs_ip, n1ql_query)
    docs_from_n1ql = []

    for row in sdk_result:
        docs_from_n1ql.append(row)

    assert len(docs_from_cbl) == len(docs_from_n1ql)
    log_info("Found {} docs".format(len(docs_from_cbl)))
    assert np.array_equal(sorted(docs_from_cbl, key=itemgetter('id')), sorted(docs_from_n1ql, key=itemgetter('id')))
    log_info("Doc contents match between CBL and n1ql")


@pytest.mark.parametrize("prop", [
    "callsign",
    "iata"
])
def test_is(params_from_base_suite_setup, prop):
    """ @summary
    Fetches a doc
    Tests the below query
    Query query = QueryBuilder
                .select(SelectResult.expression(Meta.id))
                .from(DataSource.database(db))
                .where(Expression.property(prop).is(Expression.value(null)));

    Verifies with n1ql - select meta().id from `bucket_name` where iata is null
    """
    cluster_topology = params_from_base_suite_setup["cluster_topology"]
    source_db = params_from_base_suite_setup["suite_source_db"]
    cbs_url = cluster_topology['couchbase_servers'][0]
    base_url = params_from_base_suite_setup["base_url"]
    cbs_ip = host_for_url(cbs_url)

    # Get doc from CBL through query
    qy = Query(base_url)
    result_set = qy.query_is(source_db, prop)

    docs_from_cbl = []
    if result_set != -1 and result_set is not None:
        for result in result_set:
            docs_from_cbl.append(result)

    # Get doc from n1ql through query
    bucket_name = "travel-sample"
    n1ql_query = 'select meta().id from `{}` where {} is null order by meta().id asc'.format(bucket_name, prop)
    log_info(n1ql_query)
    sdk_result = sdk_connection(cbs_ip, n1ql_query)
    docs_from_n1ql = []

    for row in sdk_result:
        docs_from_n1ql.append(row)

    assert len(docs_from_cbl) == len(docs_from_n1ql)
    log_info("Found {} docs".format(len(docs_from_cbl)))
    assert np.array_equal(sorted(docs_from_cbl, key=itemgetter('id')), sorted(docs_from_n1ql, key=itemgetter('id')))
    log_info("Doc contents match between CBL and n1ql")


@pytest.mark.parametrize("prop", [
    "callsign",
    "iata"
])
def test_isnot(params_from_base_suite_setup, prop):
    """ @summary
    Fetches a doc
    Tests the below query
    Query query = QueryBuilder
                .select(SelectResult.expression(Meta.id))
                .from(DataSource.database(db))
                .where(Expression.property(prop).isNot(Expression.value(null)));

    Verifies with n1ql - select meta().id from `bucket_name` where iata is not null
    """
    cluster_topology = params_from_base_suite_setup["cluster_topology"]
    source_db = params_from_base_suite_setup["suite_source_db"]
    cbs_url = cluster_topology['couchbase_servers'][0]
    base_url = params_from_base_suite_setup["base_url"]
    cbs_ip = host_for_url(cbs_url)

    # Get doc from CBL through query
    qy = Query(base_url)
    result_set = qy.query_isNot(source_db, prop)

    docs_from_cbl = []
    if result_set != -1 and result_set is not None:
        for result in result_set:
            docs_from_cbl.append(result)

    # Get doc from n1ql through query
    bucket_name = "travel-sample"
    n1ql_query = 'select meta().id, {} from `{}` where {} is not null order by meta().id asc'.format(prop, bucket_name,
                                                                                                     prop)
    log_info(n1ql_query)
    sdk_result = sdk_connection(cbs_ip, n1ql_query)
    docs_from_n1ql = []

    for row in sdk_result:
        docs_from_n1ql.append(row)

    assert len(docs_from_cbl) == len(docs_from_n1ql)
    log_info("Found {} docs".format(len(docs_from_cbl)))
    assert sorted(docs_from_cbl, key=itemgetter('id')) == sorted(docs_from_n1ql, key=itemgetter('id'))
    log_info("Doc contents match between CBL and n1ql")


@pytest.mark.parametrize("prop, val1, val2", [
    ("id", 1000, 2000),
])
def test_not(params_from_base_suite_setup, prop, val1, val2):
    """ @summary
    Fetches a doc
    Tests the below query
    Query query = QueryBuilder
                .select(SelectResult.expression(Meta.id))
                .from(DataSource.database(db))
                .where(Expression.not(Expression.property(prop).between(val1, val2)));

    Verifies with n1ql - select meta().id from `bucket_name` where id not between 1000 and 2000
    """
    cluster_topology = params_from_base_suite_setup["cluster_topology"]
    source_db = params_from_base_suite_setup["suite_source_db"]
    cbs_url = cluster_topology['couchbase_servers'][0]
    base_url = params_from_base_suite_setup["base_url"]
    cbs_ip = host_for_url(cbs_url)

    # Get doc from CBL through query
    qy = Query(base_url)
    result_set = qy.query_not(source_db, prop, val1, val2)

    docs_from_cbl = []
    if result_set != -1 and result_set is not None:
        for result in result_set:
            docs_from_cbl.append(result)

    # Get doc from n1ql through query
    bucket_name = "travel-sample"
    n1ql_query = 'select meta().id from `{}` where {} not between {} and {} and meta().id not like "_sync%" order by meta().id asc'.format(
        bucket_name, prop, val1, val2)
    log_info(n1ql_query)
    sdk_result = sdk_connection(cbs_ip, n1ql_query)
    docs_from_n1ql = []

    for row in sdk_result:
        docs_from_n1ql.append(row)

    assert len(docs_from_cbl) == len(docs_from_n1ql)
    log_info("Found {} docs".format(len(docs_from_cbl)))
    assert np.array_equal(sorted(docs_from_cbl, key=itemgetter('id')), sorted(docs_from_n1ql, key=itemgetter('id')))
    log_info("Doc contents match between CBL and n1ql")


@pytest.mark.parametrize("prop, val, doc_type, stemming", [
    # With Stemming
    ("content", "beautifully", "landmark", True),
    ("content", "cons*", "landmark", True),  # Wildcard Expression/ Prefix expression
    ("content", "of the beautiful", "landmark", True),  # Search with stop words
    ("content", "local beautiful", "landmark", True),  # Search ignoring stop words
    ("content", "'\"foods including'\"", "landmark", True),  # phrase queries
    ("content", "'beautiful NEAR/7 \"local\"'", "landmark", True),  # near queries
    # Without Stemming
    ("content", "beautiful", "landmark", False),
    ("content", "cons*", "landmark", False),  # Wildcard Expression/ Prefix expression
    ("content", "of the beautiful", "landmark", False),  # Search with stop words
    ("content", "local beautiful", "landmark", False),  # Search ignoring stop words
    ("content", "'\"foods including'\"", "landmark", False),  # phrase queries
    ("content", "'beautiful NEAR/7 \"local\"'", "landmark", False),  # near queries
])
def test_single_property_fts(params_from_base_suite_setup, prop, val, doc_type, stemming):
    """ @summary
    Fetches a doc
    Tests the below query
    """
    source_db = params_from_base_suite_setup["suite_source_db"]
    base_url = params_from_base_suite_setup["base_url"]

    # Get doc from CBL through query
    qy = Query(base_url)
    limit = 10

    result_set = qy.query_single_property_fts(source_db, prop, val,
                                              doc_type, limit, stemming)

    docs_from_cbl = []
    if result_set != -1 and result_set is not None:
        for result in result_set:
            log_info("In the for ")
            docs_from_cbl.append(result)
            log_info(result)
    assert 0 < len(docs_from_cbl) <= limit


@pytest.mark.parametrize("prop1, prop2, val, doc_type, stemming", [
    # with stemming
    ("content", "name", "centre art", "landmark", True),
    ("content", "name", "tow*", "landmark", True),  # wild cards
    ("content", "name", "^Beautiful", "landmark", True),  # checking for content at the start
    ("content", "name", "name:cafe art", "landmark", True),  # overriding the property to be indexed
    ("content", "name", "beautiful OR arts", "landmark", True),  # OR logical expression
    ("content", "name", "beauty AND art", "landmark", True),  # AND logical expression
    ("content", "name", "(beauty AND art) OR cafe", "landmark", True),  # mix logical expression !!!!Alert
    ("content", "name", "(beautiful OR art) AND photograph", "landmark", True),  # mix logical expression
    ("content", "name", "restaurant NOT chips", "landmark", True),  # NOT logical expression
    # Without stemming
    ("content", "name", "centre art", "landmark", False),
    ("content", "name", "town*", "landmark", True),  # wild card
    ("content", "name", "^Beautiful", "landmark", False),  # checking for content at the start
    ("content", "name", "name:cafe art", "landmark", False),  # overriding the property to be indexed
    ("content", "name", "beautiful OR arts", "landmark", False),  # OR logical expression
    ("content", "name", "beautiful AND art", "landmark", False),  # AND logical expression
    ("content", "name", "(beauty AND splendour) OR food", "landmark", False),  # mix logical expression
    ("content", "name", "restaurant NOT chips", "landmark", False),  # NOT logical expression
])
def test_multiple_property_fts(params_from_base_suite_setup, prop1, prop2, val, doc_type, stemming):
    """ @summary
    Fetches a doc
    Tests the below query
    """
    source_db = params_from_base_suite_setup["suite_source_db"]
    base_url = params_from_base_suite_setup["base_url"]

    # Get doc from CBL through query
    qy = Query(base_url)
    limit = 10
    result_set = qy.query_multiple_property_fts(source_db, prop1, prop2,
                                                val, doc_type, limit,
                                                stemming)
    docs_from_cbl = []
    if result_set != -1 and result_set is not None:
        for result in result_set:
            docs_from_cbl.append(result)
            log_info(result)
    assert 0 < len(docs_from_cbl) <= limit


@pytest.mark.parametrize("prop, val, doc_type", [
    ("content", "beautiful", "landmark"),
])
def test_fts_with_ranking(params_from_base_suite_setup, prop, val, doc_type):
    """ @summary
    Fetches a doc
    Tests the below query
    """
    source_db = params_from_base_suite_setup["suite_source_db"]
    base_url = params_from_base_suite_setup["base_url"]

    # Get doc from CBL through query
    qy = Query(base_url)
    limit = 10
    result_set = qy.query_fts_with_ranking(source_db, prop, val,
                                           doc_type, limit)
    docs_from_cbl = []
    if result_set != -1 and result_set is not None:
        for result in result_set:
            docs_from_cbl.append(result)
            log_info(result)
    assert 0 < len(docs_from_cbl) <= limit


@pytest.mark.parametrize("doc_id_prefix", [
    ("doc_with_double_1")
])
def test_getDoc_withValueTypeDouble(params_from_base_suite_setup, doc_id_prefix):
    """ @summary
    1. Create docs with one of the column having double value
    2. Fetch the doc using where value as double value
    Fetches a doc
    Tests the below query
    let searchQuery = Query
                    .select(SelectResult.expression(Meta.id),
                SelectResult.expression(Expression.property(item)),
                SelectResult.expression(Expression.property(item_price)))
            .from(DataSource.database(database))
            .where(Expression.property(item_price).equalTo(2.754));

    """
    base_url = params_from_base_suite_setup["base_url"]
    database = Database(base_url)
    db_name = "db_name"

    # Create docs with double and retrieve
    doc_id_prefix = doc_id_prefix
    num_of_docs = 5
    db = database.create(db_name)
    documents = dict()
    ids = []
    for i in range(num_of_docs):
        data = {}
        doc_id = "{}_{}".format(doc_id_prefix, i)
        ids.append(doc_id)
        data["item"] = i
        data["item_price"] = i + 0.754
        documents[doc_id] = data
    database.saveDocuments(db, documents)
    qy = Query(base_url)

    # Query cblite database with key value type 'double'
    select_property1 = "item"
    select_property2 = "item_price"
    whr_key = "item_price"
    whr_val = 2.754
    result_set = qy.query_multiple_selects_forDoubleValue(db, select_property1, select_property2, whr_key, whr_val)
    docs_from_cbl = []
    for docs in result_set:
        docs_from_cbl.append(docs)
    assert len(docs_from_cbl) == 1, "did not get the write result after querying with float value"


@pytest.mark.parametrize("doc_id_prefix", [
    ("doc_with_double_1")
])
def test_getDoc_withLocale(params_from_base_suite_setup, doc_id_prefix):
    """ @summary
    1. Add docs with locale name having '-'
    2. Fetch the doc
    3.
    Tests the below query
    let searchQuery = Query
                    .select(SelectResult.expression(Meta.id),
                    SelectResult.expression(Expression.property(select_property1)),
                    SelectResult.expression(Expression.property(select_property2)))
                .from(DataSource.database(database))
                .orderBy(Ordering.expression(locale_key.collate(with_locale_value)))

    """
    base_url = params_from_base_suite_setup["base_url"]
    database = Database(base_url)
    qy = Query(base_url)

    # Create docs with double and retrieve
    num_of_docs = 5
    db = database.create("db_name")
    documents = dict()
    ids = []
    for i in range(num_of_docs):
        data = {}
        doc_id = "{}_{}".format(doc_id_prefix, i)
        ids.append(doc_id)
        data["locale"] = "ko-Kore_US"
        data["credit"] = "credict-{}".format(i + 10)
        documents[doc_id] = data
    database.saveDocuments(db, documents)

    select_property1 = "locale"
    select_property2 = "credit"
    whr_key = "locale"
    locale = "ko-Kore_US"
    result_set = qy.query_multiple_selects_OrderByLocaleValue(db, select_property1, select_property2, whr_key, locale)
    docs_from_cbl = []
    for docs in result_set:
        docs_from_cbl.append(docs)
    assert len(docs_from_cbl) == 5, "Results for locale with - did not return 5 records"


def test_query_arthimetic(params_from_base_suite_setup):
    """
        @summary:
        1. Query on arthimetic call
        2. Verify no crash happens

    """

    cbl_db = params_from_base_suite_setup["suite_source_db"]
    sync_gateway_version = params_from_base_suite_setup["sync_gateway_version"]
    base_url = params_from_base_suite_setup["base_url"]

    if sync_gateway_version < "2.0.0":
        pytest.skip('This test cannot run with sg version below 2.0')

    qy = Query(base_url)
    qy.query_arthimetic(cbl_db)


def test_live_query_response_delay_time(params_from_base_suite_setup):
    """
    note: this test case is for android/java only
    1. call /query_getLiveQueryResponseTime to get delay timer
    2. validate delay timer is less than 200 millisecond
    """
    base_url = params_from_base_suite_setup["base_url"]
    db = params_from_base_suite_setup["suite_db"]
    cbl_db = params_from_base_suite_setup["suite_source_db"]
    liteserv_platform = params_from_base_suite_setup["liteserv_platform"]

    if liteserv_platform in ["ios", "net-msft", "net-uwp", "xamarin-ios", "xamarin-android"]:
        pytest.skip('This test case is for android/java only')

    channels = ["live-query"]
    num_of_docs = 100
    db.create_bulk_docs(num_of_docs, "live-query-doc", db=cbl_db, channels=channels)

    doc_ids = db.getDocIds(cbl_db)
    docs = db.getDocuments(cbl_db, doc_ids)
    seq_num = 1
    for doc_id, doc_body in docs.items():
        if "live-query-doc" in doc_id:
            doc_body["sequence_number"] = seq_num
            db.updateDocument(database=cbl_db, data=doc_body, doc_id=doc_id)
            seq_num += 1

    qy = Query(base_url)
    delay_timer = qy.query_get_live_query_delay_time(cbl_db)
    log_info("delay_timer is counted as {}".format(delay_timer))
    assert delay_timer < 200, "delay timer cannot be longer than 200 millionsec"


def sdk_connection(cbs_ip, n1ql_query):
    bucket_name = "travel-sample"
    username = "Administrator"
    password = 'password'
<<<<<<< HEAD
    timeout_options = ClusterTimeoutOptions(kv_timeout=timedelta(seconds=5), query_timeout=timedelta(seconds=200))
=======
    timeout_options = ClusterTimeoutOptions(kv_timeout=timedelta(seconds=5), query_timeout=timedelta(seconds=10))
>>>>>>> 5561968a
    options = ClusterOptions(PasswordAuthenticator(username, password), timeout_options=timeout_options)
    cluster = Cluster('couchbase://{}'.format(cbs_ip), options)
    cluster.bucket(bucket_name)
    sdk_query_result = cluster.query(n1ql_query)
    return sdk_query_result<|MERGE_RESOLUTION|>--- conflicted
+++ resolved
@@ -1623,11 +1623,8 @@
     bucket_name = "travel-sample"
     username = "Administrator"
     password = 'password'
-<<<<<<< HEAD
-    timeout_options = ClusterTimeoutOptions(kv_timeout=timedelta(seconds=5), query_timeout=timedelta(seconds=200))
-=======
-    timeout_options = ClusterTimeoutOptions(kv_timeout=timedelta(seconds=5), query_timeout=timedelta(seconds=10))
->>>>>>> 5561968a
+
+    timeout_options = ClusterTimeoutOptions(kv_timeout=timedelta(seconds=20), query_timeout=timedelta(seconds=30))
     options = ClusterOptions(PasswordAuthenticator(username, password), timeout_options=timeout_options)
     cluster = Cluster('couchbase://{}'.format(cbs_ip), options)
     cluster.bucket(bucket_name)
