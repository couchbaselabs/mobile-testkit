import pytest

from keywords.utils import log_info
from CBLClient.Database import Database
from CBLClient.Query import Query
from keywords.utils import host_for_url
from couchbase.bucket import Bucket
from couchbase.n1ql import N1QLQuery
import numpy as np


def test_get_doc_ids(params_from_base_test_setup):
    """@summary
    Fetches all the doc ids
    Tests the below query
    let query = Query
                .select(SelectResult.expression(Expression.meta().id))
                .from(DataSource.database(database))

    Verifies with n1ql - select meta().id from `bucket_name` where meta().id not like "_sync%"
    """
    cluster_topology = params_from_base_test_setup["cluster_topology"]
    source_db = params_from_base_test_setup["suite_source_db"]
    base_url = params_from_base_test_setup["base_url"]
    cbs_url = cluster_topology['couchbase_servers'][0]
    db = Database(base_url)

    cbs_ip = host_for_url(cbs_url)

    log_info("Fetching doc ids from the server")
    bucket_name = "travel-sample"
    sdk_client = Bucket('couchbase://{}/{}'.format(cbs_ip, bucket_name), password='password')
    n1ql_query = 'select meta().id from `{}` where meta().id not like "_sync%" ORDER BY id'.format(bucket_name)
    log_info(n1ql_query)
    query = N1QLQuery(n1ql_query)
    doc_ids_from_n1ql = []
    for row in sdk_client.n1ql_query(query):
        doc_ids_from_n1ql.append(row["id"])

    log_info("Fetching doc ids from CBL")
    ids_from_cbl = db.getDocIds(source_db)

    assert len(ids_from_cbl) == len(doc_ids_from_n1ql)
    assert sorted(ids_from_cbl) == sorted(doc_ids_from_n1ql)
    log_info("Doc contents match between CBL and n1ql")


@pytest.mark.parametrize("doc_id", [
    ("airline_10"),
    # ("doc_id_does_not_exist"),
])
def test_doc_get(params_from_base_test_setup, doc_id):
    """ @summary
    Fetches a doc
    Tests the below query
    let searchQuery = Query
                    .select(SelectResult.all())
                    .from(DataSource.database(database))
                    .where((Expression.meta().id).equalTo(doc_id))

    Verifies with n1ql - select * from `bucket_name` where meta().id="doc_id"
    """
    cluster_topology = params_from_base_test_setup["cluster_topology"]
<<<<<<< HEAD
    source_db = params_from_base_test_setup["suite_source_db"]
=======
    source_db = params_from_base_test_setup["source_db"]
    cbl_db = params_from_base_test_setup["cbl_db"]
    enable_sample_bucket = params_from_base_test_setup["enable_sample_bucket"]
>>>>>>> 23b18c4d
    cbs_url = cluster_topology['couchbase_servers'][0]
    base_url = params_from_base_test_setup["base_url"]
    cbs_ip = host_for_url(cbs_url)

    # Get doc from CBL through query
    log_info("Fetching doc {} from CBL through query".format(doc_id))
    qy = Query(base_url)
    result_set = qy.query_get_doc(source_db, doc_id)

    docs_from_cbl = []
    if result_set != -1 and result_set is not None:
        for result in result_set:
            docs_from_cbl.append(result)

    # Get doc from n1ql through query
    log_info("Fetching doc {} from server through n1ql".format(doc_id))
    bucket_name = "travel-sample"
    sdk_client = Bucket('couchbase://{}/{}'.format(cbs_ip, bucket_name), password='password')
    n1ql_query = 'select * from `{}` where meta().id="{}"'.format(bucket_name, doc_id)
    log_info(n1ql_query)
    query = N1QLQuery(n1ql_query)
    docs_from_n1ql = []

    for row in sdk_client.n1ql_query(query):
        docs_from_n1ql.append(row)

    assert len(docs_from_cbl) == len(docs_from_n1ql)
    log_info("Found {} docs".format(len(docs_from_cbl)))
    assert docs_from_cbl[0][cbl_db] == docs_from_n1ql[0][enable_sample_bucket]
    log_info("Doc contents match between CBL and n1ql")


@pytest.mark.parametrize("limit, offset", [
    (5, 5),
    (-5, -5),
])
def test_get_docs_with_limit_offset(params_from_base_test_setup, limit, offset):
    """ @summary
    Fetches a doc
    Tests the below query
    let searchQuery = Query
        .select(SelectResult.all())
        .from(DataSource.database(db))
        .limit(limit,offset: offset)

    Verifies with n1ql - select * from `travel-sample` where meta().id not like "_sync%" limit 5 offset 5
    """
    source_db = params_from_base_test_setup["suite_source_db"]
    base_url = params_from_base_test_setup["base_url"]

    log_info("Fetching docs from CBL through query")
    qy = Query(base_url)
    result_set = qy.query_get_docs_limit_offset(source_db, limit, offset)
    docs_from_cbl = []

    for docs in result_set:
        docs_from_cbl.append(docs)

    if limit > 0:
        assert len(docs_from_cbl) == limit
        log_info("Found {} docs".format(limit))
    else:
        assert len(docs_from_cbl) == 0
        log_info("Found 0 docs")


@pytest.mark.parametrize("select_property1, select_property2, whr_key, whr_val", [
    ("name", "type", "country", "France"),
])
def test_multiple_selects(params_from_base_test_setup, select_property1, select_property2, whr_key, whr_val):
    """ @summary
    Fetches multiple fields

    let searchQuery = Query
        .select(SelectResult.expression(Expression.meta().id),
                SelectResult.expression(Expression.property(select_property1)),
                SelectResult.expression(Expression.property(select_property2)))
        .from(DataSource.database(database))
        .where((Expression.property(whr_key)).equalTo(whr_val))

    Verifies with n1ql - select name, type, meta().id from `travel-sample` where country="France"
    """
    cluster_topology = params_from_base_test_setup["cluster_topology"]
    source_db = params_from_base_test_setup["suite_source_db"]
    cbs_url = cluster_topology['couchbase_servers'][0]
    base_url = params_from_base_test_setup["base_url"]
    cbs_ip = host_for_url(cbs_url)

    log_info("Fetching docs from CBL through query")
    qy = Query(base_url)
    result_set = qy.query_multiple_selects(source_db, select_property1, select_property2, whr_key, whr_val)
    docs_from_cbl = []

    for docs in result_set:
        docs_from_cbl.append(docs)

    # Get doc from n1ql through query
    log_info("Fetching docs from server through n1ql")
    bucket_name = "travel-sample"
    sdk_client = Bucket('couchbase://{}/{}'.format(cbs_ip, bucket_name), password='password')
    n1ql_query = 'select {}, {}, meta().id from `{}` where {}="{}"'.format(select_property1, select_property2, bucket_name, whr_key, whr_val)
    log_info(n1ql_query)
    query = N1QLQuery(n1ql_query)
    docs_from_n1ql = []

    for row in sdk_client.n1ql_query(query):
        docs_from_n1ql.append(row)

    assert len(docs_from_cbl) == len(docs_from_n1ql)
    assert sorted(docs_from_cbl) == sorted(docs_from_n1ql)

    log_info("Doc contents match")


@pytest.mark.parametrize("whr_key1, whr_val1, whr_key2, whr_val2, whr_key3, whr_val3, whr_key4, whr_val4", [
    ("type", "hotel", "country", "United States", "country", "France", "vacancy", True),
])
def test_query_where_and_or(params_from_base_test_setup, whr_key1, whr_val1, whr_key2, whr_val2, whr_key3, whr_val3, whr_key4, whr_val4):
    """ @summary
    Fetches docs with where an/or clause

    let searchQuery = Query
       .select(SelectResult.expression(Expression.meta().id))
       .from(DataSource.database(db))
       .where(Expression.property("type").equalTo("hotel")
           .and(Expression.property("country").equalTo("United States")
               .or(Expression.property("country").equalTo("France")))
               .and(Expression.property("vacancy").equalTo(true)))

    Verifies with n1ql - select meta().id from `travel-sample` t where t.type="hotel" and (t.country="United States" or t.country="France") and t.vacancy=true
    """
    cluster_topology = params_from_base_test_setup["cluster_topology"]
    source_db = params_from_base_test_setup["suite_source_db"]
    cbs_url = cluster_topology['couchbase_servers'][0]
    base_url = params_from_base_test_setup["base_url"]
    cbs_ip = host_for_url(cbs_url)

    log_info("Fetching docs from CBL through query")
    qy = Query(base_url)
    result_set = qy.query_where_and_or(source_db, whr_key1, whr_val1, whr_key2, whr_val2, whr_key3, whr_val3, whr_key4, whr_val4)
    docs_from_cbl = []

    for docs in result_set:
        docs_from_cbl.append(docs)

    # Get doc from n1ql through query
    log_info("Fetching docs from server through n1ql")
    bucket_name = "travel-sample"
    sdk_client = Bucket('couchbase://{}/{}'.format(cbs_ip, bucket_name), password='password')
    n1ql_query = 'select meta().id from `{}` t where t.{}="{}" and (t.{}="{}" or t.{}="{}") and t.{}={}'.format(bucket_name, whr_key1, whr_val1, whr_key2, whr_val2, whr_key3, whr_val3, whr_key4, whr_val4)
    log_info(n1ql_query)
    query = N1QLQuery(n1ql_query)
    docs_from_n1ql = []

    for row in sdk_client.n1ql_query(query):
        docs_from_n1ql.append(row)

    assert len(docs_from_cbl) == len(docs_from_n1ql)
    log_info("Found {} docs".format(len(docs_from_cbl)))
    assert sorted(docs_from_cbl) == sorted(docs_from_n1ql)
    log_info("Doc contents match")


@pytest.mark.parametrize("whr_key, whr_val, select_property1, select_property2, like_key, like_val", [
    ("type", "landmark", "country", "name", "name", "Royal Engineers Museum"),
    ("type", "landmark", "country", "name", "name", "Royal engineers museum"),
    ("type", "landmark", "country", "name", "name", "eng%e%"),
    ("type", "landmark", "country", "name", "name", "Eng%e%"),
    ("type", "landmark", "country", "name", "name", "%eng____r%"),
    ("type", "landmark", "country", "name", "name", "%Eng____r%"),
])
def test_query_pattern_like(params_from_base_test_setup, whr_key, whr_val, select_property1, select_property2, like_key, like_val):
    """ @summary
    Fetches docs with like clause

    let searchQuery = Query
        .select(SelectResult.expression(Expression.meta().id),
                SelectResult.expression(Expression.property("country")),
                SelectResult.expression(Expression.property("name")))
        .from(DataSource.database(db))
        .where(Expression.property("type").equalTo("landmark")
            .and(Expression.property("name").like("Royal Engineers Museum")))

    Verifies with n1ql - select meta().id, country, name from `travel-sample` t where t.type="landmark"  and t.name like "Royal Engineers Museum"
    """
    cluster_topology = params_from_base_test_setup["cluster_topology"]
    source_db = params_from_base_test_setup["suite_source_db"]
    cbs_url = cluster_topology['couchbase_servers'][0]
    base_url = params_from_base_test_setup["base_url"]
    cbs_ip = host_for_url(cbs_url)

    log_info("Fetching docs from CBL through query")
    qy = Query(base_url)
    result_set = qy.query_like(source_db, whr_key, whr_val, select_property1, select_property2, like_key, like_val)

    docs_from_cbl = []

    for docs in result_set:
        docs_from_cbl.append(docs)

    # Get doc from n1ql through query
    log_info("Fetching docs from server through n1ql")
    bucket_name = "travel-sample"
    sdk_client = Bucket('couchbase://{}/{}'.format(cbs_ip, bucket_name), password='password')
    n1ql_query = 'select meta().id, {}, {} from `{}` t where t.{}="{}"  and t.{} like "{}"'.format(select_property1, select_property2, bucket_name, whr_key, whr_val, like_key, like_val)
    log_info(n1ql_query)
    query = N1QLQuery(n1ql_query)
    docs_from_n1ql = []

    for row in sdk_client.n1ql_query(query):
        docs_from_n1ql.append(row)

    assert len(docs_from_cbl) == len(docs_from_n1ql)
    log_info("Found {} docs".format(len(docs_from_cbl)))
    assert sorted(docs_from_cbl) == sorted(docs_from_n1ql)
    log_info("Doc contents match")


@pytest.mark.parametrize("whr_key, whr_val, select_property1, select_property2, regex_key, regex_val", [
    ("type", "landmark", "country", "name", "name", '\\bEng.*e\\b'),
    ("type", "landmark", "country", "name", "name", "\\beng.*e\\b"),
])
def test_query_pattern_regex(params_from_base_test_setup, whr_key, whr_val, select_property1, select_property2, regex_key, regex_val):
    """ @summary
    Fetches docs with like clause

    let searchQuery = Query
        .select(SelectResult.expression(Expression.meta().id),
                SelectResult.expression(Expression.property("country")),
                SelectResult.expression(Expression.property("name")))
        .from(DataSource.database(db))
        .where(Expression.property("type").equalTo("landmark")
            .and(Expression.property("name").regex("\\bEng.*e\\b")))

    Verifies with n1ql - select meta().id, country, name from `travel-sample` t where t.type="landmark" and REGEXP_CONTAINS(t.name, "\\bEng.*e\\b")
    """
    cluster_topology = params_from_base_test_setup["cluster_topology"]
    source_db = params_from_base_test_setup["suite_source_db"]
    cbs_url = cluster_topology['couchbase_servers'][0]
    base_url = params_from_base_test_setup["base_url"]
    cbs_ip = host_for_url(cbs_url)

    log_info("Fetching docs from CBL through query")
    qy = Query(base_url)
    log_info("regex_val: {}".format(regex_val))
    result_set = qy.query_regex(source_db, whr_key, whr_val, select_property1, select_property2, regex_key, regex_val)

    docs_from_cbl = []

    for docs in result_set:
        docs_from_cbl.append(docs)

    # Get doc from n1ql through query
    log_info("Fetching docs from server through n1ql")
    bucket_name = "travel-sample"
    sdk_client = Bucket('couchbase://{}/{}'.format(cbs_ip, bucket_name), password='password')

    # \ has to be escaped for n1ql
    regex_val_n1ql = regex_val.replace('\\b', '\\\\b')
    n1ql_query = 'select meta().id, {}, {} from `{}` t where t.{}="{}" and REGEXP_CONTAINS(t.{}, \'{}\')'.format(select_property1, select_property2, bucket_name, whr_key, whr_val, regex_key, regex_val_n1ql)
    log_info("n1ql_query: {}".format(n1ql_query))
    query = N1QLQuery(n1ql_query)
    docs_from_n1ql = []

    for row in sdk_client.n1ql_query(query):
        docs_from_n1ql.append(row)

    assert len(docs_from_cbl) == len(docs_from_n1ql)
    log_info("Found {} docs".format(len(docs_from_cbl)))
    assert sorted(docs_from_cbl) == sorted(docs_from_n1ql)
    log_info("Doc contents match")


@pytest.mark.parametrize("select_property1, limit", [
    ("name", 100),
])
def test_query_isNullOrMissing(params_from_base_test_setup, select_property1, limit):
    """ @summary
    Fetches docs with where email is null or missing

    let searchQuery = Query
        .select(SelectResult.expression(Expression.meta().id),
                SelectResult.expression(Expression.property("name")))
        .from(DataSource.database(db))
        .where(Expression.property("email").isNullOrMissing())

    Verifies with n1ql - select meta().id from `travel-sample` t where meta().id not like "_sync%" and (t.name IS NULL or t.name IS MISSING)
    """
    cluster_topology = params_from_base_test_setup["cluster_topology"]
    source_db = params_from_base_test_setup["suite_source_db"]
    cbs_url = cluster_topology['couchbase_servers'][0]
    base_url = params_from_base_test_setup["base_url"]
    cbs_ip = host_for_url(cbs_url)

    log_info("Fetching docs from CBL through query")
    qy = Query(base_url)
    result_set = qy.query_isNullOrMissing(source_db, select_property1, limit)

    docs_from_cbl = []

    for docs in result_set:
        docs_from_cbl.append(docs)

    # Get doc from n1ql through query
    log_info("Fetching docs from server through n1ql")
    bucket_name = "travel-sample"
    sdk_client = Bucket('couchbase://{}/{}'.format(cbs_ip, bucket_name), password='password')
    n1ql_query = 'select meta().id, {} from `{}` t where meta().id not like "_sync%" and (t.{} IS NULL or t.{} IS MISSING) order by "{}" asc limit {}'.format(select_property1, bucket_name, select_property1, select_property1, select_property1, limit)
    log_info(n1ql_query)
    query = N1QLQuery(n1ql_query)
    docs_from_n1ql = []

    for row in sdk_client.n1ql_query(query):
        docs_from_n1ql.append(row)

    assert len(docs_from_cbl) == len(docs_from_n1ql)
    assert sorted(docs_from_cbl) == sorted(docs_from_n1ql)
    log_info("Doc contents match")


@pytest.mark.parametrize("select_property1, whr_key, whr_val", [
    ("title", "type", "hotel"),
])
def test_query_ordering(params_from_base_test_setup, select_property1, whr_key, whr_val):
    """ @summary
    Fetches docs in ascending order

      let searchQuery = Query
        .select(
            SelectResult.expression(Expression.meta().id),
            SelectResult.expression(Expression.property("title")))
        .from(DataSource.database(db))
        .where(Expression.property("type").equalTo("hotel"))
        .orderBy(Ordering.property("title").ascending())

    Verifies with n1ql - select meta().id, title from `travel-sample` t where t.type = "hotel" order by "title" asc
    """
    cluster_topology = params_from_base_test_setup["cluster_topology"]
    source_db = params_from_base_test_setup["suite_source_db"]
    cbs_url = cluster_topology['couchbase_servers'][0]
    base_url = params_from_base_test_setup["base_url"]
    cbs_ip = host_for_url(cbs_url)

    log_info("Fetching docs from CBL through query")
    qy = Query(base_url)
    result_set = qy.query_ordering(source_db, select_property1, whr_key, whr_val)

    docs_from_cbl = []

    for docs in result_set:
        docs_from_cbl.append(docs)

    # Get doc from n1ql through query
    log_info("Fetching docs from server through n1ql")
    bucket_name = "travel-sample"
    sdk_client = Bucket('couchbase://{}/{}'.format(cbs_ip, bucket_name), password='password')
    n1ql_query = 'select meta().id, {} from `{}` t where t.{} = "{}" order by "{}" asc'.format(select_property1, bucket_name, whr_key, whr_val, select_property1)
    log_info(n1ql_query)
    query = N1QLQuery(n1ql_query)
    docs_from_n1ql = []

    for row in sdk_client.n1ql_query(query):
        docs_from_n1ql.append(row)

    assert len(docs_from_cbl) == len(docs_from_n1ql)
    log_info("Found {} docs".format(len(docs_from_cbl)))
    assert sorted(docs_from_cbl) == sorted(docs_from_n1ql)
    log_info("Doc contents match")


@pytest.mark.parametrize("select_property1, select_property2, substring", [
    ("email", "name", "gmail.com"),
])
def test_query_substring(params_from_base_test_setup, select_property1, select_property2, substring):
    """ @summary
    Fetches docs in with a matching substring

    let searchQuery = Query
        .select(SelectResult.expression(Expression.meta().id),
                SelectResult.expression(Expression.property("email")),
                SelectResult.expression(Function.upper(Expression.property("name"))))
        .from(DataSource.database(db))
        .where(Expression.property("email").and(Function.contains(Expression.property("email"),
                 substring: "gmail.com")))

    Verifies with n1ql - select meta().id, email, UPPER(name) from `travel-sample` t where CONTAINS(t.email, "gmail.com")
    """
    cluster_topology = params_from_base_test_setup["cluster_topology"]
    source_db = params_from_base_test_setup["suite_source_db"]
    cbs_url = cluster_topology['couchbase_servers'][0]
    base_url = params_from_base_test_setup["base_url"]
    cbs_ip = host_for_url(cbs_url)

    log_info("Fetching docs from CBL through query")
    qy = Query(base_url)
    result_set = qy.query_substring(source_db, select_property1, select_property2, substring)

    docs_from_cbl = []

    for docs in result_set:
        docs_from_cbl.append(docs)

    log_info("docs_from_cbl: {}".format(docs_from_cbl))

    # Get doc from n1ql through query
    log_info("Fetching docs from server through n1ql")
    bucket_name = "travel-sample"
    sdk_client = Bucket('couchbase://{}/{}'.format(cbs_ip, bucket_name), password='password')
    n1ql_query = 'select meta().id, {}, UPPER({}) from `{}` t where CONTAINS(t.{}, "{}")'.format(select_property1, select_property2, bucket_name, select_property1, substring)
    log_info(n1ql_query)
    query = N1QLQuery(n1ql_query)
    docs_from_n1ql = []

    for row in sdk_client.n1ql_query(query):
        docs_from_n1ql.append(row)

    assert len(docs_from_cbl) == len(docs_from_n1ql)
    for doc in docs_from_cbl:
        assert doc in docs_from_n1ql
    log_info("Doc contents match")


@pytest.mark.parametrize("select_property1, whr_key1, whr_val1, whr_key2, whr_val2, equal_to", [
    ("name", "type", "hotel", "country", "France", "Le Clos Fleuri"),
])
def test_query_collation(params_from_base_test_setup, select_property1, whr_key1, whr_val1, whr_key2, whr_val2, equal_to):
    """ @summary
    Fetches docs using collation
      let collator = Collation.unicode()
                .ignoreAccents(true)
                .ignoreCase(true)

     let searchQuery = Query
        .select(SelectResult.expression(Expression.meta().id),
                SelectResult.expression(Expression.property("name")))
        .from(DataSource.database(db))
        .where(Expression.property("type").equalTo("hotel")
            .and(Expression.property("country").equalTo("France"))
            .and(Expression.property("name").collate(collator).equalTo("Le Clos Fleuri")))

    Verifies with n1ql - select meta().id, name from `travel-sample` t where t.type="hotel" and t.country = "France" and lower(t.name) = lower("Le Clos Fleuri")
    """
    cluster_topology = params_from_base_test_setup["cluster_topology"]
    source_db = params_from_base_test_setup["suite_source_db"]
    cbs_url = cluster_topology['couchbase_servers'][0]
    base_url = params_from_base_test_setup["base_url"]
    cbs_ip = host_for_url(cbs_url)

    log_info("Fetching docs from CBL through query")
    qy = Query(base_url)
    result_set = qy.query_collation(source_db, select_property1, whr_key1, whr_val1, whr_key2, whr_val2, equal_to)

    docs_from_cbl = []

    for docs in result_set:
        docs_from_cbl.append(docs)

    # Get doc from n1ql through query
    log_info("Fetching docs from server through n1ql")
    bucket_name = "travel-sample"
    sdk_client = Bucket('couchbase://{}/{}'.format(cbs_ip, bucket_name), password='password')
    n1ql_query = 'select meta().id, {} from `{}` t where t.{}="{}" and t.{} = "{}" and lower(t.{}) = lower("{}")'.format(select_property1, bucket_name, whr_key1, whr_val1, whr_key2, whr_val2, select_property1, equal_to)
    log_info(n1ql_query)
    query = N1QLQuery(n1ql_query)
    docs_from_n1ql = []

    for row in sdk_client.n1ql_query(query):
        docs_from_n1ql.append(row)

    assert len(docs_from_cbl) == len(docs_from_n1ql)
    log_info("Found {} docs".format(len(docs_from_cbl)))
    assert sorted(docs_from_cbl) == sorted(docs_from_n1ql)
    log_info("Doc contents match")


@pytest.mark.parametrize("select_property1, select_property2, select_property3, select_property4, select_property5, whr_key1, whr_key2, whr_key3, whr_val1, whr_val2, whr_val3, join_key", [
    ("name", "callsign", "destinationairport", "stops", "airline", "type", "type", "sourceairport", "route", "airline", "SFO", "airlineid"),
])
def test_query_join(params_from_base_test_setup, select_property1,
                    select_property2, select_property3, select_property4,
                    select_property5, whr_key1, whr_key2, whr_key3,
                    whr_val1, whr_val2, whr_val3, join_key):
    """ @summary
    Query query = QueryBuilder
                .selectDistinct(
                        SelectResult.expression(Expression.property(prop1).from(main)),
                        SelectResult.expression(Expression.property(prop2).from(main)),
                        SelectResult.expression(Expression.property(prop3).from(secondary)),
                        SelectResult.expression(Expression.property(prop4).from(secondary)),
                        SelectResult.expression(Expression.property(prop5).from(secondary)))
                .from(DataSource.database(db).as(main))
                .join(Join.join(DataSource.database(db).as(secondary))
                    .on(Expression.property(joinKey)))
                .where(Expression.property(whrKey1).from(main).equalTo(whrVal1)
                    .and(Expression.property(whrKey2).from(main).equalTo(whrVal2))
                    .and(Expression.property(whrKey3).from(main).equalTo(whrVal3)))
                .limit(limit);)

    Verifies with n1ql -
    SELECT DISTINCT airline.name, airline.callsign, route.destinationairport, route.stops, route.airline
    FROM `travel-sample` route
      JOIN `travel-sample` airline
      ON KEYS route.airlineid
    WHERE route.type = "route"
      AND airline.type = "airline"
      AND route.sourceairport = "SFO"
    LIMIT 2;
    """
    cluster_topology = params_from_base_test_setup["cluster_topology"]
    source_db = params_from_base_test_setup["suite_source_db"]
    cbs_url = cluster_topology['couchbase_servers'][0]
    base_url = params_from_base_test_setup["base_url"]
    cbs_ip = host_for_url(cbs_url)

    log_info("Fetching docs from CBL through query")
    qy = Query(base_url)
    limit = 5
    result_set = qy.query_join(source_db, select_property1,
                               select_property2, select_property3,
                               select_property4, select_property5,
                               whr_key1, whr_key2, whr_key3, whr_val1,
                               whr_val2, whr_val3, join_key, limit)

    docs_from_cbl = []

    for docs in result_set:
        docs_from_cbl.append(docs)

    # Get doc from n1ql through query
    log_info("Fetching docs from server through n1ql")
    bucket_name = "travel-sample"
    sdk_client = Bucket('couchbase://{}/{}'.format(cbs_ip, bucket_name), password='password')
    n1ql_query = 'select distinct airline.{}, airline.{}, route.{}, '\
        'route.{}, route.{} from `{}` route join `{}` airline '\
        'on keys route.{} where route.{}="{}" and '\
        'airline.{} = "{}" and route.{} = {} limit'.format(
            select_property1, select_property2,
            select_property3, select_property4,
            select_property5, bucket_name, bucket_name,
            join_key, whr_key1, whr_val1, whr_key2, whr_val2,
            whr_key3, whr_val3)
    log_info(n1ql_query)
    query = N1QLQuery(n1ql_query)
    docs_from_n1ql = []

    for row in sdk_client.n1ql_query(query):
        docs_from_n1ql.append(row)

    assert len(docs_from_cbl) == len(docs_from_n1ql)
    log_info("Found {} docs".format(len(docs_from_cbl)))
    assert sorted(docs_from_cbl) == sorted(docs_from_n1ql)
    log_info("Doc contents match")


@pytest.mark.parametrize("select_property1, select_property2, select_property3, join_key1, join_key2, whr_key1, whr_key2, whr_val1, whr_val2", [
    ("firstname", "lastname", "name", "department", "code", "type", "type", "employee", "department")
])
def test_query_join2(params_from_base_test_setup, select_property1,
                     select_property2, select_property3, join_key1,
                     join_key2, whr_key1, whr_key2, whr_val1, whr_val2):
    source_db = params_from_base_test_setup["suite_source_db"]
    base_url = params_from_base_test_setup["base_url"]

    log_info("Fetching docs from CBL through query")
    qy = Query(base_url)
    result_set = qy.query_join2(source_db, select_property1,
                                select_property2, select_property3,
                                join_key1, join_key2, whr_key1,
                                whr_key2, whr_val1, whr_val2)

    docs_from_cbl = []

    for docs in result_set:
        docs_from_cbl.append(docs)


@pytest.mark.parametrize("prop, val", [
    ("country", "France"),
    ("type", "airline")
])
def test_equal_to(params_from_base_test_setup, prop, val):
    """ @summary
    Fetches a doc
    Tests the below query
    Query query = QueryBuilder
                .select(SelectResult.expression(Meta.id))
                .from(DataSource.database(db))
                .where(Expression.property(prop).equalTo(val));

    Verifies with n1ql - select meta().id from `bucket_name` where country = "france"
    """
    cluster_topology = params_from_base_test_setup["cluster_topology"]
    source_db = params_from_base_test_setup["suite_source_db"]
    cbs_url = cluster_topology['couchbase_servers'][0]
    base_url = params_from_base_test_setup["base_url"]
    cbs_ip = host_for_url(cbs_url)

    # Get doc from CBL through query
    qy = Query(base_url)
    result_set = qy.query_equal_to(source_db, prop, val)

    docs_from_cbl = []
    if result_set != -1 and result_set is not None:
        for result in result_set:
            docs_from_cbl.append(result)

    # Get doc from n1ql through query
    bucket_name = "travel-sample"
    sdk_client = Bucket('couchbase://{}/{}'.format(cbs_ip, bucket_name), password='password')
    n1ql_query = 'select meta().id from `{}` where {} = "{}" order by meta().id asc'.format(bucket_name, prop, val)
    log_info(n1ql_query)
    query = N1QLQuery(n1ql_query)
    docs_from_n1ql = []

    for row in sdk_client.n1ql_query(query):
        docs_from_n1ql.append(row)

    assert len(docs_from_cbl) == len(docs_from_n1ql)
    log_info("Found {} docs".format(len(docs_from_cbl)))
    assert np.array_equal(sorted(docs_from_cbl), sorted(docs_from_n1ql))
    log_info("Doc contents match between CBL and n1ql")


@pytest.mark.parametrize("prop, val", [
    ("country", "United States"),
    ("type", "airline")
])
def test_not_equal_to(params_from_base_test_setup, prop, val):
    """ @summary
    Fetches a doc
    Tests the below query
    Query query = QueryBuilder
                .select(SelectResult.expression(Meta.id))
                .from(DataSource.database(db))
                .where(Expression.property(prop).notEqualTo(val));

    Verifies with n1ql - select meta().id from `bucket_name` where country != "France"
    """
    cluster_topology = params_from_base_test_setup["cluster_topology"]
    source_db = params_from_base_test_setup["suite_source_db"]
    cbs_url = cluster_topology['couchbase_servers'][0]
    base_url = params_from_base_test_setup["base_url"]
    cbs_ip = host_for_url(cbs_url)

    # Get doc from CBL through query
    qy = Query(base_url)
    result_set = qy.query_not_equal_to(source_db, prop, val)

    docs_from_cbl = []
    if result_set != -1 and result_set is not None:
        for result in result_set:
            docs_from_cbl.append(result)

    # Get doc from n1ql through query
    bucket_name = "travel-sample"
    sdk_client = Bucket('couchbase://{}/{}'.format(cbs_ip, bucket_name), password='password')
    n1ql_query = 'select meta().id from `{}` where {} != "{}" order by meta().id asc'.format(bucket_name, prop, val)
    log_info(n1ql_query)
    query = N1QLQuery(n1ql_query)
    docs_from_n1ql = []

    for row in sdk_client.n1ql_query(query):
        docs_from_n1ql.append(row)

    assert len(docs_from_cbl) == len(docs_from_n1ql)
    log_info("Found {} docs".format(len(docs_from_cbl)))
    assert np.array_equal(sorted(docs_from_cbl), sorted(docs_from_n1ql))
    log_info("Doc contents match between CBL and n1ql")


@pytest.mark.parametrize("prop, val", [
    ("id", 1000),
])
def test_greater_than(params_from_base_test_setup, prop, val):
    """ @summary
    Fetches a doc
    Tests the below query
    Query query = QueryBuilder
                .select(SelectResult.expression(Meta.id))
                .from(DataSource.database(db))
                .where(Expression.property(prop).greaterThan(val));

    Verifies with n1ql - select meta().id from `bucket_name` where id > 1000
    """
    cluster_topology = params_from_base_test_setup["cluster_topology"]
    source_db = params_from_base_test_setup["suite_source_db"]
    cbs_url = cluster_topology['couchbase_servers'][0]
    base_url = params_from_base_test_setup["base_url"]
    cbs_ip = host_for_url(cbs_url)

    # Get doc from CBL through query
    qy = Query(base_url)
    result_set = qy.query_greater_than(source_db, prop, val)

    docs_from_cbl = []
    if result_set != -1 and result_set is not None:
        for result in result_set:
            docs_from_cbl.append(result)

    # Get doc from n1ql through query
    bucket_name = "travel-sample"
    sdk_client = Bucket('couchbase://{}/{}'.format(cbs_ip, bucket_name), password='password')
    n1ql_query = 'select meta().id from `{}` where {} > {} order by meta().id asc'.format(bucket_name, prop, val)
    log_info(n1ql_query)
    query = N1QLQuery(n1ql_query)
    docs_from_n1ql = []

    for row in sdk_client.n1ql_query(query):
        docs_from_n1ql.append(row)

    assert len(docs_from_cbl) == len(docs_from_n1ql)
    log_info("Found {} docs".format(len(docs_from_cbl)))
    assert np.array_equal(sorted(docs_from_cbl), sorted(docs_from_n1ql))
    log_info("Doc contents match between CBL and n1ql")


@pytest.mark.parametrize("prop, val", [
    ("id", 1000),
])
def test_greater_than_or_equal_to(params_from_base_test_setup, prop, val):
    """ @summary
    Fetches a doc
    Tests the below query
    Query query = QueryBuilder
                .select(SelectResult.expression(Meta.id))
                .from(DataSource.database(db))
                .where(Expression.property(prop).greaterThanOrEqualTo(val));

    Verifies with n1ql - select meta().id from `bucket_name` where id >= 1000
    """
    cluster_topology = params_from_base_test_setup["cluster_topology"]
    source_db = params_from_base_test_setup["suite_source_db"]
    cbs_url = cluster_topology['couchbase_servers'][0]
    base_url = params_from_base_test_setup["base_url"]
    cbs_ip = host_for_url(cbs_url)

    # Get doc from CBL through query
    qy = Query(base_url)
    result_set = qy.query_greater_than_or_equal_to(source_db, prop, val)

    docs_from_cbl = []
    if result_set != -1 and result_set is not None:
        for result in result_set:
            docs_from_cbl.append(result)

    # Get doc from n1ql through query
    bucket_name = "travel-sample"
    sdk_client = Bucket('couchbase://{}/{}'.format(cbs_ip, bucket_name), password='password')
    n1ql_query = 'select meta().id from `{}` where {} >= {} order by meta().id asc'.format(bucket_name, prop, val)
    log_info(n1ql_query)
    query = N1QLQuery(n1ql_query)
    docs_from_n1ql = []

    for row in sdk_client.n1ql_query(query):
        docs_from_n1ql.append(row)

    assert len(docs_from_cbl) == len(docs_from_n1ql)
    log_info("Found {} docs".format(len(docs_from_cbl)))
    assert np.array_equal(sorted(docs_from_cbl), sorted(docs_from_n1ql))
    log_info("Doc contents match between CBL and n1ql")


@pytest.mark.parametrize("prop, val", [
    ("id", 1000),
])
def test_less_than(params_from_base_test_setup, prop, val):
    """ @summary
    Fetches a doc
    Tests the below query
    Query query = QueryBuilder
                .select(SelectResult.expression(Meta.id))
                .from(DataSource.database(db))
                .where(Expression.property(prop).lessThan(val));

    Verifies with n1ql - select meta().id from `bucket_name` where id < 1000
    """
    cluster_topology = params_from_base_test_setup["cluster_topology"]
    source_db = params_from_base_test_setup["suite_source_db"]
    cbs_url = cluster_topology['couchbase_servers'][0]
    base_url = params_from_base_test_setup["base_url"]
    cbs_ip = host_for_url(cbs_url)

    # Get doc from CBL through query
    qy = Query(base_url)
    result_set = qy.query_less_than(source_db, prop, val)

    docs_from_cbl = []
    if result_set != -1 and result_set is not None:
        for result in result_set:
            docs_from_cbl.append(result)

    # Get doc from n1ql through query
    bucket_name = "travel-sample"
    sdk_client = Bucket('couchbase://{}/{}'.format(cbs_ip, bucket_name), password='password')
    n1ql_query = 'select meta().id from `{}` where {} < {} order by meta().id asc'.format(bucket_name, prop, val)
    log_info(n1ql_query)
    query = N1QLQuery(n1ql_query)
    docs_from_n1ql = []

    for row in sdk_client.n1ql_query(query):
        docs_from_n1ql.append(row)

    assert len(docs_from_cbl) == len(docs_from_n1ql)
    log_info("Found {} docs".format(len(docs_from_cbl)))
    assert np.array_equal(sorted(docs_from_cbl), sorted(docs_from_n1ql))
    log_info("Doc contents match between CBL and n1ql")


@pytest.mark.parametrize("prop, val", [
    ("id", 1000),
])
def test_less_than_or_equal_to(params_from_base_test_setup, prop, val):
    """ @summary
    Fetches a doc
    Tests the below query
    Query query = QueryBuilder
                .select(SelectResult.expression(Meta.id))
                .from(DataSource.database(db))
                .where(Expression.property(prop).lessThanOrEqualTo(val));

    Verifies with n1ql - select meta().id from `bucket_name` where id <= 1000
    """
    cluster_topology = params_from_base_test_setup["cluster_topology"]
    source_db = params_from_base_test_setup["suite_source_db"]
    cbs_url = cluster_topology['couchbase_servers'][0]
    base_url = params_from_base_test_setup["base_url"]
    cbs_ip = host_for_url(cbs_url)

    # Get doc from CBL through query
    qy = Query(base_url)
    result_set = qy.query_less_than_or_equal_to(source_db, prop, val)

    docs_from_cbl = []
    if result_set != -1 and result_set is not None:
        for result in result_set:
            docs_from_cbl.append(result)

    # Get doc from n1ql through query
    bucket_name = "travel-sample"
    sdk_client = Bucket('couchbase://{}/{}'.format(cbs_ip, bucket_name), password='password')
    n1ql_query = 'select meta().id from `{}` where {} <= {} order by meta().id asc'.format(bucket_name, prop, val)
    log_info(n1ql_query)
    query = N1QLQuery(n1ql_query)
    docs_from_n1ql = []

    for row in sdk_client.n1ql_query(query):
        docs_from_n1ql.append(row)

    assert len(docs_from_cbl) == len(docs_from_n1ql)
    log_info("Found {} docs".format(len(docs_from_cbl)))
    assert np.array_equal(sorted(docs_from_cbl), sorted(docs_from_n1ql))
    log_info("Doc contents match between CBL and n1ql")


@pytest.mark.parametrize("prop, val1, val2", [
    ("country", "France", "United States"),
])
def test_in(params_from_base_test_setup, prop, val1, val2):
    """ @summary
    Fetches a doc
    Tests the below query
    Query query = QueryBuilder
                .select(SelectResult.expression(Meta.id))
                .from(DataSource.database(db))
                .where(Expression.property(prop).in(Expression.value(valueList)));

    Verifies with n1ql - select meta().id from `bucket_name` where country in ['France', 'United States']
    """
    cluster_topology = params_from_base_test_setup["cluster_topology"]
    source_db = params_from_base_test_setup["suite_source_db"]
    cbs_url = cluster_topology['couchbase_servers'][0]
    base_url = params_from_base_test_setup["base_url"]
    cbs_ip = host_for_url(cbs_url)

    # Get doc from CBL through query
    qy = Query(base_url)
    result_set = qy.query_in(source_db, prop, val1, val2)

    docs_from_cbl = []
    if result_set != -1 and result_set is not None:
        for result in result_set:
            docs_from_cbl.append(result)

    # Get doc from n1ql through query
    bucket_name = "travel-sample"
    sdk_client = Bucket('couchbase://{}/{}'.format(cbs_ip, bucket_name), password='password')
    n1ql_query = 'select meta().id from `{}` where {} in ["{}", "{}"] order by meta().id asc'.format(bucket_name, prop, val1, val2)
    log_info(n1ql_query)
    query = N1QLQuery(n1ql_query)
    docs_from_n1ql = []

    for row in sdk_client.n1ql_query(query):
        docs_from_n1ql.append(row)

    assert len(docs_from_cbl) == len(docs_from_n1ql)
    log_info("Found {} docs".format(len(docs_from_cbl)))
    assert np.array_equal(sorted(docs_from_cbl), sorted(docs_from_n1ql))
    log_info("Doc contents match between CBL and n1ql")


@pytest.mark.parametrize("prop, val1, val2", [
    ("id", 1000, 2000),
])
def test_between(params_from_base_test_setup, prop, val1, val2):
    """ @summary
    Fetches a doc
    Tests the below query
    Query query = QueryBuilder
                .select(SelectResult.expression(Meta.id))
                .from(DataSource.database(db))
                .where(Expression.property(prop).between(val1, val2));

    Verifies with n1ql - select meta().id from `bucket_name` where id between 1000 and 2000
    """
    cluster_topology = params_from_base_test_setup["cluster_topology"]
    source_db = params_from_base_test_setup["suite_source_db"]
    cbs_url = cluster_topology['couchbase_servers'][0]
    base_url = params_from_base_test_setup["base_url"]
    cbs_ip = host_for_url(cbs_url)

    # Get doc from CBL through query
    qy = Query(base_url)
    result_set = qy.query_between(source_db, prop, val1, val2)

    docs_from_cbl = []
    if result_set != -1 and result_set is not None:
        for result in result_set:
            docs_from_cbl.append(result)

    # Get doc from n1ql through query
    bucket_name = "travel-sample"
    sdk_client = Bucket('couchbase://{}/{}'.format(cbs_ip, bucket_name), password='password')
    n1ql_query = 'select meta().id from `{}` where {} between {} and {} order by meta().id asc'.format(bucket_name, prop, val1, val2)
    log_info(n1ql_query)
    query = N1QLQuery(n1ql_query)
    docs_from_n1ql = []

    for row in sdk_client.n1ql_query(query):
        docs_from_n1ql.append(row)

    assert len(docs_from_cbl) == len(docs_from_n1ql)
    log_info("Found {} docs".format(len(docs_from_cbl)))
    assert np.array_equal(sorted(docs_from_cbl), sorted(docs_from_n1ql))
    log_info("Doc contents match between CBL and n1ql")


@pytest.mark.parametrize("prop", [
    "callsign",
    "iata"
])
def test_is(params_from_base_test_setup, prop):
    """ @summary
    Fetches a doc
    Tests the below query
    Query query = QueryBuilder
                .select(SelectResult.expression(Meta.id))
                .from(DataSource.database(db))
                .where(Expression.property(prop).is(Expression.value(null)));

    Verifies with n1ql - select meta().id from `bucket_name` where iata is null
    """
    cluster_topology = params_from_base_test_setup["cluster_topology"]
    source_db = params_from_base_test_setup["suite_source_db"]
    cbs_url = cluster_topology['couchbase_servers'][0]
    base_url = params_from_base_test_setup["base_url"]
    cbs_ip = host_for_url(cbs_url)

    # Get doc from CBL through query
    qy = Query(base_url)
    result_set = qy.query_is(source_db, prop)

    docs_from_cbl = []
    if result_set != -1 and result_set is not None:
        for result in result_set:
            docs_from_cbl.append(result)

    # Get doc from n1ql through query
    bucket_name = "travel-sample"
    sdk_client = Bucket('couchbase://{}/{}'.format(cbs_ip, bucket_name), password='password')
    n1ql_query = 'select meta().id from `{}` where {} is null order by meta().id asc'.format(bucket_name, prop)
    log_info(n1ql_query)
    query = N1QLQuery(n1ql_query)
    docs_from_n1ql = []

    for row in sdk_client.n1ql_query(query):
        docs_from_n1ql.append(row)

    assert len(docs_from_cbl) == len(docs_from_n1ql)
    log_info("Found {} docs".format(len(docs_from_cbl)))
    assert np.array_equal(sorted(docs_from_cbl), sorted(docs_from_n1ql))
    log_info("Doc contents match between CBL and n1ql")


@pytest.mark.parametrize("prop", [
    "callsign",
    "iata"
])
def test_isnot(params_from_base_test_setup, prop):
    """ @summary
    Fetches a doc
    Tests the below query
    Query query = QueryBuilder
                .select(SelectResult.expression(Meta.id))
                .from(DataSource.database(db))
                .where(Expression.property(prop).isNot(Expression.value(null)));

    Verifies with n1ql - select meta().id from `bucket_name` where iata is not null
    """
    cluster_topology = params_from_base_test_setup["cluster_topology"]
    source_db = params_from_base_test_setup["suite_source_db"]
    cbs_url = cluster_topology['couchbase_servers'][0]
    base_url = params_from_base_test_setup["base_url"]
    cbs_ip = host_for_url(cbs_url)

    # Get doc from CBL through query
    qy = Query(base_url)
    result_set = qy.query_isNot(source_db, prop)

    docs_from_cbl = []
    if result_set != -1 and result_set is not None:
        for result in result_set:
            docs_from_cbl.append(result)

    # Get doc from n1ql through query
    bucket_name = "travel-sample"
    sdk_client = Bucket('couchbase://{}/{}'.format(cbs_ip, bucket_name), password='password')
    n1ql_query = 'select meta().id, callsign from `{}` where {} is not null order by meta().id asc'.format(bucket_name, prop)
    log_info(n1ql_query)
    query = N1QLQuery(n1ql_query)
    docs_from_n1ql = []

    for row in sdk_client.n1ql_query(query):
        docs_from_n1ql.append(row)

    assert len(docs_from_cbl) == len(docs_from_n1ql)
    log_info("Found {} docs".format(len(docs_from_cbl)))
    assert sorted(docs_from_cbl) == sorted(docs_from_n1ql)
    # assert np.array_equal(sorted(docs_from_cbl), sorted(docs_from_n1ql))
    log_info("Doc contents match between CBL and n1ql")


@pytest.mark.parametrize("prop, val1, val2", [
    ("id", 1000, 2000),
])
def test_not(params_from_base_test_setup, prop, val1, val2):
    """ @summary
    Fetches a doc
    Tests the below query
    Query query = QueryBuilder
                .select(SelectResult.expression(Meta.id))
                .from(DataSource.database(db))
                .where(Expression.not(Expression.property(prop).between(val1, val2)));

    Verifies with n1ql - select meta().id from `bucket_name` where id not between 1000 and 2000
    """
    cluster_topology = params_from_base_test_setup["cluster_topology"]
    source_db = params_from_base_test_setup["suite_source_db"]
    cbs_url = cluster_topology['couchbase_servers'][0]
    base_url = params_from_base_test_setup["base_url"]
    cbs_ip = host_for_url(cbs_url)

    # Get doc from CBL through query
    qy = Query(base_url)
    result_set = qy.query_not(source_db, prop, val1, val2)

    docs_from_cbl = []
    if result_set != -1 and result_set is not None:
        for result in result_set:
            docs_from_cbl.append(result)

    # Get doc from n1ql through query
    bucket_name = "travel-sample"
    sdk_client = Bucket('couchbase://{}/{}'.format(cbs_ip, bucket_name), password='password')
    n1ql_query = 'select meta().id from `{}` where {} not between {} and {} order by meta().id asc'.format(bucket_name, prop, val1, val2)
    log_info(n1ql_query)
    query = N1QLQuery(n1ql_query)
    docs_from_n1ql = []

    for row in sdk_client.n1ql_query(query):
        docs_from_n1ql.append(row)

    assert len(docs_from_cbl) == len(docs_from_n1ql)
    log_info("Found {} docs".format(len(docs_from_cbl)))
    assert np.array_equal(sorted(docs_from_cbl), sorted(docs_from_n1ql))
    log_info("Doc contents match between CBL and n1ql")


@pytest.mark.parametrize("prop, val, doc_type, stemming", [
    # With Stemming
    ("content", "beautifully", "landmark", True),
    ("content", "cons*", "landmark", True),  # Wildcard Expression/ Prefix expression
    ("content", "of the beautiful", "landmark", True),  # Search with stop words
    ("content", "local beautiful", "landmark", True),  # Search ignoring stop words
    ("content", "'\"foods including'\"", "landmark", True),  # phrase queries
    ("content", "'beautiful NEAR/7 \"local\"'", "landmark", True),  # near queries
    # Without Stemming
    ("content", "beautiful", "landmark", False),
    ("content", "cons*", "landmark", False),  # Wildcard Expression/ Prefix expression
    ("content", "of the beautiful", "landmark", False),  # Search with stop words
    ("content", "local beautiful", "landmark", False),  # Search ignoring stop words
    ("content", "'\"foods including'\"", "landmark", False),  # phrase queries
    ("content", "'beautiful NEAR/7 \"local\"'", "landmark", False),  # near queries
])
def test_single_property_fts(params_from_base_test_setup, prop, val, doc_type, stemming):
    """ @summary
    Fetches a doc
    Tests the below query
    """
    source_db = params_from_base_test_setup["suite_source_db"]
    base_url = params_from_base_test_setup["base_url"]

    # Get doc from CBL through query
    qy = Query(base_url)
    limit = 10
    result_set = qy.query_single_property_fts(source_db, prop, val,
                                              doc_type, limit, stemming)
    docs_from_cbl = []
    if result_set != -1 and result_set is not None:
        for result in result_set:
            docs_from_cbl.append(result)
            log_info(result)
    assert 0 < len(docs_from_cbl) <= limit


@pytest.mark.parametrize("prop1, prop2, val, doc_type, stemming", [
    # with stemming
    ("content", "name", "centre art", "landmark", True),
    ("content", "name", "tow*", "landmark", True),  # wild cards
    ("content", "name", "^Beautiful", "landmark", True),  # checking for content at the start
    ("content", "name", "name:cafe art", "landmark", True),  # overriding the property to be indexed
    ("content", "name", "beautiful OR arts", "landmark", True),  # OR logical expression
    ("content", "name", "beauty AND art", "landmark", True),  # AND logical expression
    ("content", "name", "(beauty AND art) OR cafe", "landmark", True),  # mix logical expression !!!!Alert
    ("content", "name", "(beautiful OR art) AND photograph", "landmark", True),  # mix logical expression
    ("content", "name", "restaurant NOT chips", "landmark", True),  # NOT logical expression
    # Without stemming
    ("content", "name", "centre art", "landmark", False),
    ("content", "name", "town*", "landmark", True),  # wild card
    ("content", "name", "^Beautiful", "landmark", False),  # checking for content at the start
    ("content", "name", "name:cafe art", "landmark", False),  # overriding the property to be indexed
    ("content", "name", "beautiful OR arts", "landmark", False),  # OR logical expression
    ("content", "name", "beautiful AND art", "landmark", False),  # AND logical expression
    ("content", "name", "(beauty AND splendour) OR food", "landmark", False),  # mix logical expression
    ("content", "name", "restaurant NOT chips", "landmark", False),  # NOT logical expression
])
def test_multiple_property_fts(params_from_base_test_setup, prop1, prop2, val, doc_type, stemming):
    """ @summary
    Fetches a doc
    Tests the below query
    """
    source_db = params_from_base_test_setup["suite_source_db"]
    base_url = params_from_base_test_setup["base_url"]

    # Get doc from CBL through query
    qy = Query(base_url)
    limit = 10
    result_set = qy.query_multiple_property_fts(source_db, prop1, prop2,
                                                val, doc_type, limit,
                                                stemming)
    docs_from_cbl = []
    if result_set != -1 and result_set is not None:
        for result in result_set:
            docs_from_cbl.append(result)
            log_info(result)
    assert 0 < len(docs_from_cbl) <= limit


@pytest.mark.parametrize("prop, val, doc_type", [
    ("content", "beautiful", "landmark"),
])
def test_fts_with_ranking(params_from_base_test_setup, prop, val, doc_type):
    """ @summary
    Fetches a doc
    Tests the below query
    """
    source_db = params_from_base_test_setup["suite_source_db"]
    base_url = params_from_base_test_setup["base_url"]

    # Get doc from CBL through query
    qy = Query(base_url)
    limit = 10
    result_set = qy.query_fts_with_ranking(source_db, prop, val,
                                           doc_type, limit)
    docs_from_cbl = []
    if result_set != -1 and result_set is not None:
        for result in result_set:
            docs_from_cbl.append(result)
            log_info(result)
    assert 0 < len(docs_from_cbl) <= limit<|MERGE_RESOLUTION|>--- conflicted
+++ resolved
@@ -61,13 +61,9 @@
     Verifies with n1ql - select * from `bucket_name` where meta().id="doc_id"
     """
     cluster_topology = params_from_base_test_setup["cluster_topology"]
-<<<<<<< HEAD
-    source_db = params_from_base_test_setup["suite_source_db"]
-=======
-    source_db = params_from_base_test_setup["source_db"]
-    cbl_db = params_from_base_test_setup["cbl_db"]
+    source_db = params_from_base_test_setup["suite_source_db"]
+    cbl_db = params_from_base_test_setup["suite_cbl_db"]
     enable_sample_bucket = params_from_base_test_setup["enable_sample_bucket"]
->>>>>>> 23b18c4d
     cbs_url = cluster_topology['couchbase_servers'][0]
     base_url = params_from_base_test_setup["base_url"]
     cbs_ip = host_for_url(cbs_url)
