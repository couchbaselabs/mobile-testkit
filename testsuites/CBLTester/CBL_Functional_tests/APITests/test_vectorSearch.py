--- conflicted
+++ resolved
@@ -141,12 +141,8 @@
         
 
         # Check that all 4 collections on CBL exist
-<<<<<<< HEAD
-        cbl_collections = db.collectionsInScope(cbl_db, scope)
-=======
         cbl_collections = db.collectionsInScope(vsTestDatabase, scope)
         # TODO check if _default counts towards this
->>>>>>> a0264eef
         assert len(cbl_collections) == 5, "wrong number of collections returned"
         assert dbv_col_name in cbl_collections, "no CBL collection found for doc body vectors"
         assert st_col_name in cbl_collections, "no CBL collection found for search terms"
