--- conflicted
+++ resolved
@@ -146,7 +146,6 @@
         # setup
         base_url, scope, dbv_col_name, st_col_name, iv_col_name, aw_col_name, cb_server, vsTestDatabase, sg_client, sg_username = vector_search_test_fixture
         db = Database(base_url)
-<<<<<<< HEAD
         # # Check that all 3 collections on CBS exist
         # dbv_id = cb_server.get_collection_id(bucket, scope, dbv_col_name)
         # assert dbv_id is not None, "no server collection found for doc body vectors"
@@ -209,56 +208,6 @@
         #      metric = "cosine",
         #      minTrainingSize = 25 * 8,
         #      maxTrainingSize = 256 * 8)
-=======
-        
-        # Check that all 4 collections on CBL exist
-        cbl_collections = db.collectionsInScope(vsTestDatabase, scope)
-        # TODO check if _default counts towards this
-        assert len(cbl_collections) == 5, "wrong number of collections returned"
-        assert dbv_col_name in cbl_collections, "no CBL collection found for doc body vectors"
-        assert st_col_name in cbl_collections, "no CBL collection found for search terms"
-        assert iv_col_name in cbl_collections, "no CBL collection found for index vectors"
-        assert aw_col_name in cbl_collections, "no CBL collection found for auxiliary words"
-
-        username = "autotest"
-        password = "password"
-        channels_sg = ["ABC"]
-
-        assert replicateDocs(cbl_db=vsTestDatabase, collection=dbv_col_name, base_url=base_url, sg_client=sg_client, sg_username=sg_username, scope=scope) == 300, "Number of docs mismatched"
-        assert replicateDocs(cbl_db=vsTestDatabase, collection=st_col_name, base_url=base_url, sg_client=sg_client, sg_username=sg_username, scope=scope) == 1, "Number of docs mismatched"
-        assert replicateDocs(cbl_db=vsTestDatabase, collection=iv_col_name, base_url=base_url, sg_client=sg_client, sg_username=sg_username, scope=scope) == 300, "Number of docs mismatched"
-        assert replicateDocs(cbl_db=vsTestDatabase, collection=aw_col_name, base_url=base_url, sg_client=sg_client, sg_username=sg_username, scope=scope) == 45, "Number of docs mismatched"
-
-        # Very rough draft of CBL side work
-        # Register model
-        vsHandler = VectorSearch(base_url)
-        vsHandler.register_model(key="word", name="gteSmall")
-        print("Registered model gteSmall on field 'word'")
-        vsHandler.createIndex(
-             database = vsTestDatabase,
-             scopeName = "_default",
-             collectionName = "docBodyVectors",
-             indexName = "docBodyVectorsIndex",
-             expression = "vector",
-             dimensions = gteSmallDims,
-             centroids = 8,
-             metric = "euclidean",
-             minTrainingSize = 25 * 8, #default training size values (25* 256*), need to adjust handler so values are optional
-             maxTrainingSize = 256 * 8)
-
-        # worth checking an index with subquantizers? fine for now but dbl check in future
-        vsHandler.createIndex(
-             database = vsTestDatabase,
-             scopeName = "_default",
-             collectionName = "indexVectors",
-             indexName = "indexVectorsIndex",
-             expression = "prediction(gteSmall, {\"word\": word}).vector",
-             dimensions = gteSmallDims,
-             centroids = 8, 
-             metric = "cosine",
-             minTrainingSize = 25 * 8,
-             maxTrainingSize = 256 * 8)
->>>>>>> 8633c4e9
         
         # # TODO test index training using a known term - distance should be very small but non zero if trained but if not then 0/null
         # ivQueryAll = vsHandler.query(term="dinner",
