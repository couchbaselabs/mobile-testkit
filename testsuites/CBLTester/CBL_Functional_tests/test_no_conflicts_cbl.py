--- conflicted
+++ resolved
@@ -1182,14 +1182,9 @@
     cbl_doc_ids = db.getDocIds(cbl_db)
     cbl_db_docs = db.getDocuments(cbl_db, cbl_doc_ids)
     error = replicator.getError(repl)
-<<<<<<< HEAD
 
     for doc in cbl_db_docs:
         try:
-=======
-    for doc in cbl_db_docs:
-        try: 
->>>>>>> fdcbe6fc
             updates = cbl_db_docs[doc]["updates"]
         except Exception:
             updates = 0
@@ -1206,15 +1201,11 @@
     replicator.getChangesChangeListener(change_listener)
     error = replicator.getError(repl)
     replicator.stop(repl)
-<<<<<<< HEAD
-
-=======
->>>>>>> fdcbe6fc
+
     return cbl_db_docs, error
 
 
 def verify_sg_docs_after_replication(no_conflicts_enabled, sg_client, sg_url, sg_db, session, error):
-<<<<<<< HEAD
     if no_conflicts_enabled:
         # TODO : should change the verification once below issue is fixed
         # https://github.com/couchbase/couchbase-lite-core/issues/331
@@ -1223,10 +1214,4 @@
         sg_docs = sg_client.get_all_docs(url=sg_url, db=sg_db, auth=session, include_docs=True)
         for doc in sg_docs["rows"]:
             doc_body = sg_client.get_doc(url=sg_url, db=sg_db, doc_id=doc["id"], auth=session)
-            assert doc_body["updates-cbl"] > 0
-=======
-    sg_docs = sg_client.get_all_docs(url=sg_url, db=sg_db, auth=session, include_docs=True)
-    for doc in sg_docs["rows"]:
-        doc_body = sg_client.get_doc(url=sg_url, db=sg_db, doc_id=doc["id"], auth=session)
-        assert doc_body["updates-cbl"] > 0
->>>>>>> fdcbe6fc
+            assert doc_body["updates-cbl"] > 0