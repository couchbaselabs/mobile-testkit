--- conflicted
+++ resolved
@@ -697,12 +697,7 @@
             assert "cbl_random" not in sg_doc, "CCR failed to resolve conflict with delayed local win"
             log_info(cbl_doc["update_during_CCR"] + "resolve conflict with delayed local win" + new_docs_body[doc_id][1][
                 "update_during_CCR"])
-<<<<<<< HEAD
-            assert new_docs_body[doc_id][1]["update_during_CCR"] == cbl_doc[
-=======
-            assert new_docs_body[doc_id][1]["update_during_CCR"].replace('"', '') == cbl_doc[
->>>>>>> 13d96e50
-                "update_during_CCR"], "CCR failed to " \
+            assert new_docs_body[doc_id][1]["update_during_CCR"] == cbl_doc["update_during_CCR"], "CCR failed to " \
                                       "resolve conflict " \
                                       "with delayed " \
                                       "local win"
