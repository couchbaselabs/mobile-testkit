import pytest
import time

from concurrent.futures import ThreadPoolExecutor
from keywords.MobileRestClient import MobileRestClient
from keywords.utils import log_info
from keywords import document, attachment
from CBLClient.Database import Database
from CBLClient.Replication import Replication
from CBLClient.Authenticator import Authenticator
from requests.exceptions import HTTPError

from keywords.SyncGateway import sync_gateway_config_path_for_mode
from libraries.testkit import cluster
from utilities.cluster_config_utils import persist_cluster_config_environment_prop, copy_to_temp_conf
from keywords.constants import RBAC_FULL_ADMIN


def start_sg_accel(c, sg_conf):
    status = c.sg_accels[0].start(config=sg_conf)
    log_info("starting sg accel....")
    assert status == 0, "sync_gateway accel did not start"


@pytest.mark.sanity
@pytest.mark.ce_sanity
@pytest.mark.listener
@pytest.mark.noconflicts
@pytest.mark.replication
def test_no_conflicts_enabled(params_from_base_test_setup):
    """
        @summary:
        1. Enable allow_conflicts = true in SG config or do not set allow_conflicts
        2. Create docs on CBL.
        3. Update the doc few times.
        4. Do push and pull  replication
        5. Wait until replicaiton is idle
        6. Create conflict on SG
        7. Verify conflict creation fails and throws error
    """
    sg_db = "db"
    sg_url = params_from_base_test_setup["sg_url"]
    sg_admin_url = params_from_base_test_setup["sg_admin_url"]
    sg_mode = params_from_base_test_setup["mode"]
    cluster_config = params_from_base_test_setup["cluster_config"]
    sg_blip_url = params_from_base_test_setup["target_url"]
    no_conflicts_enabled = params_from_base_test_setup["no_conflicts_enabled"]
    sync_gateway_version = params_from_base_test_setup["sync_gateway_version"]
    base_url = params_from_base_test_setup["base_url"]
    need_sgw_admin_auth = params_from_base_test_setup["need_sgw_admin_auth"]
    num_of_docs = 10
    channels = ["ABC"]
    db = params_from_base_test_setup["db"]
    cbl_db = params_from_base_test_setup["source_db"]

    if sync_gateway_version < "2.0" or not no_conflicts_enabled:
        pytest.skip('--no-conflicts is enabled and does not work with sg < 2.0 , so skipping the test')

    # Reset cluster to ensure no data in system
    sg_config = sync_gateway_config_path_for_mode("listener_tests/listener_tests_no_conflicts", sg_mode)
    c = cluster.Cluster(config=cluster_config)
    c.reset(sg_config_path=sg_config)

    # Create bulk doc json
    db.create_bulk_docs(num_of_docs, "no-conflicts", db=cbl_db, channels=channels)
    db.update_bulk_docs(cbl_db)
    sg_client = MobileRestClient()
    auth = need_sgw_admin_auth and (RBAC_FULL_ADMIN['user'], RBAC_FULL_ADMIN['pwd']) or None
    sg_client.create_user(sg_admin_url, sg_db, "autotest", password="password", channels=channels, auth=auth)
    cookie, session_id = sg_client.create_session(sg_admin_url, sg_db, "autotest", auth=auth)
    session = cookie, session_id

    # Start and stop continuous replication
    replicator = Replication(base_url)
    authenticator = Authenticator(base_url)
    replicator_authenticator = authenticator.authentication(session_id, cookie, authentication_type="session")
    repl_config = replicator.configure(cbl_db, sg_blip_url, continuous=True, channels=channels, replicator_authenticator=replicator_authenticator)
    repl = replicator.create(repl_config)
    replicator.start(repl)
    replicator.wait_until_replicator_idle(repl)
    total = replicator.getTotal(repl)
    completed = replicator.getCompleted(repl)
    replicator.stop(repl)
    assert total == completed, "total is not equal to completed"
    sg_docs = sg_client.get_all_docs(url=sg_url, db=sg_db, auth=session)

    for doc in sg_docs["rows"]:
        with pytest.raises(HTTPError) as he:
            sg_client.add_conflict(url=sg_url, db=sg_db, doc_id=doc["id"], parent_revisions=doc["value"]["rev"], new_revision="2-foo",
                                   auth=session)
        assert '409 Client Error: Conflict for url:' in str(he.value)


@pytest.mark.listener
@pytest.mark.parametrize("sg_conf_name, num_of_docs, revs_limit", [
    ('sync_gateway_revs_conflict_configurable', 10, 1),
    ('sync_gateway_revs_conflict_configurable', 10, 10),
    ('sync_gateway_revs_conflict_configurable', 100, 25)
])
def test_no_conflicts_enabled_with_revs_limit(params_from_base_test_setup, sg_conf_name, num_of_docs, revs_limit):
    """
        @summary:
        1. Enable allow_conflicts = false in SG config and specified revs_limit
        2. Add a few docs through CBL.
        3. Update the doc few times in CBL.
        4. Do push and pull  replication to Sg with continous replication
        5. Update docs in CBL again few more times which can cross the revs_limit
        6. Check the revision list for the doc
    """
    sg_db = "db"
    sg_url = params_from_base_test_setup["sg_url"]
    sg_admin_url = params_from_base_test_setup["sg_admin_url"]
    mode = params_from_base_test_setup["mode"]
    cluster_config = params_from_base_test_setup["cluster_config"]
    sg_blip_url = params_from_base_test_setup["target_url"]
    no_conflicts_enabled = params_from_base_test_setup["no_conflicts_enabled"]
    sync_gateway_version = params_from_base_test_setup["sync_gateway_version"]
    base_url = params_from_base_test_setup["base_url"]
    db = params_from_base_test_setup["db"]
    cbl_db = params_from_base_test_setup["source_db"]
    need_sgw_admin_auth = params_from_base_test_setup["need_sgw_admin_auth"]

    channels = ["no-conflicts-cbl"]

    if not no_conflicts_enabled or sync_gateway_version < "2.0":
        pytest.skip('--no-conflicts is not enabled and does not work with sg < 2.0 , so skipping the test')

    # Reset cluster to ensure no data in system
    sg_config = sync_gateway_config_path_for_mode(sg_conf_name, mode)
    c = cluster.Cluster(config=cluster_config)
    c.reset(sg_config_path=sg_config)

    # Enable allow_conflicts = false in SG config with revs_limit
    temp_cluster_config = copy_to_temp_conf(cluster_config, mode)
    persist_cluster_config_environment_prop(temp_cluster_config, 'revs_limit', revs_limit, property_name_check=False)
    status = c.sync_gateways[0].restart(config=sg_config, cluster_config=temp_cluster_config)
    assert status == 0, "Syncgateway did not start after adding revs_limit  with no conflicts mode "

    # Create bulk doc json and update docs in CBL
    db.create_bulk_docs(num_of_docs, "no-conflicts", db=cbl_db, channels=channels)
    db.update_bulk_docs(cbl_db)

    sg_client = MobileRestClient()
    auth = need_sgw_admin_auth and (RBAC_FULL_ADMIN['user'], RBAC_FULL_ADMIN['pwd']) or None
    sg_client.create_user(sg_admin_url, sg_db, "autotest", password="password", channels=channels, auth=auth)
    cookie, session_id = sg_client.create_session(sg_admin_url, sg_db, "autotest", auth=auth)
    session = cookie, session_id

    # Start and stop continuous replication
    replicator = Replication(base_url)
    authenticator = Authenticator(base_url)
    replicator_authenticator = authenticator.authentication(session_id, cookie, authentication_type="session")
    repl_config = replicator.configure(cbl_db, sg_blip_url, continuous=True, channels=channels, replicator_authenticator=replicator_authenticator)
    repl = replicator.create(repl_config)
    replicator.start(repl)
    replicator.wait_until_replicator_idle(repl)
    replicator.stop(repl)
    time.sleep(2)
    sg_docs = sg_client.get_all_docs(url=sg_url, db=sg_db, auth=session)
    sg_docs = sg_docs["rows"]

    assert len(sg_docs) == num_of_docs, "SG docs docs count is not same as CBL docs count "

    # 3. Update the docs few times
    prev_revs = []
    for i in range(revs_limit + 5):
        update_sg_docs = sg_client.update_docs(url=sg_url, db=sg_db, docs=sg_docs, number_updates=1, delay=None,
                                               auth=session, channels=channels)
        rev = update_sg_docs[0]['rev'].split('-')[1]
        prev_revs.append(rev)

    for doc in sg_docs:
        if no_conflicts_enabled:
            with pytest.raises(HTTPError) as he:
                sg_client.add_conflict(url=sg_url, db=sg_db, doc_id=doc["id"], parent_revisions=doc["value"]["rev"], new_revision="2-foo",
                                       auth=session)
            assert '409 Client Error: Conflict for url:' in str(he.value)

        else:
            conflicted_rev = sg_client.add_conflict(url=sg_url, db=sg_db, doc_id=doc["id"], parent_revisions=doc["value"]["rev"], new_revision="2-foo",
                                                    auth=session)
            assert conflicted_rev["rev"] == "2-foo"

    # 5. Get number of revisions and verify length is equal to revs_limit set to
    for doc in sg_docs:
        num_of_revs = sg_client.get_revs_num_in_history(url=sg_url, db=sg_db, doc_id=doc["id"], auth=session)
        assert len(num_of_revs) == revs_limit, "Number of revisions in history is more than revs_limit set in sg config"

    # 6. Update the docs 1 more time
    sg_client.update_docs(url=sg_url, db=sg_db, docs=sg_docs, number_updates=1, delay=None, auth=session, channels=channels)

    # 7. Get number of revisions and verify number of revisions should be same revs_limit
    for doc in sg_docs:
        num_of_revs = sg_client.get_revs_num_in_history(url=sg_url, db=sg_db, doc_id=doc["id"], auth=session)
        assert len(num_of_revs) == revs_limit, "Number of revisions in history is more than revs_limit set in sg config"


@pytest.mark.listener
@pytest.mark.conflicts
@pytest.mark.noconflicts
@pytest.mark.replication
@pytest.mark.skipif(pytest.config.getoption("--liteserv-platform").startswith("java"),
                    reason="Under investiation:https://issues.couchbase.com/browse/CM-1169")
@pytest.mark.parametrize("sg_conf_name, num_of_docs, revs_limit", [
    ('sync_gateway_revs_conflict_configurable', 10, 25),
    ('sync_gateway_revs_conflict_configurable', 100, 35),
    ('sync_gateway_revs_conflict_configurable', 100, 50)
])
def test_no_conflicts_update_with_revs_limit(params_from_base_test_setup, sg_conf_name, num_of_docs, revs_limit):
    """
        @summary:
        1. Have sg config with allow conflicts with some revs_limit
        2. Create docs in CBL
        3. Start a continous Replicator to have SG load all the docs. Verify if the no. of docs are same in both SG and CBL.
        4. Update docs in CBL and also update docs through SG with number of times more than revs_limit. check the docs after replication become idle
        5. Change the revs_limit less than actual revs limit
        6. Restart sg
        7. update doc 1 more time and let replication become idle
        8. Verify revs limit is maintained with new modified revs_limit

    """
    sg_db = "db"
    sg_url = params_from_base_test_setup["sg_url"]
    sg_admin_url = params_from_base_test_setup["sg_admin_url"]
    mode = params_from_base_test_setup["mode"]
    cluster_config = params_from_base_test_setup["cluster_config"]
    sg_blip_url = params_from_base_test_setup["target_url"]
    no_conflicts_enabled = params_from_base_test_setup["no_conflicts_enabled"]
    sync_gateway_version = params_from_base_test_setup["sync_gateway_version"]
    base_url = params_from_base_test_setup["base_url"]
    db = params_from_base_test_setup["db"]
    cbl_db = params_from_base_test_setup["source_db"]
    need_sgw_admin_auth = params_from_base_test_setup["need_sgw_admin_auth"]

    channels = ["no-conflicts-cbl"]
    reduced_revs_limit = revs_limit - 3

    if sync_gateway_version < "2.0":
        pytest.skip('--no-conflicts is enabled and does not work with sg < 2.0 , so skipping the test')

    # Reset cluster to ensure no data in system
    sg_config = sync_gateway_config_path_for_mode(sg_conf_name, mode)
    c = cluster.Cluster(config=cluster_config)
    c.reset(sg_config_path=sg_config)

    # Modify the revs_limit
    temp_cluster_config = copy_to_temp_conf(cluster_config, mode)
    persist_cluster_config_environment_prop(temp_cluster_config, 'revs_limit', revs_limit, property_name_check=False)
    status = c.sync_gateways[0].restart(config=sg_config, cluster_config=temp_cluster_config)
    assert status == 0, "Syncgateway did not start after adding revs_limit  with no conflicts mode "

    # Create bulk doc json and update docs in CBL
    db.create_bulk_docs(num_of_docs, "no-conflicts", db=cbl_db, channels=channels)
    db.update_bulk_docs(cbl_db, number_of_updates=4)

    sg_client = MobileRestClient()
    auth = need_sgw_admin_auth and (RBAC_FULL_ADMIN['user'], RBAC_FULL_ADMIN['pwd']) or None
    sg_client.create_user(sg_admin_url, sg_db, "autotest", password="password", channels=channels, auth=auth)
    cookie, session_id = sg_client.create_session(sg_admin_url, sg_db, "autotest", auth=auth)
    session = cookie, session_id

    # Start and stop continuous replication
    replicator = Replication(base_url)
    authenticator = Authenticator(base_url)
    replicator_authenticator = authenticator.authentication(session_id, cookie, authentication_type="session")
    repl_config = replicator.configure(cbl_db, sg_blip_url, continuous=True, channels=channels, replication_type="push", replicator_authenticator=replicator_authenticator)
    repl = replicator.create(repl_config)
    replicator.start(repl)
    log_info("replicator status is {} ".format(replicator.status(repl)))
    replicator.wait_until_replicator_idle(repl)
    time.sleep(2)  # Give some time to get update to sync-gateway
    sg_docs = sg_client.get_all_docs(url=sg_url, db=sg_db, auth=session)
    sg_docs = sg_docs["rows"]

    assert len(sg_docs) == num_of_docs, "SG docs docs count is not same as CBL docs count "

    for doc in sg_docs:
        if no_conflicts_enabled:
            with pytest.raises(HTTPError) as he:
                sg_client.add_conflict(url=sg_url, db=sg_db, doc_id=doc["id"], parent_revisions=doc["value"]["rev"], new_revision="2-2B",
                                       auth=session)
            assert '409 Client Error: Conflict for url:' in str(he.value)

            time.sleep(1)
        else:
            conflicted_rev = sg_client.add_conflict(url=sg_url, db=sg_db, doc_id=doc["id"], parent_revisions=doc["value"]["rev"], new_revision="2-2B",
                                                    auth=session)
            assert conflicted_rev["rev"] == "2-2B"

    replicator.wait_until_replicator_idle(repl)
    # Update the docs few times
    for i in range(revs_limit + 5):
        db.update_bulk_docs(cbl_db)
        time.sleep(1)

    replicator.wait_until_replicator_idle(repl)
    # Get number of revisions and verify length is equal to revs_limit set to
    for doc in sg_docs:
        num_of_revs = sg_client.get_revs_num_in_history(url=sg_url, db=sg_db, doc_id=doc["id"], auth=session)
        assert len(num_of_revs) == revs_limit, "Number of revisions in history does not match the revs_limit set in sg config"

    #  Modify the revs_limit less than actual revs_limit
    temp_cluster_config = copy_to_temp_conf(cluster_config, mode)
    persist_cluster_config_environment_prop(temp_cluster_config, 'revs_limit', reduced_revs_limit, property_name_check=False)
    status = c.sync_gateways[0].restart(config=sg_config, cluster_config=temp_cluster_config)
    assert status == 0, "Syncgateway did not start after having revs_limit 2 with no conflicts mode"
    time.sleep(9)

    # Update the docs 1 more time
    sg_client.update_docs(url=sg_url, db=sg_db, docs=sg_docs, number_updates=1, delay=None, auth=session, channels=channels)
    time.sleep(5)
    replicator.wait_until_replicator_idle(repl)
    # Get number of revisions and verify number of revisions should be same revs_limit
    # Verify previous revisions does not exist
    for doc in sg_docs:
        num_of_revs = sg_client.get_revs_num_in_history(url=sg_url, db=sg_db, doc_id=doc["id"], auth=session)
        assert len(num_of_revs) == reduced_revs_limit, "Number of revisions in history is not equal to revs_limit set in sg config"
    replicator.stop(repl)


@pytest.mark.listener
@pytest.mark.conflicts
@pytest.mark.noconflicts
@pytest.mark.replication
@pytest.mark.parametrize("sg_conf_name, num_of_docs, revs_limit", [
    ('sync_gateway_revs_conflict_configurable', 10, 10),
    ('sync_gateway_revs_conflict_configurable', 100, 10),
    ('sync_gateway_revs_conflict_configurable', 500, 5)
])
def test_migrate_conflicts_to_noConflicts_CBL(params_from_base_test_setup, sg_conf_name, num_of_docs, revs_limit):
    """
        @summary:
        1. Start SG without allow_conflicts set and revs_limit set.
        2. Create docs in CBL
        3. Update the doc few times in CBL.
        4. Do push and pull replication with continuous
        5. Create a conflicts in SG
        6. Now enable allow_conflicts = false in SG config
        7. Check the revision list for the doc and the active revision
        8. update docs in CBL
        9. Do push and pull replication again
        10. Create conflict on SG
        11. Verify conflicts cannot be created in SG
    """
    sg_db = "db"
    sg_url = params_from_base_test_setup["sg_url"]
    sg_admin_url = params_from_base_test_setup["sg_admin_url"]
    mode = params_from_base_test_setup["mode"]
    cluster_config = params_from_base_test_setup["cluster_config"]
    sg_blip_url = params_from_base_test_setup["target_url"]
    no_conflicts_enabled = params_from_base_test_setup["no_conflicts_enabled"]
    sync_gateway_version = params_from_base_test_setup["sync_gateway_version"]
    base_url = params_from_base_test_setup["base_url"]
    db = params_from_base_test_setup["db"]
    cbl_db = params_from_base_test_setup["source_db"]
    need_sgw_admin_auth = params_from_base_test_setup["need_sgw_admin_auth"]

    channels = ["no-conflicts-cbl"]
    if revs_limit is None:
        revs_limit = 1000

    if no_conflicts_enabled or sync_gateway_version < "2.0":
        pytest.skip('--no-conflicts is enabled and does not work with sg < 2.0 , so skipping the test')

    # Reset cluster to ensure no data in system
    sg_config = sync_gateway_config_path_for_mode(sg_conf_name, mode)
    c = cluster.Cluster(config=cluster_config)
    c.reset(sg_config_path=sg_config)

    # Create bulk doc json and update docs in CBL
    db.create_bulk_docs(num_of_docs, "no-conflicts", db=cbl_db, channels=channels)
    db.update_bulk_docs(cbl_db)

    sg_client = MobileRestClient()
    auth = need_sgw_admin_auth and (RBAC_FULL_ADMIN['user'], RBAC_FULL_ADMIN['pwd']) or None
    sg_client.create_user(sg_admin_url, sg_db, "autotest", password="password", channels=channels, auth=auth)
    cookie, session_id = sg_client.create_session(sg_admin_url, sg_db, "autotest", auth=auth)
    session = cookie, session_id

    # Start and stop continuous replication
    replicator = Replication(base_url)
    authenticator = Authenticator(base_url)
    replicator_authenticator = authenticator.authentication(session_id, cookie, authentication_type="session")
    repl_config = replicator.configure(cbl_db, sg_blip_url, continuous=True, channels=channels, replicator_authenticator=replicator_authenticator)
    repl = replicator.create(repl_config)
    replicator.start(repl)
    replicator.wait_until_replicator_idle(repl)
    sg_docs = sg_client.get_all_docs(url=sg_url, db=sg_db, auth=session)
    sg_docs = sg_docs["rows"]

    for i in range(revs_limit):
        db.update_bulk_docs(cbl_db)
    replicator.wait_until_replicator_idle(repl)
    assert len(sg_docs) == num_of_docs, "SG docs docs count is not same as CBL docs count "
    # Create a conflicts and verify it is successful.
    for doc in sg_docs:
        log_info("Doc rev: {}".format(doc["value"]["rev"]))
        conflicted_rev = sg_client.add_conflict(url=sg_url, db=sg_db, doc_id=doc["id"], parent_revisions=doc["value"]["rev"], new_revision="2-2B",
                                                auth=session)
        assert conflicted_rev["rev"] == "2-2B"

    # Enable allow_conflicts = false in SG config and 6. restart sg
    temp_cluster_config = copy_to_temp_conf(cluster_config, mode)
    persist_cluster_config_environment_prop(temp_cluster_config, 'no_conflicts_enabled', "True", property_name_check=False)
    persist_cluster_config_environment_prop(temp_cluster_config, 'revs_limit', revs_limit, property_name_check=False)
    status = c.sync_gateways[0].restart(config=sg_config, cluster_config=temp_cluster_config)
    assert status == 0, "Syncgateway did not start after no conflicts is enabled"
    db.update_bulk_docs(cbl_db)
    replicator.wait_until_replicator_idle(repl, err_check=False)
    # Create a conflict and verify conflict throws 409.
    for doc in sg_docs:
        with pytest.raises(HTTPError) as he:
            sg_client.add_conflict(url=sg_url, db=sg_db, doc_id=doc["id"], parent_revisions=doc["value"]["rev"], new_revision="3-2B",
                                   auth=session)
        assert he.value.args[0].startswith('409 Client Error: Conflict for url:')

    total_updates = (revs_limit + 5) // 2
    for i in range(total_updates):
        try:
            sg_client.update_docs(url=sg_url, db=sg_db, docs=sg_docs, number_updates=1, delay=None,
                                  auth=session, channels=channels)
        except HTTPError as he:
            if he.response.status_code == 409 and str(he).startswith('409 Client Error: Conflict for url:'):
                log_info(
                    'There is conflict error due to update docs in SG and CBL and replication happenng in backgroud, so continuing ...')
        db.update_bulk_docs(cbl_db)

    # Get number of revisions and verify length is equal to revs_limit set to
    for doc in sg_docs:
        num_of_revs = sg_client.get_revs_num_in_history(url=sg_url, db=sg_db, doc_id=doc["id"], auth=session)
        assert len(num_of_revs) == revs_limit, "Number of revisions in history is more than revs_limit set in sg config"
    replicator.wait_until_replicator_idle(repl)
    replicator.stop(repl)


@pytest.mark.listener
@pytest.mark.noconflicts
@pytest.mark.replication
@pytest.mark.parametrize("sg_conf_name, num_of_docs, revs_limit", [
    ('sync_gateway_revs_conflict_configurable', 10, 20),
    ('sync_gateway_revs_conflict_configurable', 100, 20),
    ('sync_gateway_revs_conflict_configurable', 10, 500)
])
def test_cbl_no_conflicts_sgAccel_added(params_from_base_test_setup, sg_conf_name, num_of_docs, revs_limit):
    """
        @summary:
        1. Create docs in CBL
        2. update docs in CBL
        3. Now add the sg accel
        4. Do push and pull replication to sg.
        5. update docs in CBL
        6. Verify docs updated successfully.
        7. Create conflict and verify conflicts are not allowed after sg accel is added
    """
    # source_db = None
    sg_db = "db"
    sg_url = params_from_base_test_setup["sg_url"]
    sg_admin_url = params_from_base_test_setup["sg_admin_url"]
    mode = params_from_base_test_setup["mode"]
    cluster_config = params_from_base_test_setup["cluster_config"]
    sg_blip_url = params_from_base_test_setup["target_url"]
    no_conflicts_enabled = params_from_base_test_setup["no_conflicts_enabled"]
    sync_gateway_version = params_from_base_test_setup["sync_gateway_version"]
    base_url = params_from_base_test_setup["base_url"]
    db = params_from_base_test_setup["db"]
    cbl_db = params_from_base_test_setup["source_db"]
    need_sgw_admin_auth = params_from_base_test_setup["need_sgw_admin_auth"]
    channels = ["no-conflicts-cbl"]

    if not no_conflicts_enabled or sync_gateway_version < "2.0":
        pytest.skip('It does not work with sg < 2.0 or conflicts is not enabled, so skipping the test')

    if mode != "di":
        pytest.skip('--no-conflicts is not enabled or mode is not di, so skipping the test')

    # Reset cluster to ensure no data in system
    sg_config = sync_gateway_config_path_for_mode(sg_conf_name, mode)
    c = cluster.Cluster(config=cluster_config)
    c.reset(sg_config_path=sg_config)
    c.sg_accels[0].stop()

    # Create bulk doc json and update docs in CBL
    db.create_bulk_docs(num_of_docs, "no-conflicts", db=cbl_db, channels=channels)
    db.update_bulk_docs(cbl_db)
    db.update_bulk_docs(cbl_db)

    sg_client = MobileRestClient()
    auth = need_sgw_admin_auth and (RBAC_FULL_ADMIN['user'], RBAC_FULL_ADMIN['pwd']) or None
    sg_client.create_user(sg_admin_url, sg_db, "autotest", password="password", channels=channels, auth=auth)
    cookie, session_id = sg_client.create_session(sg_admin_url, sg_db, "autotest", auth=auth)
    session = cookie, session_id

    replicator = Replication(base_url)
    authenticator = Authenticator(base_url)
    replicator_authenticator = authenticator.authentication(username="autotest", password="password", authentication_type="basic")
    repl_config = replicator.configure(cbl_db, sg_blip_url, continuous=True, channels=channels, replicator_authenticator=replicator_authenticator)
    repl = replicator.create(repl_config)
    replicator.start(repl)

    # 1. Enable allow_conflicts = false in SG config with revs_limit
    temp_cluster_config = copy_to_temp_conf(cluster_config, mode)
    persist_cluster_config_environment_prop(temp_cluster_config, 'revs_limit', revs_limit, property_name_check=False)
    status = c.sync_gateways[0].restart(config=sg_config, cluster_config=temp_cluster_config)
    assert status == 0, "Syncgateway did not start after having revs_limit  with no conflicts mode"

    with ThreadPoolExecutor(max_workers=4) as tpe:
        wait_until_replicator_completes = tpe.submit(
            replicator.wait_until_replicator_idle,
            repl=repl,
            err_check=False
        )

        start_sg_accel_task = tpe.submit(
            start_sg_accel,
            c=c,
            sg_conf=sg_config
        )
        wait_until_replicator_completes.result()
        start_sg_accel_task.result()
    time.sleep(1)  # needs some sleep time to do http call after multithreading
    sg_docs = sg_client.get_all_docs(url=sg_url, db=sg_db, auth=session)
    sg_docs = sg_docs["rows"]

    for i in range(revs_limit):
        db.update_bulk_docs(cbl_db)

    replicator.wait_until_replicator_idle(repl)
    time.sleep(1)  # needs some sleep time to do http call after multithreading
    sg_docs = sg_client.get_all_docs(url=sg_url, db=sg_db, auth=session)
    sg_docs = sg_docs["rows"]

    # Create a conflicts and verify it throws conflict error
    for doc in sg_docs:
        with pytest.raises(HTTPError) as he:
            sg_client.add_conflict(url=sg_url, db=sg_db, doc_id=doc["id"], parent_revisions=doc["value"]["rev"], new_revision="2-foo1",
                                   auth=session)
        assert he.value.args[0].startswith('409 Client Error: Conflict for url:')

    db.update_bulk_docs(database=cbl_db, number_of_updates=3)
    replicator.wait_until_replicator_idle(repl)
    replicator.stop(repl)
    for doc in sg_docs:
        with pytest.raises(HTTPError) as he:
            sg_client.add_conflict(url=sg_url, db=sg_db, doc_id=doc["id"], parent_revisions=doc["value"]["rev"], new_revision="2-foo1",
                                   auth=session)
        assert he.value.args[0].startswith('409 Client Error: Conflict for url:')


@pytest.mark.listener
@pytest.mark.noconflicts
@pytest.mark.replication
@pytest.mark.parametrize("sg_conf_name, num_of_docs, number_of_updates", [
    ('listener_tests/listener_tests_no_conflicts', 10, 4),
    ('listener_tests/listener_tests_no_conflicts', 100, 10),
    ('listener_tests/listener_tests_no_conflicts', 1000, 10)
])
def test_sg_CBL_updates_concurrently(params_from_base_test_setup, sg_conf_name, num_of_docs, number_of_updates):
    """
        @summary:
        1. Create docs in CBL
        2. Start replication with push pull and continuous true.
        3. Update docs in CBL.
        4. Wait until replication is idle.
        5. update docs in SG in one thread, update docs in CBL in another thread -> will create CBL DB out of sync
        6. Verify it throws 409 with no-conflicts mode or else it should create no-conflicts successfully.
    """
    sg_db = "db"
    sg_url = params_from_base_test_setup["sg_url"]
    sg_admin_url = params_from_base_test_setup["sg_admin_url"]
    sg_mode = params_from_base_test_setup["mode"]
    cluster_config = params_from_base_test_setup["cluster_config"]
    sg_blip_url = params_from_base_test_setup["target_url"]
    no_conflicts_enabled = params_from_base_test_setup["no_conflicts_enabled"]
    sync_gateway_version = params_from_base_test_setup["sync_gateway_version"]
    base_url = params_from_base_test_setup["base_url"]
    db = params_from_base_test_setup["db"]
    cbl_db = params_from_base_test_setup["source_db"]
    need_sgw_admin_auth = params_from_base_test_setup["need_sgw_admin_auth"]
    channels = ["no-conflicts-channel"]

    if sync_gateway_version < "2.0":
        pytest.skip('Does not work with sg < 2.0 , so skipping the test')

    if no_conflicts_enabled:
        sg_config = sync_gateway_config_path_for_mode(sg_conf_name, sg_mode)
    else:
        sg_config = params_from_base_test_setup["sg_config"]

    # Reset cluster to clean the data
    c = cluster.Cluster(config=cluster_config)
    c.reset(sg_config_path=sg_config)

    if sync_gateway_version >= "2.5.0":
        sg_client = MobileRestClient()
        auth = need_sgw_admin_auth and (RBAC_FULL_ADMIN['user'], RBAC_FULL_ADMIN['pwd']) or None
        expvars = sg_client.get_expvars(sg_admin_url, auth=auth)
        num_replications_active = expvars["syncgateway"]["per_db"][sg_db]["database"]["num_replications_active"]
        num_replications_total = expvars["syncgateway"]["per_db"][sg_db]["database"]["num_replications_total"]
        """if continuous:
            # num_pull_repl_active_continuous = expvars["syncgateway"]["per_db"][sg_db]["cbl_replication_pull"]["num_pull_repl_active_continuous"]
            num_pull_repl_total_continuous = expvars["syncgateway"]["per_db"][sg_db]["cbl_replication_pull"]["num_pull_repl_total_continuous"]
        else:
            num_pull_repl_active_one_shot = expvars["syncgateway"]["per_db"][sg_db]["cbl_replication_pull"]["num_pull_repl_active_one_shot"]
            num_pull_repl_total_one_shot = expvars["syncgateway"]["per_db"][sg_db]["cbl_replication_pull"]["num_pull_repl_total_one_shot"]
        """
    # Create bulk doc json
    db.create_bulk_docs(num_of_docs, "no-conflicts", db=cbl_db, channels=channels)
    sg_client = MobileRestClient()
    sg_client.create_user(sg_admin_url, sg_db, "autotest", password="password", channels=channels, auth=auth)
    cookie, session_id = sg_client.create_session(sg_admin_url, sg_db, "autotest", auth=auth)
    session = cookie, session_id

    # Start and stop continuous replication
    replicator = Replication(base_url)
    authenticator = Authenticator(base_url)
    replicator_authenticator = authenticator.authentication(session_id, cookie, authentication_type="session")
    repl_config = replicator.configure(cbl_db, sg_blip_url, continuous=True, channels=channels, replicator_authenticator=replicator_authenticator)
    repl = replicator.create(repl_config)
    replicator.start(repl)
    replicator.wait_until_replicator_idle(repl)
    sg_docs = sg_client.get_all_docs(url=sg_url, db=sg_db, auth=session)
    sg_docs = sg_docs["rows"]

    db.update_bulk_docs(database=cbl_db, number_of_updates=3)
    replicator.wait_until_replicator_idle(repl)

    # Update the same documents concurrently from a sync gateway client and and CBL client
    sg_docs = sg_client.get_all_docs(url=sg_url, db=sg_db, auth=session, include_docs=True)
    sg_docs = sg_docs["rows"]
    with ThreadPoolExecutor(max_workers=5) as tpe:
        update_from_sg_task = tpe.submit(
            sg_updateDocs,
            sg_client=sg_client,
            url=sg_url,
            db=sg_db,
            docs=sg_docs,
            number_updates=number_of_updates,
            auth=session
        )
        update_from_cbl_task = tpe.submit(
            db.update_bulk_docs,
            database=cbl_db,
            number_of_updates=number_of_updates
        )

        update_from_sg_task.result()
        update_from_cbl_task.result()
    if sync_gateway_version >= "2.5.0":
        expvars = sg_client.get_expvars(sg_admin_url, auth=auth)
        assert expvars["syncgateway"]["per_db"][sg_db]["cbl_replication_pull"]["num_pull_repl_active_continuous"] == 1, "num_pull_repl_active_continuous did not incremented"
        assert num_replications_active < expvars["syncgateway"]["per_db"][sg_db]["database"]["num_replications_active"], "num_replications_active did not incremented"

    replicator.wait_until_replicator_idle(repl)
    replicator.stop(repl)
    sg_docs = sg_client.get_all_docs(url=sg_url, db=sg_db, auth=session)

    sg_docs = sg_docs["rows"]
    assert len(sg_docs) == num_of_docs, "Did not have expected number of docs"
    if no_conflicts_enabled:
        for doc in sg_docs:
            with pytest.raises(HTTPError) as he:
                sg_client.add_conflict(url=sg_url, db=sg_db, doc_id=doc["id"], parent_revisions=doc["value"]["rev"], new_revision="2-foo",
                                       auth=session)
<<<<<<< HEAD
            assert '409 Client Error: Conflict for url:' in str(he.value)
=======
            assert '409 Client Error: Conflict for url:'  in str(he.value)
>>>>>>> 06166f18

    else:
        for doc in sg_docs:
            conflicted_rev = sg_client.add_conflict(url=sg_url, db=sg_db, doc_id=doc["id"], parent_revisions=doc["value"]["rev"], new_revision="2-foo",
                                                    auth=session)
            assert conflicted_rev["rev"] == "2-foo"

    # If number of docs is 1000 or more, it needs more time to delete the database after replicator is stopped, so it needs some sleep time before
    # database gets deleted at teardown
    if num_of_docs >= 1000:
        time.sleep(3)

    if sync_gateway_version >= "2.5.0":
        expvars = sg_client.get_expvars(sg_admin_url, auth=auth)
        assert num_replications_total < expvars["syncgateway"]["per_db"][sg_db]["database"]["num_replications_total"], "num_replications_total did not incremented"
        assert expvars["syncgateway"]["per_db"][sg_db]["cbl_replication_push"]["write_processing_time"] > 0, "write_processing_time  did not incremented"
        assert expvars["syncgateway"]["per_db"][sg_db]["cbl_replication_push"]["propose_change_time"] > 0, "propose_change_time stats did not get incremented"
        assert expvars["syncgateway"]["per_db"][sg_db]["cbl_replication_pull"]["num_pull_repl_total_continuous"] == 1, "num_pull_repl_total_continuous did not get incremented"


def sg_updateDocs(sg_client, url, db, docs, number_updates, auth):
    for doc in docs:
        count = 0
        while count < 10:
            try:
                sg_client.update_doc(url=url, db=db, doc_id=doc["id"], number_updates=number_updates, auth=auth)
                break
            except HTTPError as he:
                if (he.response.status_code == 409 and str(he).startswith('409 Client Error: Conflict for url:')):
                    log_info("retrying the doc to update again due to conflict issue ....")
                count = + 1


@pytest.mark.listener
@pytest.mark.noconflicts
@pytest.mark.replication
@pytest.mark.parametrize("sg_conf_name, num_of_docs, number_of_updates", [
    ('listener_tests/listener_tests_no_conflicts', 10, 2),
    ('listener_tests/listener_tests_no_conflicts', 100, 10),
    ('listener_tests/listener_tests_no_conflicts', 100, 50)
])
def test_multiple_cbls_updates_concurrently_with_push(params_from_base_test_setup, setup_customized_teardown_test, sg_conf_name, num_of_docs, number_of_updates):
    """
        @summary:
        1. Create docs in CBL DB1, DB2 , DB3 associated with its own channel.
        2. Replicate docs from CBL DB1 to DB2 with push pull and continous.
        3. Wait until replication is done.
        4. Replicate docs from CBL DB1 to DB3.
        5. Wait until replication is done with push pull and continous.
        6. update docs on CBL DB1, DB2, DB3.
        7. Now update docs concurrently on all 3 CBL DBs.
        8. Wait until replication is done.
        9. Replicate docs from CBL DB3 to sg with push pull and continous.
        10. Verify all docs replicated to sync-gateway.
        11. Verify no conflicts allowed when trying to create conflicts
    """

    sg_db = "db"
    sg_url = params_from_base_test_setup["sg_url"]
    sg_admin_url = params_from_base_test_setup["sg_admin_url"]
    sg_mode = params_from_base_test_setup["mode"]
    cluster_config = params_from_base_test_setup["cluster_config"]
    sg_blip_url = params_from_base_test_setup["target_url"]
    no_conflicts_enabled = params_from_base_test_setup["no_conflicts_enabled"]
    sync_gateway_version = params_from_base_test_setup["sync_gateway_version"]
    base_url = params_from_base_test_setup["base_url"]
    need_sgw_admin_auth = params_from_base_test_setup["need_sgw_admin_auth"]
    channels = ["no-conflicts-channel"]

    db = Database(base_url)

    if sync_gateway_version < "2.0.0":
        pytest.skip('This test cannnot run with sg version below 2.0')

    if no_conflicts_enabled:
        sg_config = sync_gateway_config_path_for_mode(sg_conf_name, sg_mode)
    else:
        sg_config = params_from_base_test_setup["sg_config"]
    # Reset cluster to ensure no data in system
    c = cluster.Cluster(config=cluster_config)
    c.reset(sg_config_path=sg_config)

    # Create CBL databases
    cbl_db1 = setup_customized_teardown_test["cbl_db1"]
    cbl_db2 = setup_customized_teardown_test["cbl_db2"]
    cbl_db3 = setup_customized_teardown_test["cbl_db3"]

    # Create bulk doc json
    db.create_bulk_docs(num_of_docs, "no-conflicts1", db=cbl_db1, channels=channels)
    db.create_bulk_docs(num_of_docs, "no-conflicts2", db=cbl_db2, channels=channels)
    db.create_bulk_docs(num_of_docs, "no-conflicts3", db=cbl_db3, channels=channels)

    cbl_doc_ids = db.getDocIds(cbl_db1)
    sg_client = MobileRestClient()
    auth = need_sgw_admin_auth and (RBAC_FULL_ADMIN['user'], RBAC_FULL_ADMIN['pwd']) or None
    sg_client.create_user(sg_admin_url, sg_db, "autotest", password="password", channels=channels, auth=auth)
    cookie, session_id = sg_client.create_session(sg_admin_url, sg_db, "autotest", auth=auth)
    session = cookie, session_id

    # Replicate to CBL2
    replicator = Replication(base_url)
    authenticator = Authenticator(base_url)
    replicator_authenticator = authenticator.authentication(session_id, cookie, authentication_type="session")
    repl_config = replicator.configure(cbl_db1, target_db=cbl_db2, continuous=True, replicator_authenticator=replicator_authenticator)
    repl = replicator.create(repl_config)
    replicator.start(repl)
    replicator.wait_until_replicator_idle(repl)
    cbl_doc_ids = db.getDocIds(cbl_db2)

    # Replicate to CBL3
    repl_config = replicator.configure(cbl_db1, target_db=cbl_db3, continuous=True, replicator_authenticator=replicator_authenticator)
    repl3 = replicator.create(repl_config)
    replicator.start(repl3)
    db.update_bulk_docs(database=cbl_db1, number_of_updates=1)
    db.update_bulk_docs(database=cbl_db2, number_of_updates=1)
    db.update_bulk_docs(database=cbl_db3, number_of_updates=1)
    replicator.wait_until_replicator_idle(repl3)
    cbl_doc_ids = db.getDocIds(cbl_db2)

    # Update the same documents concurrently in all CBL DBs
    with ThreadPoolExecutor(max_workers=5) as tpe:
        update_from_cbl_task1 = tpe.submit(
            db.update_bulk_docs,
            database=cbl_db1,
            number_of_updates=number_of_updates
        )
        update_from_cbl_task2 = tpe.submit(
            db.update_bulk_docs,
            database=cbl_db2,
            number_of_updates=number_of_updates
        )
        update_from_cbl_task3 = tpe.submit(
            db.update_bulk_docs,
            database=cbl_db3,
            number_of_updates=number_of_updates
        )
        update_from_cbl_task1.result()
        update_from_cbl_task2.result()
        update_from_cbl_task3.result()

    replicator.wait_until_replicator_idle(repl)
    replicator.stop(repl)

    replicator.wait_until_replicator_idle(repl3)
    replicator.stop(repl3)
    time.sleep(2)  # give sometime to restart the replicator
    # Replicate to Sync-gateway
    while replicator.getActivitylevel(repl) != "stopped":
        log_info("replicator activity for repl: {}".format(replicator.getActivitylevel(repl)))
        time.sleep(2)

    while replicator.getActivitylevel(repl3) != "stopped":
        log_info("replicator activity for repl3: {}".format(replicator.getActivitylevel(repl3)))
        time.sleep(0.5)
    repl_config = replicator.configure(cbl_db3, sg_blip_url, continuous=True, channels=channels, replicator_authenticator=replicator_authenticator)
    repl4 = replicator.create(repl_config)
    process_replicator(replicator, repl4)
    sg_docs = sg_client.get_all_docs(url=sg_url, db=sg_db, auth=session)
    sg_docs = sg_docs["rows"]
    cbl_doc_ids = db.getDocIds(cbl_db3)
    assert len(cbl_doc_ids) == len(sg_docs)
    sg_ids = [row["id"] for row in sg_docs]
    for doc in cbl_doc_ids:
        assert doc in sg_ids, "cbl db3 docs did not get replicated to sync gateway"

    if no_conflicts_enabled:
        for doc in sg_docs:
            with pytest.raises(HTTPError) as he:
                sg_client.add_conflict(url=sg_url, db=sg_db, doc_id=doc["id"], parent_revisions=doc["value"]["rev"], new_revision="2-2B",
                                       auth=session)
            assert '409 Client Error: Conflict for url:' in str(he.value)


@pytest.mark.listener
@pytest.mark.noconflicts
@pytest.mark.replication
@pytest.mark.parametrize("sg_conf_name, num_of_docs, number_of_updates", [
    ('listener_tests/listener_tests_no_conflicts', 10, 2),
    # ('listener_tests/listener_tests_no_conflicts', 100, 5), tracked in: https://issues.couchbase.com/browse/CM-1168
    ('listener_tests/listener_tests_no_conflicts', 1000, 10)
])
def test_multiple_cbls_updates_concurrently_with_pull(params_from_base_test_setup, setup_customized_teardown_test, sg_conf_name, num_of_docs, number_of_updates):
    """
        @summary:
        1. Create docs in SG.
        2. Do Pull replication to 3 CBLs
        3. update docs in SG and all 3 CBL.
        4. PUSH and PULL replication to CBLs
        5. Verify docs can resolve conflicts and
        should able to replicate docs to CBL
        6. Update docs through all 3 CBLs
        7. Verify docs can be updated
        8. Add verification of sync-gateway
    """

    sg_db = "db"
    sg_url = params_from_base_test_setup["sg_url"]
    sg_admin_url = params_from_base_test_setup["sg_admin_url"]
    sg_mode = params_from_base_test_setup["mode"]
    cluster_config = params_from_base_test_setup["cluster_config"]
    sg_blip_url = params_from_base_test_setup["target_url"]
    no_conflicts_enabled = params_from_base_test_setup["no_conflicts_enabled"]
    sync_gateway_version = params_from_base_test_setup["sync_gateway_version"]
    base_url = params_from_base_test_setup["base_url"]
    need_sgw_admin_auth = params_from_base_test_setup["need_sgw_admin_auth"]
    channels = ["no-conflicts-channel"]

    db = Database(base_url)
    sg_client = MobileRestClient()
    auth = need_sgw_admin_auth and (RBAC_FULL_ADMIN['user'], RBAC_FULL_ADMIN['pwd']) or None

    if sync_gateway_version < "2.0.0":
        pytest.skip('This test cannnot run with sg version below 2.0')
    if no_conflicts_enabled:
        sg_config = sync_gateway_config_path_for_mode(sg_conf_name, sg_mode)
    else:
        sg_config = params_from_base_test_setup["sg_config"]
    c = cluster.Cluster(config=cluster_config)
    c.reset(sg_config_path=sg_config)

    # 1. Add docs to SG.
    sg_client.create_user(sg_admin_url, sg_db, "autotest", password="password", channels=channels, auth=auth)
    cookie, session_id = sg_client.create_session(sg_admin_url, sg_db, "autotest", auth=auth)
    session = cookie, session_id
    sg_docs = document.create_docs(doc_id_prefix='sg_docs', number=num_of_docs, channels=channels)
    sg_docs = sg_client.add_bulk_docs(url=sg_url, db=sg_db, docs=sg_docs, auth=session)
    assert len(sg_docs) == num_of_docs

    # Create CBL databases
    cbl_db1 = setup_customized_teardown_test["cbl_db1"]
    cbl_db2 = setup_customized_teardown_test["cbl_db2"]
    cbl_db3 = setup_customized_teardown_test["cbl_db3"]

    # Replicate to all 3 CBLs
    replicator = Replication(base_url)
    authenticator = Authenticator(base_url)
    replicator_authenticator = authenticator.authentication(session_id, cookie, authentication_type="session")

    repl1 = replicator.configure_and_replicate(cbl_db1, target_url=sg_blip_url, replication_type="pull", continuous=True,
                                               replicator_authenticator=replicator_authenticator)
    cbl_doc_ids1 = db.getDocIds(cbl_db1)
    assert len(cbl_doc_ids1) == len(sg_docs)

    repl2 = replicator.configure_and_replicate(cbl_db2, target_url=sg_blip_url, replication_type="pull", continuous=True,
                                               replicator_authenticator=replicator_authenticator)
    cbl_doc_ids2 = db.getDocIds(cbl_db2)
    assert len(cbl_doc_ids2) == len(sg_docs)

    repl3 = replicator.configure_and_replicate(cbl_db3, target_url=sg_blip_url, replication_type="pull", continuous=True,
                                               replicator_authenticator=replicator_authenticator)
    cbl_doc_ids3 = db.getDocIds(cbl_db2)
    assert len(cbl_doc_ids3) == len(sg_docs)

    # Update the same documents concurrently from a sync gateway client and and CBL client
    with ThreadPoolExecutor(max_workers=10) as tpe:
        update_from_cbl_task1 = tpe.submit(
            db.update_bulk_docs,
            database=cbl_db1,
            number_of_updates=number_of_updates
        )
        update_from_cbl_task2 = tpe.submit(
            db.update_bulk_docs,
            database=cbl_db2,
            number_of_updates=number_of_updates
        )
        update_from_cbl_task3 = tpe.submit(
            db.update_bulk_docs,
            database=cbl_db3,
            number_of_updates=number_of_updates
        )
        update_from_sg_task = tpe.submit(
            sg_client.update_docs,
            url=sg_url,
            db=sg_db,
            docs=sg_docs,
            number_updates=number_of_updates,
            auth=session
        )
        update_from_cbl_task1.result()
        update_from_cbl_task2.result()
        update_from_cbl_task3.result()
        update_from_sg_task.result()

    replicator.wait_until_replicator_idle(repl1)
    log_info("repl1 error: {}".format(replicator.getError(repl1)))
    replicator.stop(repl1)
    replicator.wait_until_replicator_idle(repl2)
    log_info("repl2 error: {}".format(replicator.getError(repl2)))
    replicator.stop(repl2)
    replicator.wait_until_replicator_idle(repl3)
    log_info("repl3 error: {}".format(replicator.getError(repl3)))
    replicator.stop(repl3)

    # Replicate to Sync-gateway to CBLs
    replicator = Replication(base_url)
    replicator_authenticator = authenticator.authentication(session_id, cookie, authentication_type="session")
    repl_config = replicator.configure(cbl_db1, target_url=sg_blip_url, continuous=True, channels=channels, replicator_authenticator=replicator_authenticator)
    repl1 = replicator.create(repl_config)
    replicate_update_cbl_docs(replicator, db, cbl_db1, repl1)

    repl_config = replicator.configure(cbl_db2, target_url=sg_blip_url, continuous=True,
                                       channels=channels, replicator_authenticator=replicator_authenticator)
    repl2 = replicator.create(repl_config)
    replicate_update_cbl_docs(replicator, db, cbl_db2, repl2)

    repl_config = replicator.configure(cbl_db3, target_url=sg_blip_url, continuous=True,
                                       channels=channels, replicator_authenticator=replicator_authenticator)
    repl3 = replicator.create(repl_config)
    # This method includes assertion for updates
    replicate_update_cbl_docs(replicator, db, cbl_db3, repl3)


@pytest.mark.listener
@pytest.mark.noconflicts
@pytest.mark.replication
@pytest.mark.parametrize("sg_conf_name, num_of_docs, number_of_updates, add_attachments", [
    ('listener_tests/listener_tests_no_conflicts', 10, 2, False),
    ('listener_tests/listener_tests_no_conflicts', 10, 10, True),
    ('listener_tests/listener_tests_no_conflicts', 1000, 10, True)
])
def test_sg_cbl_updates_concurrently_with_push_pull(params_from_base_test_setup, sg_conf_name, num_of_docs, number_of_updates, add_attachments):
    """
        @summary:
        1. Create docs in SG.
        2. Pull replication to CBL
        3. update docs in SG and CBL.
        4. Push_pull replication to CBL.
        5. Verify docs can resolve conflicts and
        should able to replicate docs to CBL
        6. Update docs through in CBL
        7. Verify docs got replicated to sg with CBL updates
        8. Add verification of sync-gateway
    """
    sg_db = "db"
    sg_url = params_from_base_test_setup["sg_url"]
    sg_admin_url = params_from_base_test_setup["sg_admin_url"]
    sg_mode = params_from_base_test_setup["mode"]
    cluster_config = params_from_base_test_setup["cluster_config"]
    sg_blip_url = params_from_base_test_setup["target_url"]
    no_conflicts_enabled = params_from_base_test_setup["no_conflicts_enabled"]
    sync_gateway_version = params_from_base_test_setup["sync_gateway_version"]
    base_url = params_from_base_test_setup["base_url"]
    db = params_from_base_test_setup["db"]
    cbl_db = params_from_base_test_setup["source_db"]
    need_sgw_admin_auth = params_from_base_test_setup["need_sgw_admin_auth"]

    channels = ["replication"]
    db = Database(base_url)
    sg_client = MobileRestClient()
    auth = need_sgw_admin_auth and (RBAC_FULL_ADMIN['user'], RBAC_FULL_ADMIN['pwd']) or None

    if sync_gateway_version < "2.0.0":
        pytest.skip('This test cannnot run with sg version below 2.0')
    if no_conflicts_enabled:
        sg_config = sync_gateway_config_path_for_mode(sg_conf_name, sg_mode)
    else:
        sg_config = params_from_base_test_setup["sg_config"]
    c = cluster.Cluster(config=cluster_config)
    c.reset(sg_config_path=sg_config)

    # 1. Add docs to SG.
    sg_client.create_user(sg_admin_url, sg_db, "autotest", password="password", channels=channels, auth=auth)
    cookie, session_id = sg_client.create_session(sg_admin_url, sg_db, "autotest", auth=auth)
    session = cookie, session_id
    if add_attachments:
        sg_docs = document.create_docs(doc_id_prefix='sg_docs', number=num_of_docs,
                                       attachments_generator=attachment.generate_2_png_10_10, channels=channels)
    else:
        sg_docs = document.create_docs(doc_id_prefix='sg_docs', number=num_of_docs, channels=channels)
    sg_docs = sg_client.add_bulk_docs(url=sg_url, db=sg_db, docs=sg_docs, auth=session)
    assert len(sg_docs) == num_of_docs

    # Replicate to CBL
    replicator = Replication(base_url)
    authenticator = Authenticator(base_url)
    replicator_authenticator = authenticator.authentication(session_id, cookie, authentication_type="session")
    repl1 = replicator.configure_and_replicate(cbl_db, target_url=sg_blip_url, replication_type="pull", continuous=True,
                                               replicator_authenticator=replicator_authenticator)
    cbl_doc_ids = db.getDocIds(cbl_db)
    assert len(cbl_doc_ids) == len(sg_docs)

    # Update the same documents concurrently from a sync gateway client and and CBL client
    with ThreadPoolExecutor(max_workers=5) as tpe:
        update_from_cbl_task1 = tpe.submit(
            db.update_bulk_docs,
            database=cbl_db,
            number_of_updates=number_of_updates
        )
        update_from_sg_task = tpe.submit(
            sg_client.update_docs,
            url=sg_url,
            db=sg_db,
            docs=sg_docs,
            number_updates=number_of_updates,
            auth=session
        )
        update_from_cbl_task1.result()
        update_from_sg_task.result()

    replicator.wait_until_replicator_idle(repl1)
    replicator.stop(repl1)

    # Replicate to Sync-gateway to CBLs
    replicator = Replication(base_url)
    repl_config = replicator.configure(cbl_db, target_url=sg_blip_url, continuous=True, channels=channels, replicator_authenticator=replicator_authenticator)
    repl2 = replicator.create(repl_config)
    # This method includes assertion for updates
    replicate_update_cbl_docs(replicator, db, cbl_db, repl2)


@pytest.mark.listener
@pytest.mark.noconflicts
@pytest.mark.replication
@pytest.mark.parametrize("sg_conf_name, num_of_docs, number_of_updates", [
    ('listener_tests/listener_tests_no_conflicts', 10, 4),
    ('listener_tests/listener_tests_no_conflicts', 100, 10),
    ('listener_tests/listener_tests_no_conflicts', 1000, 10)
])
def test_CBL_push_without_pull(params_from_base_test_setup, sg_conf_name, num_of_docs, number_of_updates):
    """
        @summary:
        1. Create docs in SG.
        2. Pull replication to CBL
        3. update docs in SG .
        4. Update docs in CBL(without doing pull).
        5. Push replication.
        6. Verify conflicts not created with no-conflicts mode/ creates conflicts with no-conflicts disabled
    """

    sg_db = "db"
    sg_url = params_from_base_test_setup["sg_url"]
    sg_admin_url = params_from_base_test_setup["sg_admin_url"]
    sg_mode = params_from_base_test_setup["mode"]
    cluster_config = params_from_base_test_setup["cluster_config"]
    sg_blip_url = params_from_base_test_setup["target_url"]
    base_url = params_from_base_test_setup["base_url"]
    no_conflicts_enabled = params_from_base_test_setup["no_conflicts_enabled"]
    sync_gateway_version = params_from_base_test_setup["sync_gateway_version"]
    db = params_from_base_test_setup["db"]
    cbl_db = params_from_base_test_setup["source_db"]
    need_sgw_admin_auth = params_from_base_test_setup["need_sgw_admin_auth"]

    channels = ["no-conflicts-channel"]
    sg_client = MobileRestClient()

    if sync_gateway_version < "2.0.0":
        pytest.skip('This test cannnot run with sg version below 2.0')

    # Modify sync-gateway config to use no-conflicts config
    if no_conflicts_enabled:
        sg_config = sync_gateway_config_path_for_mode(sg_conf_name, sg_mode)
    else:
        sg_config = params_from_base_test_setup["sg_config"]
    c = cluster.Cluster(config=cluster_config)
    c.reset(sg_config_path=sg_config)

    # 1. Add docs to SG.
    auth = need_sgw_admin_auth and (RBAC_FULL_ADMIN['user'], RBAC_FULL_ADMIN['pwd']) or None
    sg_client.create_user(sg_admin_url, sg_db, "autotest", password="password", channels=channels, auth=auth)
    cookie, session_id = sg_client.create_session(sg_admin_url, sg_db, "autotest", auth=auth)
    session = cookie, session_id
    sg_docs = document.create_docs(doc_id_prefix='sg_docs', number=num_of_docs,
                                   attachments_generator=attachment.generate_2_png_10_10, channels=channels)
    sg_docs = sg_client.add_bulk_docs(url=sg_url, db=sg_db, docs=sg_docs, auth=session)
    assert len(sg_docs) == num_of_docs

    # 2. Pull replication to CBL
    replicator = Replication(base_url)
    authenticator = Authenticator(base_url)
    replicator_authenticator = authenticator.authentication(session_id, cookie, authentication_type="session")
    repl_config = replicator.configure(cbl_db, sg_blip_url, continuous=True, channels=channels, replication_type="pull", replicator_authenticator=replicator_authenticator)
    repl = replicator.create(repl_config)
    replicator.start(repl)
    replicator.wait_until_replicator_idle(repl)
    replicator.stop(repl)

    # 3. Update the docs few times
    for i in range(number_of_updates):
        sg_client.update_docs(url=sg_url, db=sg_db, docs=sg_docs, number_updates=1, delay=None,
                              auth=session, channels=channels)

    # 4. Update docs in CBL(without pull replication from SG)
    db.update_bulk_docs(database=cbl_db, number_of_updates=number_of_updates)

    # 5. Push replication to SG
    repl_config = replicator.configure(cbl_db, sg_blip_url, continuous=True, channels=channels, replication_type="push", replicator_authenticator=replicator_authenticator)
    repl = replicator.create(repl_config)
    replicator.start(repl)
    replicator.wait_until_replicator_idle(repl)
    replicator.stop(repl)
    # 6 Get sg docs
    sg_conflict_resolved_docs = sg_client.get_all_docs(url=sg_url, db=sg_db, auth=session, include_docs=True)

    sg_docs = sg_conflict_resolved_docs["rows"]
    if no_conflicts_enabled:
        for doc in sg_docs:
            with pytest.raises(HTTPError) as he:
                sg_client.add_conflict(url=sg_url, db=sg_db, doc_id=doc["id"], parent_revisions=doc["value"]["rev"], new_revision="2-2B",
                                       auth=session)
            assert '409 Client Error: Conflict for url:' in str(he.value)
    else:
        for doc in sg_docs:
            conflicted_rev = sg_client.add_conflict(url=sg_url, db=sg_db, doc_id=doc["id"], parent_revisions=doc["value"]["rev"], new_revision="2-2B",
                                                    auth=session, attachment_name="sample_text.txt")
            assert conflicted_rev["rev"] == "2-2B"


def process_replicator(replicator, repl, repl_change_listener=None):

    max_times = 50
    count = 0
    replicator.start(repl)
    # Sleep until replicator completely processed
    while(replicator.getActivitylevel(repl) != "idle" and count < max_times):
        time.sleep(0.5)
        count += 1

    if repl_change_listener is not None:
        changes = replicator.getChangesChangeListener(repl_change_listener)
        log_info("changes are {}".format(changes))
    replicator.stop(repl)


def replicate_update_cbl_docs(replicator, db, cbl_db, repl):
    change_listener = replicator.addChangeListener(repl)
    replicator.start(repl)
    replicator.wait_until_replicator_idle(repl)
    # update CBL docs
    db.update_bulk_docs(database=cbl_db, number_of_updates=1)

    cbl_doc_ids = db.getDocIds(cbl_db)
    cbl_db_docs = db.getDocuments(cbl_db, cbl_doc_ids)
    error = replicator.getError(repl)

    for doc in cbl_db_docs:
        try:
            updates = cbl_db_docs[doc]["updates"]
        except Exception:
            updates = 0
        try:
            updates_cbl = cbl_db_docs[doc]["updates-cbl"]
        except Exception:
            updates_cbl = 0
        total_updates = updates + updates_cbl
        assert total_updates > 0, "Either CBL or sg did not update the doc right"

    replicator.wait_until_replicator_idle(repl)
    changes = replicator.getChangesChangeListener(change_listener)
    log_info(changes)
    error = replicator.getError(repl)
    replicator.stop(repl)

    return cbl_db_docs, error


def verify_sg_docs_after_replication(no_conflicts_enabled, sg_client, sg_url, sg_db, session, error):
    sg_docs = sg_client.get_all_docs(url=sg_url, db=sg_db, auth=session, include_docs=True)
    for doc in sg_docs["rows"]:
        doc_body = sg_client.get_doc(url=sg_url, db=sg_db, doc_id=doc["id"], auth=session)
        assert doc_body["updates-cbl"] > 0<|MERGE_RESOLUTION|>--- conflicted
+++ resolved
@@ -174,7 +174,7 @@
             with pytest.raises(HTTPError) as he:
                 sg_client.add_conflict(url=sg_url, db=sg_db, doc_id=doc["id"], parent_revisions=doc["value"]["rev"], new_revision="2-foo",
                                        auth=session)
-            assert '409 Client Error: Conflict for url:' in str(he.value)
+            assert str(he.value).startswith('409 Client Error: Conflict for url:')
 
         else:
             conflicted_rev = sg_client.add_conflict(url=sg_url, db=sg_db, doc_id=doc["id"], parent_revisions=doc["value"]["rev"], new_revision="2-foo",
@@ -279,7 +279,7 @@
             with pytest.raises(HTTPError) as he:
                 sg_client.add_conflict(url=sg_url, db=sg_db, doc_id=doc["id"], parent_revisions=doc["value"]["rev"], new_revision="2-2B",
                                        auth=session)
-            assert '409 Client Error: Conflict for url:' in str(he.value)
+            assert str(he.value).startswith('409 Client Error: Conflict for url:')
 
             time.sleep(1)
         else:
@@ -661,11 +661,7 @@
             with pytest.raises(HTTPError) as he:
                 sg_client.add_conflict(url=sg_url, db=sg_db, doc_id=doc["id"], parent_revisions=doc["value"]["rev"], new_revision="2-foo",
                                        auth=session)
-<<<<<<< HEAD
             assert '409 Client Error: Conflict for url:' in str(he.value)
-=======
-            assert '409 Client Error: Conflict for url:'  in str(he.value)
->>>>>>> 06166f18
 
     else:
         for doc in sg_docs:
@@ -836,7 +832,7 @@
             with pytest.raises(HTTPError) as he:
                 sg_client.add_conflict(url=sg_url, db=sg_db, doc_id=doc["id"], parent_revisions=doc["value"]["rev"], new_revision="2-2B",
                                        auth=session)
-            assert '409 Client Error: Conflict for url:' in str(he.value)
+            assert str(he.value).startswith('409 Client Error: Conflict for url:')
 
 
 @pytest.mark.listener
@@ -1165,7 +1161,7 @@
             with pytest.raises(HTTPError) as he:
                 sg_client.add_conflict(url=sg_url, db=sg_db, doc_id=doc["id"], parent_revisions=doc["value"]["rev"], new_revision="2-2B",
                                        auth=session)
-            assert '409 Client Error: Conflict for url:' in str(he.value)
+            assert str(he.value).startswith('409 Client Error: Conflict for url:')
     else:
         for doc in sg_docs:
             conflicted_rev = sg_client.add_conflict(url=sg_url, db=sg_db, doc_id=doc["id"], parent_revisions=doc["value"]["rev"], new_revision="2-2B",
