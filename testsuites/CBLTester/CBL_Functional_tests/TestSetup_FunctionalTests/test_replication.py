--- conflicted
+++ resolved
@@ -4063,18 +4063,10 @@
     """
         @summary:
         1. Create CBL DB and create bulk doc in CBL
-<<<<<<< HEAD
-        2. Configure the replicator with single shot replicator
-        3. Stop the SG
-        4. Start replication with  pull-push
-        5. sleep until replicator completes 9 default attempts
-        6. Verify replication is successful and verify docs exist
-=======
         2. Stop the SG
-        3. Start replication with retries (push and pull)
-        4. Verify replicator is retrying 
-        5. Start the SG and verify replicator connect to SG 
->>>>>>> 3de34a1e
+        3. Start replication with retries(push and pull)
+        4. Verify replicator is retrying
+        5. Start the SG and verify replicator connect to SG
     """
     sg_db = "db"
     sg_url = params_from_base_test_setup["sg_url"]
