import pytest
import time
import os
import random

from keywords.MobileRestClient import MobileRestClient
from keywords.ClusterKeywords import ClusterKeywords
from keywords import couchbaseserver
from keywords.utils import log_info
from CBLClient.Database import Database
from CBLClient.Replication import Replication
from CBLClient.Document import Document
from CBLClient.Authenticator import Authenticator
from concurrent.futures import ThreadPoolExecutor
from libraries.testkit.prometheus import verify_stat_on_prometheus
from keywords.SyncGateway import sync_gateway_config_path_for_mode
from keywords import document, attachment
from libraries.testkit import cluster
from utilities.cluster_config_utils import persist_cluster_config_environment_prop, copy_to_temp_conf
from keywords.attachment import generate_2_png_100_100
from keywords.SyncGateway import SyncGateway
from keywords.constants import RBAC_FULL_ADMIN


@pytest.fixture(scope="function")
def setup_teardown_test(params_from_base_test_setup):
    cbl_db_name = "cbl_db"
    base_url = params_from_base_test_setup["base_url"]
    db = Database(base_url)
    db_config = db.configure()
    log_info("Creating db")
    cbl_db = db.create(cbl_db_name, db_config)

    yield{
        "db": db,
        "cbl_db": cbl_db,
        "cbl_db_name": cbl_db_name
    }

    log_info("Deleting the db")
    db.deleteDB(cbl_db)


@pytest.mark.listener
@pytest.mark.replication
@pytest.mark.parametrize("num_of_docs, continuous, x509_cert_auth", [
    pytest.param(10, True, True, marks=pytest.mark.sanity)
])
def test_replication_configuration_valid_values(params_from_base_test_setup, num_of_docs, continuous, x509_cert_auth):
    """
        @summary:
        1. Create CBL DB and create bulk doc in CBL
        2. Configure replication with valid values of valid cbl Db, valid target url
        3. Start replication with push and pull
        4. Verify replication is successful and verify docs exist
    """
    sg_db = "db"
    sg_url = params_from_base_test_setup["sg_url"]
    sg_admin_url = params_from_base_test_setup["sg_admin_url"]
    cluster_config = params_from_base_test_setup["cluster_config"]
    sg_blip_url = params_from_base_test_setup["target_url"]
    base_url = params_from_base_test_setup["base_url"]
    sg_config = params_from_base_test_setup["sg_config"]
    db = params_from_base_test_setup["db"]
    cbl_db = params_from_base_test_setup["source_db"]
    mode = params_from_base_test_setup["mode"]
    sync_gateway_version = params_from_base_test_setup["sync_gateway_version"]
    need_sgw_admin_auth = params_from_base_test_setup["need_sgw_admin_auth"]

    if sync_gateway_version < "2.0.0":
        pytest.skip('This test cannot run with sg version below 2.0')
    channels_sg = ["ABC"]
    username = "autotest"
    password = "password"
    number_of_updates = 2

    # Create CBL database
    sg_client = MobileRestClient()

    # Reset cluster to ensure no data in system
    disable_tls_server = params_from_base_test_setup["disable_tls_server"]
    if x509_cert_auth and disable_tls_server:
        pytest.skip("x509 test cannot run tls server disabled")
    if x509_cert_auth:
        temp_cluster_config = copy_to_temp_conf(cluster_config, mode)
        persist_cluster_config_environment_prop(temp_cluster_config, 'x509_certs', True)
        persist_cluster_config_environment_prop(temp_cluster_config, 'server_tls_skip_verify', False)
        cluster_config = temp_cluster_config
    c = cluster.Cluster(config=cluster_config)
    c.reset(sg_config_path=sg_config)

    db.create_bulk_docs(num_of_docs, "cbl", db=cbl_db, channels=channels_sg)

    # Configure replication with push_pull
    replicator = Replication(base_url)
    auth = need_sgw_admin_auth and (RBAC_FULL_ADMIN['user'], RBAC_FULL_ADMIN['pwd']) or None
    sg_client.create_user(sg_admin_url, sg_db, username, password, channels=channels_sg, auth=auth)
    session, replicator_authenticator, repl = replicator.create_session_configure_replicate(
        base_url, sg_admin_url, sg_db, username, password, channels_sg, sg_client, cbl_db, sg_blip_url, continuous=continuous, replication_type="push_pull", auth=auth)

    sg_docs = sg_client.get_all_docs(url=sg_url, db=sg_db, auth=session)
    sg_client.update_docs(url=sg_url, db=sg_db, docs=sg_docs["rows"], number_updates=number_of_updates, auth=session)
    replicator.wait_until_replicator_idle(repl)
    total = replicator.getTotal(repl)
    completed = replicator.getCompleted(repl)
    assert total == completed, "total is not equal to completed"
    time.sleep(2)  # wait until replication is done
    sg_docs = sg_client.get_all_docs(url=sg_admin_url, db=sg_db, include_docs=True, auth=auth)
    sg_docs = sg_docs["rows"]

    # Verify database doc counts
    cbl_doc_count = db.getCount(cbl_db)
    assert len(sg_docs) == cbl_doc_count, "Expected number of docs does not exist in sync-gateway after replication"

    time.sleep(2)
    cbl_doc_ids = db.getDocIds(cbl_db)
    cbl_db_docs = db.getDocuments(cbl_db, cbl_doc_ids)
    count = 0
    for doc in cbl_doc_ids:
        if continuous:
            while count < 30:
                time.sleep(0.5)
                log_info("Checking {} for updates".format(doc))
                if cbl_db_docs[doc]["updates"] == number_of_updates:
                    break
                else:
                    log_info("{} is missing updates, Retrying...".format(doc))
                    count += 1
                    cbl_db_docs = db.getDocuments(cbl_db, cbl_doc_ids)
            assert cbl_db_docs[doc]["updates"] == number_of_updates, "updates did not get updated"
        else:
            assert cbl_db_docs[doc]["updates"] == 0, "sync-gateway updates got pushed to CBL for one shot replication"
    replicator.stop(repl)


@pytest.mark.listener
@pytest.mark.replication
@pytest.mark.parametrize("authenticator_type, attachments_generator", [
    ('session', attachment.generate_2_png_10_10),
    ('basic', None)
])
def test_replication_configuration_with_pull_replication(params_from_base_test_setup, authenticator_type, attachments_generator):
    """
        @summary:
        1. Create CBL DB and create bulk doc in CBL
        2. Configure replication.
        3. Create docs in SG.
        4. pull docs to CBL.
        5. Verify all docs replicated and pulled to CBL.

    """
    sg_db = "db"

    sg_url = params_from_base_test_setup["sg_url"]
    sg_admin_url = params_from_base_test_setup["sg_admin_url"]
    sg_blip_url = params_from_base_test_setup["target_url"]
    sg_mode = params_from_base_test_setup["mode"]
    base_url = params_from_base_test_setup["base_url"]
    cluster_config = params_from_base_test_setup["cluster_config"]
    sg_config = params_from_base_test_setup["sg_config"]
    db = params_from_base_test_setup["db"]
    cbl_db = params_from_base_test_setup["source_db"]
    sync_gateway_version = params_from_base_test_setup["sync_gateway_version"]
    prometheus_enable = params_from_base_test_setup["prometheus_enable"]
    need_sgw_admin_auth = params_from_base_test_setup["need_sgw_admin_auth"]

    if sync_gateway_version < "2.0.0":
        pytest.skip('This test cannot run with sg version below 2.0')

    channels = ["ABC"]
    c = cluster.Cluster(config=cluster_config)
    c.reset(sg_config_path=sg_config)

    sg_client = MobileRestClient()

    # Add 5 docs to CBL
    # Add 10 docs to SG
    # One shot replication
    auth = need_sgw_admin_auth and (RBAC_FULL_ADMIN['user'], RBAC_FULL_ADMIN['pwd']) or None
    sg_added_doc_ids, cbl_added_doc_ids, session = setup_sg_cbl_docs(params_from_base_test_setup, sg_db=sg_db, base_url=base_url, db=db,
                                                                     cbl_db=cbl_db, sg_url=sg_url, sg_admin_url=sg_admin_url, sg_blip_url=sg_blip_url,
                                                                     replication_type="pull", channels=channels, replicator_authenticator_type=authenticator_type,
                                                                     attachments_generator=attachments_generator, auth=auth)
    sg_docs = sg_client.get_all_docs(url=sg_admin_url, db=sg_db, auth=auth)
    if sg_mode == "di":
        cookie, session = sg_client.create_session(sg_admin_url, sg_db, "autotest", auth=auth)
        authenticator = Authenticator(base_url)
        replicator_authenticator = authenticator.authentication(session, cookie, authentication_type="session")
        replicator = Replication(base_url)
        replicator.configure_and_replicate(cbl_db, replicator_authenticator, target_url=sg_blip_url, continuous=False,
                                           channels=channels)

    cbl_doc_count = db.getCount(cbl_db)
    cbl_doc_ids = db.getDocIds(cbl_db)

    assert len(sg_docs["rows"]) == 10, "Number of sg docs is not equal to total number of cbl docs and sg docs"
    assert cbl_doc_count == 15, "Did not get expected number of cbl docs"

    # Check that CBL docs are not pushed to SG as it is just a pull
    sg_ids = [row["id"] for row in sg_docs["rows"]]
    for doc in cbl_added_doc_ids:
        assert doc not in sg_ids

    # Verify SG docs are pulled to CBL
    for id in sg_added_doc_ids:
        assert id in cbl_doc_ids

    if sync_gateway_version >= "2.5.0":
        expvars = sg_client.get_expvars(sg_admin_url, auth=auth)
        assert expvars["syncgateway"]["per_db"][sg_db]["cbl_replication_pull"]["request_changes_count"] == 1, "request_changes_count did not get incremented"
        assert expvars["syncgateway"]["per_db"][sg_db]["cbl_replication_pull"]["request_changes_time"] > 0, "request_changes_time did not get incremented"
        assert expvars["syncgateway"]["per_db"][sg_db]["cbl_replication_pull"]["num_pull_repl_since_zero"] == 1, "num_pull_repl_since_zero did not get incremented"
        if attachments_generator is not None:
            assert expvars["syncgateway"]["per_db"][sg_db]["cbl_replication_pull"]["attachment_pull_count"] == 20, "attachment_pull_count did not get incremented"
            assert expvars["syncgateway"]["per_db"][sg_db]["cbl_replication_pull"]["attachment_pull_bytes"] > 0, "attachment_pull_bytes did not get incremented"
            if prometheus_enable and sync_gateway_version >= "2.8.0":
                assert verify_stat_on_prometheus("sgw_replication_pull_attachment_pull_count"), expvars["syncgateway"]["per_db"][sg_db]["cbl_replication_pull"]["attachment_pull_count"]


@pytest.mark.listener
@pytest.mark.replication
@pytest.mark.parametrize("authenticator_type, attachments_generator", [
    ('session', attachment.generate_2_png_10_10),
    ('basic', None)
])
def test_replication_configuration_with_push_replication(params_from_base_test_setup, authenticator_type, attachments_generator):
    """
        @summary:
        1. Create docs in SG
        2. Create docs in CBL
        3. Do push replication with session/basic authenticated user
        4. Verify CBL docs got replicated to SG
        5. Verify sg docs not replicated to CBL

    """
    sg_db = "db"

    sg_url = params_from_base_test_setup["sg_url"]
    sg_admin_url = params_from_base_test_setup["sg_admin_url"]
    sg_blip_url = params_from_base_test_setup["target_url"]
    base_url = params_from_base_test_setup["base_url"]
    cluster_config = params_from_base_test_setup["cluster_config"]
    sg_config = params_from_base_test_setup["sg_config"]
    db = params_from_base_test_setup["db"]
    cbl_db = params_from_base_test_setup["source_db"]
    sync_gateway_version = params_from_base_test_setup["sync_gateway_version"]
    mode = params_from_base_test_setup["mode"]
    prometheus_enable = params_from_base_test_setup["prometheus_enable"]
    need_sgw_admin_auth = params_from_base_test_setup["need_sgw_admin_auth"]

    if sync_gateway_version < "2.0.0":
        pytest.skip('This test cannot run with sg version below 2.0')

    c = cluster.Cluster(config=cluster_config)
    sg_config = sync_gateway_config_path_for_mode("custom_sync/grant_access_one", mode)
    c.reset(sg_config_path=sg_config)

    channels = ["ABC"]

    sg_client = MobileRestClient()
    auth = need_sgw_admin_auth and (RBAC_FULL_ADMIN['user'], RBAC_FULL_ADMIN['pwd']) or None
    sg_added_doc_ids, cbl_added_doc_ids, session = setup_sg_cbl_docs(params_from_base_test_setup, sg_db=sg_db, base_url=base_url, db=db,
                                                                     cbl_db=cbl_db, sg_url=sg_url, sg_admin_url=sg_admin_url, sg_blip_url=sg_blip_url,
                                                                     replication_type="push", channels=channels, replicator_authenticator_type=authenticator_type,
                                                                     attachments_generator=attachments_generator, auth=auth)
    sg_docs = sg_client.get_all_docs(url=sg_admin_url, db=sg_db, auth=auth)

    # Verify database doc counts
    cbl_doc_count = db.getCount(cbl_db)
    cbl_doc_ids = db.getDocIds(cbl_db)

    assert len(sg_docs["rows"]) == 15, "Number of sg docs is not equal to total number of cbl docs and sg docs"
    assert cbl_doc_count == 5, "Did not get expected number of cbl docs"

    # Check that all doc ids in SG are also present in CBL
    sg_ids = [row["id"] for row in sg_docs["rows"]]
    for doc in cbl_doc_ids:
        assert doc in sg_ids

    # Verify sg docs does not exist in CBL as it is just a push replication
    for doc_id in sg_added_doc_ids:
        assert doc_id not in cbl_doc_ids

    if sync_gateway_version >= "2.5.0":
        expvars = sg_client.get_expvars(sg_admin_url, auth=auth)
        assert expvars["syncgateway"]["per_db"][sg_db]["cbl_replication_push"]["doc_push_count"] == 5, "doc_push_count did not get incremented"
        assert expvars["syncgateway"]["per_db"][sg_db]["database"]["sync_function_time"] > 0, "sync_function_time is not incremented"
        assert expvars["syncgateway"]["per_db"][sg_db]["database"]["sync_function_count"] > 0, "sync_function_count is not incremented"

        if attachments_generator is not None:
            assert expvars["syncgateway"]["per_db"][sg_db]["cbl_replication_push"]["attachment_push_count"] == 30, "attachment_push_count did not get incremented"
            assert expvars["syncgateway"]["per_db"][sg_db]["cbl_replication_push"]["attachment_push_bytes"] > 0, "attachment_push_bytes did not get incremented"
            if prometheus_enable and sync_gateway_version >= "2.8.0":
                assert verify_stat_on_prometheus("sgw_replication_push_attachment_push_count"), expvars["syncgateway"]["per_db"][sg_db]["cbl_replication_push"]["attachment_push_count"]
        if prometheus_enable and sync_gateway_version >= "2.8.0":
            assert verify_stat_on_prometheus("sgw_database_num_doc_writes"), expvars["syncgateway"]["per_db"][sg_db]["database"]["num_doc_writes"]


@pytest.mark.listener
@pytest.mark.replication
def test_replication_push_replication_without_authentication(params_from_base_test_setup):
    """
        @summary:
        1. Create docs in CBL
        2. Create docs in SG
        3. Do push replication without authentication.
        4. Verify docs are not replicated without authentication

    """
    sg_db = "db"

    sg_url = params_from_base_test_setup["sg_url"]
    sg_admin_url = params_from_base_test_setup["sg_admin_url"]
    sg_blip_url = params_from_base_test_setup["target_url"]
    base_url = params_from_base_test_setup["base_url"]
    cluster_config = params_from_base_test_setup["cluster_config"]
    sg_config = params_from_base_test_setup["sg_config"]
    db = params_from_base_test_setup["db"]
    cbl_db = params_from_base_test_setup["source_db"]
    sync_gateway_version = params_from_base_test_setup["sync_gateway_version"]
    need_sgw_admin_auth = params_from_base_test_setup["need_sgw_admin_auth"]

    if sync_gateway_version < "2.0.0":
        pytest.skip('This test cannot run with sg version below 2.0')

    c = cluster.Cluster(config=cluster_config)
    c.reset(sg_config_path=sg_config)

    channels = ["ABC"]
    sg_client = MobileRestClient()

    db.create_bulk_docs(5, "cbl", db=cbl_db, channels=channels)
    # Add docs in SG
    auth = need_sgw_admin_auth and (RBAC_FULL_ADMIN['user'], RBAC_FULL_ADMIN['pwd']) or None
    sg_client.create_user(sg_admin_url, sg_db, "autotest", password="password", channels=channels, auth=auth)
    session = sg_client.create_session(sg_admin_url, sg_db, "autotest", auth=auth)

    sg_docs = sg_client.add_docs(url=sg_url, db=sg_db, number=10, id_prefix="sg_doc", channels=channels, auth=session)
    sg_ids = [row["id"] for row in sg_docs]

    replicator = Replication(base_url)
    repl_config = replicator.configure(cbl_db, target_url=sg_blip_url, continuous=True, replication_type="push", replicator_authenticator=None)

    repl = replicator.create(repl_config)
    replicator.start(repl)
    # Removed replicator wait call and adding the sleep to allow the replicator to try few times to get the error
    time.sleep(7)
    error = replicator.getError(repl)

    assert "401" in error, "expected error did not occurred"

    replicator.stop(repl)

    cbl_doc_ids = db.getDocIds(cbl_db)
    # Check that all doc ids in CBL are not replicated to SG
    for doc in cbl_doc_ids:
        assert doc not in sg_ids


@pytest.mark.listener
@pytest.mark.replication
@pytest.mark.parametrize(
    'replicator_authenticator, invalid_username, invalid_password, invalid_session, invalid_cookie',
    [
        ('basic', 'invalid_user', 'password', None, None),
        ('session', None, None, 'invalid_session', 'invalid_cookie'),
    ]
)
def test_replication_push_replication_invalid_authentication(params_from_base_test_setup, replicator_authenticator,
                                                             invalid_username, invalid_password, invalid_session, invalid_cookie):
    """
        @summary:
        1. Create docs in CBL
        2. Create docs in SG
        3. Do push replication with invalid authentication.
        4. Verify replication configuration fails.

    """
    sg_db = "db"

    sg_admin_url = params_from_base_test_setup["sg_admin_url"]
    sg_blip_url = params_from_base_test_setup["target_url"]
    base_url = params_from_base_test_setup["base_url"]
    cluster_config = params_from_base_test_setup["cluster_config"]
    sg_config = params_from_base_test_setup["sg_config"]
    cluster_config = params_from_base_test_setup["cluster_config"]
    sg_config = params_from_base_test_setup["sg_config"]
    db = params_from_base_test_setup["db"]
    cbl_db = params_from_base_test_setup["source_db"]
    sync_gateway_version = params_from_base_test_setup["sync_gateway_version"]
    prometheus_enable = params_from_base_test_setup["prometheus_enable"]
    need_sgw_admin_auth = params_from_base_test_setup["need_sgw_admin_auth"]

    if sync_gateway_version < "2.0.0":
        pytest.skip('This test cannot run with sg version below 2.0')

    c = cluster.Cluster(config=cluster_config)
    c.reset(sg_config_path=sg_config)

    channels = ["ABC"]
    sg_client = MobileRestClient()
    authenticator = Authenticator(base_url)

    db.create_bulk_docs(5, "cbl", db=cbl_db, channels=channels)
    # Add docs in SG
    auth = need_sgw_admin_auth and (RBAC_FULL_ADMIN['user'], RBAC_FULL_ADMIN['pwd']) or None
    sg_client.create_user(sg_admin_url, sg_db, "autotest", password="password", channels=channels, auth=auth)
    cookie, session = sg_client.create_session(sg_admin_url, sg_db, "autotest", auth=auth)

    replicator = Replication(base_url)
    if replicator_authenticator == "session":
        replicator_authenticator = authenticator.authentication(invalid_session, invalid_cookie, authentication_type="session")
    elif replicator_authenticator == "basic":
        replicator_authenticator = authenticator.authentication(username=invalid_username, password=invalid_password, authentication_type="basic")
    repl_config = replicator.configure(cbl_db, target_url=sg_blip_url, continuous=True, replication_type="push", replicator_authenticator=replicator_authenticator)

    repl = replicator.create(repl_config)
    replicator.start(repl)
    # Adding sleep to replicator to retry
    time.sleep(5)
    error = replicator.getError(repl)

    assert "401" in error, "expected error did not occurred"
    replicator.stop(repl)
    if sync_gateway_version >= "2.5.0":
        expvars = sg_client.get_expvars(sg_admin_url, auth=auth)
        assert expvars["syncgateway"]["per_db"][sg_db]["security"]["auth_failed_count"] > 0, "auth failed count is not incremented"
        assert expvars["syncgateway"]["per_db"][sg_db]["security"]["total_auth_time"] > 0, "total_auth_time is not incremented"
    if prometheus_enable and sync_gateway_version >= "2.8.0":
        assert verify_stat_on_prometheus("sgw_security_auth_failed_count"), expvars["syncgateway"]["per_db"][sg_db]["security"]["auth_failed_count"]


@pytest.mark.listener
@pytest.mark.replication
def test_replication_configuration_with_filtered_doc_ids(params_from_base_test_setup):
    """
        @summary:
        1. Create docs in SG
        2. Create docs in CBL
        3. PushPull Replicate one shot from CBL -> SG with doc id filters set
        4. Verify SG only has the doc ids set in the replication from CBL
        5. Add new docs to SG
        6. PushPull Replicate one shot from SG -> CBL with doc id filters set
        7. Verify CBL only has the doc ids set in the replication from SG
        NOTE: Only works with one shot replication for filtered doc ids
    """
    sg_db = "db"

    sg_url = params_from_base_test_setup["sg_url"]
    sg_admin_url = params_from_base_test_setup["sg_admin_url"]
    sg_blip_url = params_from_base_test_setup["target_url"]
    mode = params_from_base_test_setup["mode"]
    base_url = params_from_base_test_setup["base_url"]
    cluster_config = params_from_base_test_setup["cluster_config"]
    sg_config = params_from_base_test_setup["sg_config"]
    db = params_from_base_test_setup["db"]
    cbl_db = params_from_base_test_setup["source_db"]
    sync_gateway_version = params_from_base_test_setup["sync_gateway_version"]
    prometheus_enable = params_from_base_test_setup["prometheus_enable"]
    need_sgw_admin_auth = params_from_base_test_setup["need_sgw_admin_auth"]

    if mode == "di":
        pytest.skip('Filter doc ids does not work with di modes')

    c = cluster.Cluster(config=cluster_config)
    c.reset(sg_config_path=sg_config)

    channels = ["ABC"]
    sg_client = MobileRestClient()
    replicator = Replication(base_url)

    db.create_bulk_docs(number=10, id_prefix="cbl_filter", db=cbl_db, channels=channels)
    cbl_added_doc_ids = db.getDocIds(cbl_db)
    num_of_filtered_ids = 5
    list_of_filtered_ids = random.sample(cbl_added_doc_ids, num_of_filtered_ids)

    cbl_doc_ids = db.getDocIds(cbl_db)
    auth = need_sgw_admin_auth and (RBAC_FULL_ADMIN['user'], RBAC_FULL_ADMIN['pwd']) or None
    sg_added_doc_ids, cbl_added_doc_ids, session = setup_sg_cbl_docs(params_from_base_test_setup, sg_db=sg_db, base_url=base_url, db=db,
                                                                     cbl_db=cbl_db, sg_url=sg_url, sg_admin_url=sg_admin_url, sg_blip_url=sg_blip_url, document_ids=list_of_filtered_ids,
                                                                     replicator_authenticator_type="basic", channels=channels, auth=auth)

    sg_docs = sg_client.get_all_docs(url=sg_url, db=sg_db, auth=session)
    # Verify sg docs count
    sg_added_docs = len(sg_added_doc_ids)
    total_sg_docs = sg_added_docs + num_of_filtered_ids

    assert len(sg_docs["rows"]) == total_sg_docs, "Number of sg docs is not expected"

    list_of_non_filtered_ids = set(cbl_added_doc_ids) - set(list_of_filtered_ids)

    # Verify only filtered cbl doc ids are replicated to sg
    sg_ids = [row["id"] for row in sg_docs["rows"]]
    for sg_id in list_of_filtered_ids:
        assert sg_id in sg_ids

    # Verify non filtered docs ids are not replicated in sg
    for doc_id in list_of_non_filtered_ids:
        assert doc_id not in sg_ids

    cbl_doc_ids = db.getDocIds(cbl_db)

    # Now filter doc ids
    authenticator = Authenticator(base_url)
    cookie, session_id = session
    log_info("Authentication cookie: {}".format(cookie))
    log_info("Authentication session id: {}".format(session_id))
    replicator_authenticator = authenticator.authentication(session_id, cookie,
                                                            authentication_type="session")
    sg_new_added_docs = sg_client.add_docs(url=sg_url, db=sg_db, number=10, id_prefix="sg_doc_filter",
                                           channels=channels, auth=session)
    sg_new_added_ids = [row["id"] for row in sg_new_added_docs]
    list_of_sg_filtered_ids = random.sample(sg_new_added_ids, num_of_filtered_ids)
    repl_config = replicator.configure(cbl_db, target_url=sg_blip_url, continuous=False,
                                       documentIDs=list_of_sg_filtered_ids, channels=channels,
                                       replicator_authenticator=replicator_authenticator)
    repl = replicator.create(repl_config)
    log_info("Starting replicator")
    replicator.start(repl)
    log_info("Waiting for replicator to go idle")
    replicator.wait_until_replicator_idle(repl)
    # Verify only filtered sg ids are replicated to cbl
    cbl_doc_ids = db.getDocIds(cbl_db)
    list_of_non_sg_filtered_ids = set(sg_new_added_ids) - set(list_of_sg_filtered_ids)
    for sg_id in list_of_sg_filtered_ids:
        assert sg_id in cbl_doc_ids

    # Verify non filtered docs ids are not replicated in cbl
    for doc_id in list_of_non_sg_filtered_ids:
        assert doc_id not in cbl_doc_ids

    if sync_gateway_version >= "2.5.0":
        expvars = sg_client.get_expvars(sg_admin_url, auth=auth)
        assert expvars["syncgateway"]["per_db"][sg_db]["cbl_replication_pull"]["num_pull_repl_total_one_shot"] == 2, "num_pull_repl_total_one_shot did not get incremented"
    if prometheus_enable and sync_gateway_version >= "2.8.0":
        assert verify_stat_on_prometheus("sgw_replication_pull_num_pull_repl_total_one_shot"), expvars["syncgateway"]["per_db"][sg_db]["cbl_replication_pull"]["num_pull_repl_total_one_shot"]


@pytest.mark.listener
@pytest.mark.replication
def test_replication_configuration_with_headers(params_from_base_test_setup):
    """
        @summary:
        1. Create docs in CBL
        2. Make replication configuration by authenticating through headers
        4. Verify CBL docs with doc ids sent in configuration got replicated to SG

    """
    sg_db = "db"
    num_of_docs = 10

    sg_url = params_from_base_test_setup["sg_url"]
    sg_admin_url = params_from_base_test_setup["sg_admin_url"]
    sg_blip_url = params_from_base_test_setup["target_url"]
    base_url = params_from_base_test_setup["base_url"]
    cluster_config = params_from_base_test_setup["cluster_config"]
    sg_config = params_from_base_test_setup["sg_config"]
    sync_gateway_version = params_from_base_test_setup["sync_gateway_version"]
    db = params_from_base_test_setup["db"]
    cbl_db = params_from_base_test_setup["source_db"]
    need_sgw_admin_auth = params_from_base_test_setup["need_sgw_admin_auth"]

    if sync_gateway_version < "2.0.0":
        pytest.skip('This test cannot run with sg version below 2.0')

    c = cluster.Cluster(config=cluster_config)
    c.reset(sg_config_path=sg_config)

    channels = ["ABC"]
    sg_client = MobileRestClient()

    db.create_bulk_docs(num_of_docs, "cbll", db=cbl_db, channels=channels)

    # Add docs in SG
    auth = need_sgw_admin_auth and (RBAC_FULL_ADMIN['user'], RBAC_FULL_ADMIN['pwd']) or None
    sg_client.create_user(sg_admin_url, sg_db, "autotest", password="password", channels=channels, auth=auth)
    cookie, session = sg_client.create_session(sg_admin_url, sg_db, "autotest", auth=auth)
    auth_session = cookie, session
    sync_cookie = "{}={}".format(cookie, session)

    session_header = {"Cookie": sync_cookie}

    replicator = Replication(base_url)
    repl_config = replicator.configure(cbl_db, target_url=sg_blip_url, continuous=True, headers=session_header)
    repl = replicator.create(repl_config)
    repl_change_listener = replicator.addChangeListener(repl)
    replicator.start(repl)
    replicator.wait_until_replicator_idle(repl)
    changes_count = replicator.getChangesCount(repl_change_listener)
    replicator.stop(repl)
    assert changes_count > 0, "did not get any changes"
    sg_docs = sg_client.get_all_docs(url=sg_url, db=sg_db, auth=auth_session)

    # Verify database doc counts
    cbl_doc_ids = db.getDocIds(cbl_db)

    assert len(sg_docs["rows"]) == num_of_docs, "Number of sg docs should be equal to cbl docs"
    assert len(cbl_doc_ids) == num_of_docs, "Did not get expected number of cbl docs"

    # Check that all doc ids in CBL are replicated to SG
    sg_ids = [row["id"] for row in sg_docs["rows"]]
    for doc in cbl_doc_ids:
        assert doc in sg_ids


@pytest.mark.listener
@pytest.mark.noconflicts
@pytest.mark.parametrize("num_of_docs, x509_cert_auth", [
    (10, False),
    (100, True),
    (1000, False)
])
def test_CBL_tombstone_doc(params_from_base_test_setup, num_of_docs, x509_cert_auth):
    """
        @summary:
        1. Create docs in SG.
        2. pull replication to CBL with continuous
        3. tombstone doc in sG.
        4. wait for replication to finish
        5. Verify that tombstone doc is deleted in CBL too

    """
    sg_db = "db"
    sg_url = params_from_base_test_setup["sg_url"]
    sg_admin_url = params_from_base_test_setup["sg_admin_url"]
    cluster_config = params_from_base_test_setup["cluster_config"]
    sg_blip_url = params_from_base_test_setup["target_url"]
    base_url = params_from_base_test_setup["base_url"]
    sync_gateway_version = params_from_base_test_setup["sync_gateway_version"]
    sg_config = params_from_base_test_setup["sg_config"]
    db = params_from_base_test_setup["db"]
    cbl_db = params_from_base_test_setup["source_db"]
    mode = params_from_base_test_setup["mode"]
    need_sgw_admin_auth = params_from_base_test_setup["need_sgw_admin_auth"]

    if sync_gateway_version < "2.0":
        pytest.skip('--no-conflicts is enabled and does not work with sg < 2.0 , so skipping the test')

    channels = ["Replication"]
    sg_client = MobileRestClient()

    # Modify sync-gateway config to use no-conflicts config
    disable_tls_server = params_from_base_test_setup["disable_tls_server"]
    if x509_cert_auth and disable_tls_server:
        pytest.skip("x509 test cannot run tls server disabled")
    if x509_cert_auth:
        temp_cluster_config = copy_to_temp_conf(cluster_config, mode)
        persist_cluster_config_environment_prop(temp_cluster_config, 'x509_certs', True)
        persist_cluster_config_environment_prop(temp_cluster_config, 'server_tls_skip_verify', False)
        cluster_config = temp_cluster_config
    c = cluster.Cluster(config=cluster_config)
    c.reset(sg_config_path=sg_config)

    auth = need_sgw_admin_auth and (RBAC_FULL_ADMIN['user'], RBAC_FULL_ADMIN['pwd']) or None
    if sync_gateway_version >= "2.5.0":
        sg_client = MobileRestClient()
        expvars = sg_client.get_expvars(sg_admin_url, auth=auth)
        chan_cache_tombstone_revs = expvars["syncgateway"]["per_db"][sg_db]["cache"]["chan_cache_tombstone_revs"]
        chan_cache_removal_revs = expvars["syncgateway"]["per_db"][sg_db]["cache"]["chan_cache_removal_revs"]

    # 1. Add docs to SG.
    sg_client.create_user(sg_admin_url, sg_db, "autotest", password="password", channels=channels, auth=auth)
    cookie, session_id = sg_client.create_session(sg_admin_url, sg_db, "autotest", auth=auth)
    session = cookie, session_id
    sg_docs = document.create_docs(doc_id_prefix='sg_docs', number=num_of_docs,
                                   attachments_generator=attachment.generate_2_png_10_10, channels=channels)
    sg_docs = sg_client.add_bulk_docs(url=sg_url, db=sg_db, docs=sg_docs, auth=session)
    assert len(sg_docs) == num_of_docs

    # 2. Pull replication to CBL
    replicator = Replication(base_url)
    authenticator = Authenticator(base_url)
    replicator_authenticator = authenticator.authentication(session_id, cookie, authentication_type="session")
    repl_config = replicator.configure(cbl_db, sg_blip_url, continuous=True, channels=channels, replication_type="pull", replicator_authenticator=replicator_authenticator)

    repl = replicator.create(repl_config)
    replicator.start(repl)
    replicator.wait_until_replicator_idle(repl)
    replicator.stop(repl)

    # 2.5. call POST _changes admin API to apply changes to all channels.
    sg_client.stream_continuous_changes(
        url=sg_admin_url,
        db=sg_db,
        since=0,
        auth=auth,
        filter_type=None,
        filter_channels=None)

    # 3. tombstone doc in SG.
    doc_id = "sg_docs_6"
    doc = sg_client.get_doc(url=sg_url, db=sg_db, doc_id=doc_id, auth=session)
    sg_client.delete_doc(url=sg_url, db=sg_db, doc_id=doc_id, rev=doc['_rev'], auth=session)

    # 4. wait for replication to finish
    replicator.start(repl)
    replicator.wait_until_replicator_idle(repl)
    replicator.stop(repl)
    cbl_doc_ids = db.getDocIds(cbl_db)
    assert doc_id not in cbl_doc_ids, "doc is expected to be deleted in CBL ,but not deleted"

    if sync_gateway_version >= "2.5.0":
        expvars = sg_client.get_expvars(sg_admin_url, auth=auth)
        assert chan_cache_tombstone_revs < expvars["syncgateway"]["per_db"][sg_db]["cache"]["chan_cache_tombstone_revs"], "chan cache tombstone revs did not get incremented"
        assert chan_cache_removal_revs < expvars["syncgateway"]["per_db"][sg_db]["cache"]["chan_cache_removal_revs"], "chan_cache_removal_revs did not get incremented"


@pytest.mark.listener
@pytest.mark.replication
@pytest.mark.parametrize("sg_conf_name, delete_doc_type", [
    ('listener_tests/listener_tests_no_conflicts', "purge"),
    ('listener_tests/listener_tests_no_conflicts', "expire")
])
def test_CBL_for_purged_doc(params_from_base_test_setup, sg_conf_name, delete_doc_type):
    """
        @summary:
        1. Create docs in SG.
        2. pull replication to CBL with continuous
        3. Purge doc or expire doc in SG.
        4. wait for replication to finish.
        5. Stop replication
        6. Verify that purged doc or expired doc is not deleted in CBL

    """
    sg_db = "db"
    sg_url = params_from_base_test_setup["sg_url"]
    sg_admin_url = params_from_base_test_setup["sg_admin_url"]
    sg_mode = params_from_base_test_setup["mode"]
    cluster_config = params_from_base_test_setup["cluster_config"]
    sg_blip_url = params_from_base_test_setup["target_url"]
    base_url = params_from_base_test_setup["base_url"]
    no_conflicts_enabled = params_from_base_test_setup["no_conflicts_enabled"]
    sync_gateway_version = params_from_base_test_setup["sync_gateway_version"]
    sg_config = params_from_base_test_setup["sg_config"]
    db = params_from_base_test_setup["db"]
    cbl_db = params_from_base_test_setup["source_db"]
    need_sgw_admin_auth = params_from_base_test_setup["need_sgw_admin_auth"]
    num_of_docs = 10

    if sync_gateway_version < "2.0":
        pytest.skip('--no-conflicts is enabled and does not work with sg < 2.0 , so skipping the test')

    channels = ["Replication"]
    sg_client = MobileRestClient()

    # Modify sync-gateway config to use no-conflicts config
    if no_conflicts_enabled:
        sg_config = sync_gateway_config_path_for_mode(sg_conf_name, sg_mode)
    cl = cluster.Cluster(config=cluster_config)
    cl.reset(sg_config_path=sg_config)

    # 1. Add docs to SG.
    auth = need_sgw_admin_auth and (RBAC_FULL_ADMIN['user'], RBAC_FULL_ADMIN['pwd']) or None
    sg_client.create_user(sg_admin_url, sg_db, "autotest", password="password", channels=channels, auth=auth)
    cookie, session_id = sg_client.create_session(sg_admin_url, sg_db, "autotest", auth=auth)
    session = cookie, session_id
    sg_docs = document.create_docs(doc_id_prefix='sg_docs', number=num_of_docs,
                                   attachments_generator=attachment.generate_2_png_10_10, channels=channels)
    sg_docs = sg_client.add_bulk_docs(url=sg_url, db=sg_db, docs=sg_docs, auth=session)
    assert len(sg_docs) == num_of_docs

    # Create an expiry doc
    if delete_doc_type == "expire":
        doc_exp_3_body = document.create_doc(doc_id="exp_3", expiry=3, channels=channels)
        sg_client.add_doc(url=sg_url, db=sg_db, doc=doc_exp_3_body, auth=session)
        doc_id = "exp_3"

    # 2. Pull replication to CBL
    replicator = Replication(base_url)
    authenticator = Authenticator(base_url)
    replicator_authenticator = authenticator.authentication(session_id, cookie, authentication_type="session")
    repl_config = replicator.configure(cbl_db, sg_blip_url, continuous=True, channels=channels, replication_type="pull", replicator_authenticator=replicator_authenticator)

    repl = replicator.create(repl_config)
    replicator.start(repl)
    replicator.wait_until_replicator_idle(repl)

    # 3. Purge doc in SG.
    if delete_doc_type == "purge":
        doc_id = "sg_docs_7"
        doc = sg_client.get_doc(url=sg_url, db=sg_db, doc_id=doc_id, auth=session)
        sg_client.purge_doc(url=sg_admin_url, db=sg_db, doc=doc, auth=auth)

    # expire doc
    if delete_doc_type == "expire":
        time.sleep(5)

    # 4. wait for replication to finish
    replicator.wait_until_replicator_idle(repl)
    replicator.stop(repl)
    cbl_doc_ids = db.getDocIds(cbl_db)
    assert doc_id in cbl_doc_ids, "{} document does not exist in CBL after replication".format(delete_doc_type)


@pytest.mark.listener
@pytest.mark.noconflicts
@pytest.mark.replication
@pytest.mark.parametrize("sg_conf_name, delete_doc_type", [
    ('listener_tests/listener_tests_no_conflicts', "purge"),
    # ('listener_tests/listener_tests_no_conflicts', "expire") # not supported yet
])
def test_replication_purge_in_CBL(params_from_base_test_setup, sg_conf_name, delete_doc_type):
    """
        @summary:
        1. Create docs in CBL
        2. Push replication to SG.
        3. Purge or expire doc in CBL
        4. Continue  replication to SG
        5. Stop replication .
        6. Verify docs did not get removed in SG

    """
    sg_db = "db"
    sg_url = params_from_base_test_setup["sg_url"]
    sg_admin_url = params_from_base_test_setup["sg_admin_url"]
    sg_mode = params_from_base_test_setup["mode"]
    cluster_config = params_from_base_test_setup["cluster_config"]
    sg_blip_url = params_from_base_test_setup["target_url"]
    base_url = params_from_base_test_setup["base_url"]
    no_conflicts_enabled = params_from_base_test_setup["no_conflicts_enabled"]
    sync_gateway_version = params_from_base_test_setup["sync_gateway_version"]
    sg_config = params_from_base_test_setup["sg_config"]
    db = params_from_base_test_setup["db"]
    cbl_db = params_from_base_test_setup["source_db"]
    need_sgw_admin_auth = params_from_base_test_setup["need_sgw_admin_auth"]

    num_of_docs = 10
    doc_obj = Document(base_url)
    exp_doc_id = "exp_doc"

    if sync_gateway_version < "2.0":
        pytest.skip('It does not work with sg < 2.0 , so skipping the test')

    channels = ["Replication"]
    sg_client = MobileRestClient()
    authenticator = Authenticator(base_url)
    # Modify sync-gateway config to use no-conflicts config

    if no_conflicts_enabled:
        sg_config = sync_gateway_config_path_for_mode(sg_conf_name, sg_mode)
    c = cluster.Cluster(config=cluster_config)
    c.reset(sg_config_path=sg_config)

    # Create CBL database
    db.create_bulk_docs(num_of_docs, "cbl", db=cbl_db, channels=channels)

    # Create an expiry doc
    if delete_doc_type == "expire":
        doc_exp_3_body = document.create_doc(doc_id=exp_doc_id, expiry=3, channels=channels)
        mutable_doc = doc_obj.create(exp_doc_id, doc_exp_3_body)
        db.saveDocument(cbl_db, mutable_doc)

    # 2. push replication to SG.
    auth = need_sgw_admin_auth and (RBAC_FULL_ADMIN['user'], RBAC_FULL_ADMIN['pwd']) or None
    sg_client.create_user(sg_admin_url, sg_db, "autotest", password="password", channels=channels, auth=auth)
    cookie, session_id = sg_client.create_session(sg_admin_url, sg_db, "autotest", auth=auth)
    session = cookie, session_id
    replicator = Replication(base_url)
    replicator_authenticator = authenticator.authentication(session_id, cookie, authentication_type="session")
    repl_config = replicator.configure(cbl_db, sg_blip_url, continuous=True, channels=channels, replication_type="push", replicator_authenticator=replicator_authenticator)
    repl = replicator.create(repl_config)
    replicator.start(repl)
    replicator.wait_until_replicator_idle(repl)

    # 3. Purge doc in CBL
    cbl_doc_ids = db.getDocIds(cbl_db)
    removed_cbl_id = random.choice(cbl_doc_ids)
    if delete_doc_type == "purge":
        random_cbl_doc = db.getDocument(cbl_db, doc_id=removed_cbl_id)
        mutable_doc = doc_obj.toMutable(random_cbl_doc)
        db.purge(cbl_db, mutable_doc)

    # 3. Expire doc in CBL
    if delete_doc_type == "expire":
        time.sleep(10)
        removed_cbl_id = exp_doc_id

    cbl_doc_ids = db.getDocIds(cbl_db)
    assert removed_cbl_id not in cbl_doc_ids

    # 4. Continue  replication to SG
    replicator.wait_until_replicator_idle(repl)
    # 5. Stop replication
    replicator.stop(repl)

    # 6. Verify docs did not  purged in SG
    sg_docs = sg_client.get_all_docs(url=sg_url, db=sg_db, auth=session)
    sg_doc_ids = [doc['id'] for doc in sg_docs["rows"]]
    assert removed_cbl_id in sg_doc_ids, "{} document got {}ed in SG".format(delete_doc_type, delete_doc_type)


@pytest.mark.listener
@pytest.mark.noconflicts
@pytest.mark.replication
@pytest.mark.parametrize("sg_conf_name", [
    ('listener_tests/listener_tests_no_conflicts')
])
def test_replication_delete_in_CBL(params_from_base_test_setup, sg_conf_name):
    """
        @summary:
        1. Create docs in CBL
        2. Push replication to SG.
        3. Delete doc in CBL
        4. Continue replication to SG
        5. Stop replication .
        6. Verify deleted doc in CBL got removed in SG too

    """
    sg_db = "db"
    sg_url = params_from_base_test_setup["sg_url"]
    sg_admin_url = params_from_base_test_setup["sg_admin_url"]
    sg_mode = params_from_base_test_setup["mode"]
    cluster_config = params_from_base_test_setup["cluster_config"]
    sg_blip_url = params_from_base_test_setup["target_url"]
    base_url = params_from_base_test_setup["base_url"]
    no_conflicts_enabled = params_from_base_test_setup["no_conflicts_enabled"]
    sync_gateway_version = params_from_base_test_setup["sync_gateway_version"]
    sg_config = params_from_base_test_setup["sg_config"]
    db = params_from_base_test_setup["db"]
    cbl_db = params_from_base_test_setup["source_db"]
    need_sgw_admin_auth = params_from_base_test_setup["need_sgw_admin_auth"]

    num_of_docs = 10
    doc_obj = Document(base_url)

    if sync_gateway_version < "2.0":
        pytest.skip('It does not work with sg < 2.0 , so skipping the test')

    channels = ["Replication"]
    sg_client = MobileRestClient()
    authenticator = Authenticator(base_url)

    # Modify sync-gateway config to use no-conflicts config
    if no_conflicts_enabled:
        sg_config = sync_gateway_config_path_for_mode(sg_conf_name, sg_mode)
    c = cluster.Cluster(config=cluster_config)
    c.reset(sg_config_path=sg_config)

    # Create CBL database
    db.create_bulk_docs(num_of_docs, "cbl", db=cbl_db, channels=channels)

    # 2. push replication to SG.
    auth = need_sgw_admin_auth and (RBAC_FULL_ADMIN['user'], RBAC_FULL_ADMIN['pwd']) or None
    sg_client.create_user(sg_admin_url, sg_db, "autotest", password="password", channels=channels, auth=auth)
    cookie, session_id = sg_client.create_session(sg_admin_url, sg_db, "autotest", auth=auth)
    session = cookie, session_id
    replicator = Replication(base_url)
    replicator_authenticator = authenticator.authentication(session_id, cookie, authentication_type="session")
    repl_config = replicator.configure(cbl_db, sg_blip_url, continuous=True, channels=channels, replication_type="push", replicator_authenticator=replicator_authenticator)
    repl = replicator.create(repl_config)
    replicator.start(repl)
    replicator.wait_until_replicator_idle(repl)

    # 3. Delete doc in CBL
    cbl_doc_ids = db.getDocIds(cbl_db)
    random_cbl_id = random.choice(cbl_doc_ids)
    random_cbl_doc = db.getDocument(cbl_db, doc_id=random_cbl_id)
    mutable_doc = doc_obj.toMutable(random_cbl_doc)
    log_info("Deleting doc: {}".format(random_cbl_id))
    db.delete(database=cbl_db, document=mutable_doc)
    cbl_doc_ids = db.getDocIds(cbl_db)
    assert random_cbl_id not in cbl_doc_ids

    # 4. Continue  replication to SG
    replicator.wait_until_replicator_idle(repl)
    replicator.stop(repl)

    # 6. Verify deleted doc in CBL got removed in SG too
    sg_docs = sg_client.get_all_docs(url=sg_url, db=sg_db, auth=session)
    sg_doc_ids = [doc['id'] for doc in sg_docs["rows"]]
    assert random_cbl_id not in sg_doc_ids, "deleted doc in CBL did not removed in SG"


@pytest.mark.listener
@pytest.mark.noconflicts
@pytest.mark.replication
@pytest.mark.parametrize("sg_conf_name, num_of_docs, number_of_updates", [
    ('listener_tests/listener_tests_no_conflicts', 10, 4),
    ('listener_tests/listener_tests_no_conflicts', 100, 10),
    ('listener_tests/listener_tests_no_conflicts', 1000, 10)
])
def test_CBL_push_pull_with_sgAccel_down(params_from_base_test_setup, sg_conf_name, num_of_docs, number_of_updates):
    """
        @summary:
        1. Have SG and SG accel up
        2. Create docs in CBL.
        3. push replication to SG
        4. update docs in SG.
        5. Bring down sg Accel
        6. Now Get pull replication to SG
        7. update docs in CBL
        8. Verify CBL can update docs successfully
    """
    sg_db = "db"
    sg_url = params_from_base_test_setup["sg_url"]
    sg_admin_url = params_from_base_test_setup["sg_admin_url"]
    sg_mode = params_from_base_test_setup["mode"]
    cluster_config = params_from_base_test_setup["cluster_config"]
    sg_blip_url = params_from_base_test_setup["target_url"]
    base_url = params_from_base_test_setup["base_url"]
    no_conflicts_enabled = params_from_base_test_setup["no_conflicts_enabled"]
    sync_gateway_version = params_from_base_test_setup["sync_gateway_version"]
    sg_config = params_from_base_test_setup["sg_config"]
    db = params_from_base_test_setup["db"]
    cbl_db = params_from_base_test_setup["source_db"]
    need_sgw_admin_auth = params_from_base_test_setup["need_sgw_admin_auth"]

    username = "autotest"
    password = "password"

    if sync_gateway_version < "2.0" or sg_mode.lower() != "di":
        pytest.skip('sg < 2.0 or mode is not in di , so skipping the test')

    channels = ["Replication"]
    sg_client = MobileRestClient()

    # 1. Have SG and SG accel up
    # Modify sync-gateway config to use no-conflicts config
    if no_conflicts_enabled:
        sg_config = sync_gateway_config_path_for_mode(sg_conf_name, sg_mode)
    c = cluster.Cluster(config=cluster_config)
    c.reset(sg_config_path=sg_config)

    # 2. Create docs in CBL.
    db.create_bulk_docs(num_of_docs, "cbl", db=cbl_db, channels=channels)

    # 3. push replication to SG
    auth = need_sgw_admin_auth and (RBAC_FULL_ADMIN['user'], RBAC_FULL_ADMIN['pwd']) or None
    replication_type = "push"
    replicator = Replication(base_url)
    sg_client.create_user(sg_admin_url, sg_db, username, password, channels=channels, auth=auth)
    session, replicator_authenticator, repl = replicator.create_session_configure_replicate(
        base_url, sg_admin_url, sg_db, username, password, channels, sg_client, cbl_db, sg_blip_url, replication_type, auth=auth)
    replicator.stop(repl)  # todo : trying removing this

    # 4. update docs in SG.
    sg_docs = sg_client.get_all_docs(url=sg_url, db=sg_db, auth=session)
    sg_client.update_docs(url=sg_url, db=sg_db, docs=sg_docs["rows"], number_updates=number_of_updates, auth=session)

    # 5. Bring down sg Accel
    c.sg_accels[0].stop()

    # 6. Now Get pull replication to SG
    repl_config = replicator.configure(cbl_db, sg_blip_url, continuous=False,
                                       replication_type="pull", channels=channels, replicator_authenticator=replicator_authenticator)

    repl1 = replicator.create(repl_config)
    replicator.start(repl1)
    replicator.wait_until_replicator_idle(repl1)
    replicator.stop(repl1)

    # update docs in CBL
    db.update_bulk_docs(database=cbl_db, number_of_updates=number_of_updates)
    cbl_doc_ids = db.getDocIds(cbl_db)
    cbl_db_docs = db.getDocuments(cbl_db, cbl_doc_ids)
    for doc in cbl_doc_ids:
        assert cbl_db_docs[doc]["updates-cbl"] == number_of_updates, "updates-cbl did not get updated"


@pytest.mark.listener
@pytest.mark.noconflicts
@pytest.mark.parametrize("sg_conf_name, num_of_docs", [
    ('listener_tests/listener_tests_no_conflicts', 10)
])
def CBL_offline_test(params_from_base_test_setup, sg_conf_name, num_of_docs):
    """
        @summary:
        This test is meant to be run locally only, not on jenkins.
        1. Create docs in CBL1.
        2. push replication to SG.
        3. CBL goes offline(block outbound requests
        to SG through IPtables)
        4. Do updates on CBL
        5. Continue push replication to SG from CBL
        6. CBL comes online( unblock ports)
        7. push replication and do pull replication
        8. Verify conflicts resolved on CBL.
    """
    sg_db = "db"
    cbl_db_name = "cbl_db"
    sg_url = params_from_base_test_setup["sg_url"]
    sg_admin_url = params_from_base_test_setup["sg_admin_url"]
    sg_mode = params_from_base_test_setup["mode"]
    cluster_config = params_from_base_test_setup["cluster_config"]
    sg_blip_url = params_from_base_test_setup["target_url"]
    base_url = params_from_base_test_setup["base_url"]
    no_conflicts_enabled = params_from_base_test_setup["no_conflicts_enabled"]
    sg_config = params_from_base_test_setup["sg_config"]
    sync_gateway_version = params_from_base_test_setup["sync_gateway_version"]
    need_sgw_admin_auth = params_from_base_test_setup["need_sgw_admin_auth"]

    channels = ["Replication"]
    username = "autotest"
    password = "password"
    number_of_updates = 3

    sg_client = MobileRestClient()
    db = Database(base_url)
    replicator = Replication(base_url)

    if sync_gateway_version < "2.0.0":
        pytest.skip('This test cannot run with sg version below 2.0')

    if no_conflicts_enabled:
        sg_config = sync_gateway_config_path_for_mode(sg_conf_name, sg_mode)
    c = cluster.Cluster(config=cluster_config)
    c.reset(sg_config_path=sg_config)

    # 1. Create docs in CBL.
    auth = need_sgw_admin_auth and (RBAC_FULL_ADMIN['user'], RBAC_FULL_ADMIN['pwd']) or None
    cbl_db = db.create(cbl_db_name)
    db.create_bulk_docs(num_of_docs, "cbl", db=cbl_db, channels=channels)
    # 2. push replication to SG
    replication_type = "push"
    sg_client.create_user(sg_admin_url, sg_db, username, password, channels=channels, auth=auth)
    session, replicator_authenticator, repl = replicator.create_session_configure_replicate(
        base_url, sg_admin_url, sg_db, username, password, channels, sg_client, cbl_db, sg_blip_url, replication_type, auth=auth)

    # 3. CBL goes offline(Block incomming requests of CBL to Sg)
    command = "mode=\"100% Loss\" osascript run_scripts/network_link_conditioner.applescript"
    return_val = os.system(command)
    if return_val != 0:
        raise Exception("{0} failed".format(command))

    # 4. Do updates on CBL
    db.update_bulk_docs(cbl_db, number_of_updates=number_of_updates)
    replicator.wait_until_replicator_idle(repl)
    replicator.stop(repl)

    # 6. CBL comes online( unblock ports)
    command = "mode=\"Wi-Fi\" osascript run_scripts/network_link_conditioner.applescript"
    return_val = os.system(command)
    if return_val != 0:
        raise Exception("{0} failed".format(command))

    replicator.wait_until_replicator_idle(repl)
    replicator.stop(repl)
    # 8. Verify replication happened in sync_gateway
    sg_docs = sg_client.get_all_docs(url=sg_url, db=sg_db, auth=session)
    for doc in sg_docs["rows"]:
        assert doc["updates-cbl"] == number_of_updates, "sync gateway is not replicated after CBL is back online"

    # 7. Do pull replication
    replication_type = "pull"
    repl = replicator.configure_and_replicate(cbl_db, replicator_authenticator, target_url=sg_blip_url, replication_type=replication_type, continuous=True,
                                              channels=channels)
    replicator.stop(repl)

    # 8. Get Documents from CBL
    cbl_doc_ids = db.getDocIds(cbl_db)
    cbl_db_docs = db.getDocuments(cbl_db, cbl_doc_ids)

    db.update_bulk_docs(cbl_db, number_of_updates=1)

    # 9 Verify CBL updated successfully
    cbl_db_docs = db.getDocuments(cbl_db, cbl_doc_ids)
    for doc in cbl_doc_ids:
        assert cbl_db_docs[doc]["updates-cbl"] == number_of_updates + 1, "updates-cbl did not get updated"


@pytest.mark.listener
@pytest.mark.syncgateway
@pytest.mark.replication
@pytest.mark.backgroundapp
@pytest.mark.parametrize("num_docs, need_attachments, replication_after_backgroundApp", [
    (1000, True, False),
    (1000, False, False),
    # (10000, False, True), # TODO : Not yet supported by Test server app
    # (1000, True, True) # TODO: Not yet supported by Test server app
])
def test_initial_pull_replication_background_apprun(params_from_base_test_setup, num_docs, need_attachments,
                                                    replication_after_backgroundApp):
    """
    @summary
    1. Add specified number of documents to sync-gateway.
    2. Start continous pull replication to pull the docs from a sync_gateway database.
    3. While docs are getting replicated , push the app to the background
    4. Verify if all of the docs got pulled and replication completed when app goes background
    """

    sg_db = "db"

    cluster_config = params_from_base_test_setup["cluster_config"]
    sg_admin_url = params_from_base_test_setup["sg_admin_url"]
    sg_blip_url = params_from_base_test_setup["target_url"]
    liteserv_platform = params_from_base_test_setup["liteserv_platform"]
    device_enabled = params_from_base_test_setup["device_enabled"]
    cbl_db = params_from_base_test_setup["source_db"]
    base_url = params_from_base_test_setup["base_url"]
    testserver = params_from_base_test_setup["testserver"]
    sg_config = params_from_base_test_setup["sg_config"]
    need_sgw_admin_auth = params_from_base_test_setup["need_sgw_admin_auth"]

    c = cluster.Cluster(config=cluster_config)
    c.reset(sg_config_path=sg_config)

    # No command to push the app to background on device, so avoid test to run on ios device and no app for .net
    if not ((liteserv_platform.lower() == "ios" or liteserv_platform.lower() == "xamarin-ios") and not device_enabled):
        pytest.skip('This test cannot run either it is .Net or ios with device enabled ')

    client = MobileRestClient()
    auth = need_sgw_admin_auth and (RBAC_FULL_ADMIN['user'], RBAC_FULL_ADMIN['pwd']) or None
    client.create_user(sg_admin_url, sg_db, "testuser", password="password", channels=["ABC", "NBC"], auth=auth)
    cookie, session_id = client.create_session(sg_admin_url, sg_db, "testuser", auth=auth)
    # session = cookie, session_id
    # Add 'number_of_sg_docs' to Sync Gateway
    bulk_docs_resp = []
    if need_attachments:
        sg_doc_bodies = document.create_docs(
            doc_id_prefix="seeded_doc",
            number=num_docs,
            attachments_generator=attachment.generate_2_png_10_10,
            channels=["ABC"]
        )
    else:
        sg_doc_bodies = document.create_docs(doc_id_prefix='seeded_doc', number=num_docs, channels=["ABC"])
    # if adding bulk docs with huge attachment more than 5000 fails
    for x in range(0, len(sg_doc_bodies), 100000):
        chunk_docs = sg_doc_bodies[x:x + 100000]
        ch_bulk_docs_resp = client.add_bulk_docs(url=sg_admin_url, db=sg_db, docs=chunk_docs, auth=auth)
        log_info("length of bulk docs resp{}".format(len(ch_bulk_docs_resp)))
        bulk_docs_resp += ch_bulk_docs_resp
    # docs = client.add_bulk_docs(url=sg_one_public, db=sg_db, docs=sg_doc_bodies, auth=session)
    assert len(bulk_docs_resp) == num_docs

    # Add a poll to make sure all of the docs have propagated to sync_gateway's _changes before initiating
    # the one shot pull replication to ensure that the client is aware of all of the docs to pull
    client.verify_docs_in_changes(url=sg_admin_url, db=sg_db, expected_docs=bulk_docs_resp, auth=auth,
                                  polling_interval=10)

    db = Database(base_url)
    # Replicate to all CBL
    replicator = Replication(base_url)
    authenticator = Authenticator(base_url)
    replicator_authenticator = authenticator.authentication(session_id, cookie, authentication_type="session")
    repl_config = replicator.configure(cbl_db, target_url=sg_blip_url, continuous=True,
                                       replication_type="pull", replicator_authenticator=replicator_authenticator)

    repl = replicator.create(repl_config)
    replicator.start(repl)
    time.sleep(3)  # let replication go for few seconds and then make app go background
    testserver.close_app()
    time.sleep(10)  # wait until all replication is done
    testserver.open_app()
    replicator.wait_until_replicator_idle(repl)
    # Verify docs replicated to client
    cbl_doc_ids = db.getDocIds(cbl_db)
    assert len(cbl_doc_ids) == len(bulk_docs_resp)
    sg_docs = client.get_all_docs(url=sg_admin_url, db=sg_db, auth=auth)
    sg_ids = [row["id"] for row in sg_docs["rows"]]
    for doc in cbl_doc_ids:
        assert doc in sg_ids

    replicator.stop(repl)


@pytest.mark.listener
@pytest.mark.replication
@pytest.mark.backgroundapp
@pytest.mark.parametrize("num_docs, need_attachments, replication_after_backgroundApp", [
    (100, True, False),
    (10000, False, False),
    # (1000000, False, False)  you can run this locally if needed, jenkins cannot run more than 15 mins
])
def test_push_replication_with_backgroundApp(params_from_base_test_setup, num_docs, need_attachments,
                                             replication_after_backgroundApp):
    """
    @summary
    1. Prepare Testserver to have specified number of documents.
    2. Start continous push replication to push the docs into a sync_gateway database.
    3. While docs are getting replecated , push the app to the background
    4. Verify if all of the docs get pushed and replication continous when app goes background
    """

    sg_db = "db"

    cluster_config = params_from_base_test_setup["cluster_config"]
    sg_admin_url = params_from_base_test_setup["sg_admin_url"]
    sg_blip_url = params_from_base_test_setup["target_url"]
    liteserv_platform = params_from_base_test_setup["liteserv_platform"]
    device_enabled = params_from_base_test_setup["device_enabled"]
    cbl_db = params_from_base_test_setup["source_db"]
    base_url = params_from_base_test_setup["base_url"]
    testserver = params_from_base_test_setup["testserver"]
    sg_config = params_from_base_test_setup["sg_config"]
    db = params_from_base_test_setup["db"]
    sg_url = params_from_base_test_setup["sg_url"]
    need_sgw_admin_auth = params_from_base_test_setup["need_sgw_admin_auth"]
    channels = ["ABC"]

    c = cluster.Cluster(config=cluster_config)
    c.reset(sg_config_path=sg_config)

    # No command to push the app to background on device, so avoid test to run on ios device and no app for .net
    if liteserv_platform.lower() == "net-msft" or liteserv_platform.lower() == "net-uwp" or ((liteserv_platform.lower() != "ios" or liteserv_platform.lower() != "xamarin-ios") and device_enabled):
        pytest.skip('This test cannot run either it is .Net or ios with device enabled ')

    if liteserv_platform in ["java-macosx", "java-msft", "java-ubuntu", "java-centos", "javaws-macosx", "javaws-msft", "javaws-ubuntu", "javaws-centos"] or 'c' in liteserv_platform:
        pytest.skip('This test cannot run as a Java application')

    client = MobileRestClient()
    auth = need_sgw_admin_auth and (RBAC_FULL_ADMIN['user'], RBAC_FULL_ADMIN['pwd']) or None
    client.create_user(sg_admin_url, sg_db, "testuser", password="password", channels=channels, auth=auth)
    cookie, session_id = client.create_session(sg_admin_url, sg_db, "testuser", auth=auth)
    session = cookie, session_id

    # liteserv cannot handle bulk docs more than 100000, if you run more than 100000, it will chunk the
    # docs into set of 100000 and call add bulk docs
    if need_attachments:
        for x in range(0, num_docs, 100000):
            cbl_prefix = "cbl" + str(x)
            db.create_bulk_docs(num_docs, cbl_prefix, db=cbl_db, generator="simple_user",
                                attachments_generator=attachment.generate_png_100_100, channels=channels)
    else:
        for x in range(0, num_docs, 100000):
            cbl_prefix = "cbl" + str(x)
            db.create_bulk_docs(num_docs, cbl_prefix, db=cbl_db, channels=channels)

    # wait until cbl got expected docs as there could be delay due to bulk docs
    cbl_doc_ids = db.getDocIds(cbl_db, limit=num_docs)
    assert len(cbl_doc_ids) == num_docs

    # Start replication after app goes background. So close app first and start replication
    db = Database(base_url)
    # Replicate to all CBL
    replicator = Replication(base_url)
    authenticator = Authenticator(base_url)
    replicator_authenticator = authenticator.authentication(session_id, cookie, authentication_type="session")
    repl_config = replicator.configure(cbl_db, target_url=sg_blip_url, continuous=True,
                                       replication_type="push", replicator_authenticator=replicator_authenticator)

    repl = replicator.create(repl_config)
    replicator.start(repl)
    time.sleep(3)  # let replication go for few seconds and then make app go background
    testserver.close_app()
    time.sleep(10)  # wait until all replication is done
    testserver.open_app()
    replicator.wait_until_replicator_idle(repl)
    # Verify docs replicated to sync_gateway
    sg_docs = client.get_all_docs(url=sg_url, db=sg_db, auth=session)
    sg_ids = [row["id"] for row in sg_docs["rows"]]
    for doc_id in cbl_doc_ids:
        assert doc_id in sg_ids
    replicator.stop(repl)


@pytest.mark.listener
@pytest.mark.replication
def test_replication_wrong_blip(params_from_base_test_setup):
    """
        @summary:
        1. Create docs in CBL
        2. Push replication to SG with wrong blip
        3. Verify it fails .
    """
    sg_db = "db"
    sg_admin_url = params_from_base_test_setup["sg_admin_url"]
    cluster_config = params_from_base_test_setup["cluster_config"]
    sg_blip_url = params_from_base_test_setup["target_url"]
    sg_blip_url = sg_blip_url.replace("ws", "ht2tp")
    base_url = params_from_base_test_setup["base_url"]
    sg_config = params_from_base_test_setup["sg_config"]
    db = params_from_base_test_setup["db"]
    cbl_db = params_from_base_test_setup["source_db"]
    liteserv_platform = params_from_base_test_setup["liteserv_platform"]
    need_sgw_admin_auth = params_from_base_test_setup["need_sgw_admin_auth"]

    num_of_docs = 10
    username = "autotest"
    password = "password"

    channels = ["Replication"]
    sg_client = MobileRestClient()
    authenticator = Authenticator(base_url)
    replicator = Replication(base_url)

    # Modify sync-gateway config to use no-conflicts config
    c = cluster.Cluster(config=cluster_config)
    c.reset(sg_config_path=sg_config)

    # 1. Create docs in CBL.
    db.create_bulk_docs(num_of_docs, "cbl", db=cbl_db, channels=channels)

    # 2. Push replication to SG with wrong blip
    auth = need_sgw_admin_auth and (RBAC_FULL_ADMIN['user'], RBAC_FULL_ADMIN['pwd']) or None
    sg_client.create_user(sg_admin_url, sg_db, username, password, channels=channels, auth=auth)
    cookie, session_id = sg_client.create_session(sg_admin_url, sg_db, username, auth=auth)
    replicator_authenticator = authenticator.authentication(session_id, cookie, authentication_type="session")
    with pytest.raises(Exception) as ex:
        replicator.configure(cbl_db, sg_blip_url, continuous=True, channels=channels, replicator_authenticator=replicator_authenticator)
    ex_data = str(ex.value)

    if liteserv_platform == "ios" or liteserv_platform.startswith("javaws-"):
        assert "Invalid scheme for URLEndpoint url" in ex_data
        assert "ht2tp" in ex_data
        assert "must be either 'ws:' or 'wss:'" in ex_data
    else:
        assert ex_data.startswith('400 Client Error: Bad Request for url:')
        assert "unsupported" in ex_data or "Invalid" in ex_data
    assert "ws" in ex_data and "wss" in ex_data


@pytest.mark.listener
@pytest.mark.replication
@pytest.mark.parametrize("delete_source, attachments, number_of_updates", [
    ('sg', True, 1),
    ('cbl', True, 1),
    ('sg', False, 1),
    ('cbl', False, 1),
    ('sg', False, 5),
    ('cbl', False, 5),
])
def test_default_conflict_scenario_delete_wins(params_from_base_test_setup, delete_source, attachments, number_of_updates):
    """
        @summary:
        1. Create docs in CBL.
        2. Replicate docs to SG with push_pull and continous False
        3. Wait until replication is done and stop replication
        4. update doc in Sg and delete doc in CBL/ delete doc in Sg and update doc in CBL
        5. Start the replication with same configuration as step 2
        6. Verify delete wins
    """
    sg_db = "db"
    sg_url = params_from_base_test_setup["sg_url"]
    sg_admin_url = params_from_base_test_setup["sg_admin_url"]
    sg_config = params_from_base_test_setup["sg_config"]
    cluster_config = params_from_base_test_setup["cluster_config"]
    sg_blip_url = params_from_base_test_setup["target_url"]
    sg_mode = params_from_base_test_setup["mode"]
    base_url = params_from_base_test_setup["base_url"]
    db = params_from_base_test_setup["db"]
    cbl_db = params_from_base_test_setup["source_db"]
    need_sgw_admin_auth = params_from_base_test_setup["need_sgw_admin_auth"]
    channels = ["replication-channel"]
    num_of_docs = 10
    username = "autotest"
    password = "password"

    # Reset cluster to clean the data
    c = cluster.Cluster(config=cluster_config)
    c.reset(sg_config_path=sg_config)

    # Create bulk doc json
    if attachments:
        db.create_bulk_docs(num_of_docs, "replication", db=cbl_db, channels=channels, attachments_generator=attachment.generate_2_png_10_10)
    else:
        db.create_bulk_docs(num_of_docs, "replication", db=cbl_db, channels=channels)
    sg_client = MobileRestClient()

    # Start and stop continuous replication
    auth = need_sgw_admin_auth and (RBAC_FULL_ADMIN['user'], RBAC_FULL_ADMIN['pwd']) or None
    replicator = Replication(base_url)
    sg_client.create_user(sg_admin_url, sg_db, username, password, channels=channels, auth=auth)
    session, replicator_authenticator, repl = replicator.create_session_configure_replicate(baseUrl=base_url, sg_admin_url=sg_admin_url, sg_db=sg_db, username=username, password=password,
                                                                                            channels=channels, sg_client=sg_client, cbl_db=cbl_db, sg_blip_url=sg_blip_url, replication_type="push_pull", continuous=False, auth=auth)
    sg_docs = sg_client.get_all_docs(url=sg_url, db=sg_db, auth=session)
    sg_docs = sg_docs["rows"]

    if delete_source == 'cbl':
        with ThreadPoolExecutor(max_workers=4) as tpe:
            sg_updateDocs_task = tpe.submit(
                sg_client.update_docs, url=sg_url, db=sg_db, docs=sg_docs,
                number_updates=number_of_updates, auth=session
            )
            cbl_delete_task = tpe.submit(
                db.cbl_delete_bulk_docs, cbl_db=cbl_db
            )
            sg_updateDocs_task.result()
            cbl_delete_task.result()
    else:
        with ThreadPoolExecutor(max_workers=4) as tpe:
            sg_delete_task = tpe.submit(
                sg_client.delete_docs, url=sg_url, db=sg_db, docs=sg_docs, auth=session
            )
            cbl_update_task = tpe.submit(
                db.update_bulk_docs, cbl_db, number_of_updates=number_of_updates
            )
            sg_delete_task.result()
            cbl_update_task.result()

    replicator.configure_and_replicate(source_db=cbl_db, replicator_authenticator=replicator_authenticator, target_url=sg_blip_url, continuous=False,
                                       channels=channels)
    # Di mode has delay for one shot replication, so need another replication only for DI mode
    if sg_mode == "di":
        replicator.configure_and_replicate(source_db=cbl_db, replicator_authenticator=replicator_authenticator, target_url=sg_blip_url, continuous=False,
                                           channels=channels)
    cbl_doc_ids = db.getDocIds(cbl_db)
    cbl_docs = db.getDocuments(cbl_db, cbl_doc_ids)

    assert len(cbl_docs) == 0, "did not delete docs after delete operation"
    replicator.configure_and_replicate(source_db=cbl_db, replicator_authenticator=replicator_authenticator, target_url=sg_blip_url, continuous=False,
                                       channels=channels)
    # Di mode has delay for one shot replication, so need another replication only for DI mode
    if sg_mode == "di":
        replicator.configure_and_replicate(source_db=cbl_db, replicator_authenticator=replicator_authenticator, target_url=sg_blip_url, continuous=False,
                                           channels=channels)

    cbl_doc_ids = db.getDocIds(cbl_db)
    cbl_docs = db.getDocuments(cbl_db, cbl_doc_ids)
    assert len(cbl_docs) == 0, "did not delete docs after delete operation"
    sg_docs = sg_client.get_all_docs(url=sg_url, db=sg_db, auth=session)
    sg_docs = sg_docs["rows"]
    assert len(sg_docs) == 0, "did not delete docs in sg after delete operation in CBL"
    replicator.stop(repl)

    # create docs with deleted docs id and verify replication happens without any issues.
    if attachments:
        db.create_bulk_docs(num_of_docs, "replication", db=cbl_db, channels=channels, attachments_generator=attachment.generate_2_png_10_10)
    else:
        db.create_bulk_docs(num_of_docs, "replication", db=cbl_db, channels=channels)

    replicator.configure_and_replicate(source_db=cbl_db, replicator_authenticator=replicator_authenticator, target_url=sg_blip_url, continuous=False,
                                       channels=channels)

    cbl_doc_ids = db.getDocIds(cbl_db)
    cbl_docs = db.getDocuments(cbl_db, cbl_doc_ids)
    sg_docs = sg_client.get_all_docs(url=sg_url, db=sg_db, auth=session)
    sg_docs = sg_docs["rows"]
    assert len(cbl_docs) == num_of_docs
    assert len(sg_docs) == len(cbl_docs), "new doc created with same doc id as deleted docs are not created and replicated"


@pytest.mark.listener
@pytest.mark.replication
@pytest.mark.parametrize("highrev_source, attachments", [
    ('sg', True),
    ('cbl', True),
    ('sg', False),
    ('cbl', False),
])
def test_default_conflict_scenario_highRevGeneration_wins(params_from_base_test_setup, highrev_source, attachments):

    """
        @summary:
        1. Create docs in CBL.
        2. Replicate docs to SG with push_pull and continous false
        3. Wait unitl replication done and stop replication.
        4. update doc 1 times in Sg and update doc 2 times in CBL and vice versa in 2nd scenario
        5. Start replication with push pull and continous False.
        6. Wait until replication done
        7. Verify doc with higher rev id is updated in CBL.
        8. Now update docs in sync gateway 3 times.
        9. Start replication with push pull and continous False.
        10. Wait until replication is done
        11. As sync-gateway revision id is higher, updates from sync-gateway wins
    """
    sg_db = "db"
    sg_url = params_from_base_test_setup["sg_url"]
    sg_admin_url = params_from_base_test_setup["sg_admin_url"]
    sg_config = params_from_base_test_setup["sg_config"]
    sg_mode = params_from_base_test_setup["mode"]
    cluster_config = params_from_base_test_setup["cluster_config"]
    sg_blip_url = params_from_base_test_setup["target_url"]
    base_url = params_from_base_test_setup["base_url"]
    db = params_from_base_test_setup["db"]
    cbl_db = params_from_base_test_setup["source_db"]
    need_sgw_admin_auth = params_from_base_test_setup["need_sgw_admin_auth"]
    channels = ["replication-channel"]
    num_of_docs = 10

    # Reset cluster to clean the data
    c = cluster.Cluster(config=cluster_config)
    c.reset(sg_config_path=sg_config)

    # Create bulk doc json
    if attachments:
        db.create_bulk_docs(num_of_docs, "replication", db=cbl_db, channels=channels, attachments_generator=attachment.generate_2_png_10_10)
    else:
        db.create_bulk_docs(num_of_docs, "replication", db=cbl_db, channels=channels)
    sg_client = MobileRestClient()

    # Start and stop continuous replication
    replicator = Replication(base_url)
    auth = need_sgw_admin_auth and (RBAC_FULL_ADMIN['user'], RBAC_FULL_ADMIN['pwd']) or None
    sg_client.create_user(sg_admin_url, sg_db, name="autotest", password="password", channels=channels, auth=auth)
    session, replicator_authenticator, repl = replicator.create_session_configure_replicate(
        baseUrl=base_url, sg_admin_url=sg_admin_url, sg_db=sg_db, channels=channels, sg_client=sg_client, cbl_db=cbl_db, sg_blip_url=sg_blip_url, username="autotest", password="password", replication_type="push_pull", continuous=False, auth=auth)
    sg_docs = sg_client.get_all_docs(url=sg_url, db=sg_db, auth=session)
    sg_docs = sg_docs["rows"]

    if highrev_source == 'cbl':
        sg_client.update_docs(url=sg_url, db=sg_db, docs=sg_docs, number_updates=1, auth=session)
        db.update_bulk_docs(cbl_db, number_of_updates=2)
    else:
        sg_client.update_docs(url=sg_url, db=sg_db, docs=sg_docs, auth=session, number_updates=2)
        db.update_bulk_docs(cbl_db)

    replicator.configure_and_replicate(source_db=cbl_db, replicator_authenticator=replicator_authenticator, target_url=sg_blip_url, continuous=False,
                                       channels=channels)
    if sg_mode == "di":
        replicator.configure_and_replicate(source_db=cbl_db, replicator_authenticator=replicator_authenticator, target_url=sg_blip_url, continuous=False,
                                           channels=channels)
    cbl_doc_ids = db.getDocIds(cbl_db)
    cbl_docs = db.getDocuments(cbl_db, cbl_doc_ids)

    sg_docs = sg_client.get_all_docs(url=sg_url, db=sg_db, auth=session, include_docs=True)
    sg_docs = sg_docs["rows"]
    sg_docs_values = [doc['doc'] for doc in sg_docs]

    if highrev_source == 'cbl':
        for doc in cbl_docs:
            assert cbl_docs[doc]["updates-cbl"] == 2, "cbl with high rev id is not updated "
    else:
        for doc in cbl_docs:
            assert cbl_docs[doc]["updates"] == 2, "cbl with high rev id is not updated "
        for i in range(len(sg_docs_values)):
            assert sg_docs_values[i]["updates"] == 2, "sg with high rev id is not updated"

    sg_client.update_docs(url=sg_url, db=sg_db, docs=sg_docs, number_updates=3, auth=session)
    replicator.configure_and_replicate(source_db=cbl_db, replicator_authenticator=replicator_authenticator, target_url=sg_blip_url, continuous=False,
                                       channels=channels)
    # Di mode has delay for one shot replication, so need another replication only for DI mode
    repl = None
    if sg_mode == "di":
        repl = replicator.configure_and_replicate(source_db=cbl_db, replicator_authenticator=replicator_authenticator, target_url=sg_blip_url, continuous=False,
                                                  channels=channels)
    cbl_doc_ids = db.getDocIds(cbl_db)
    cbl_docs = db.getDocuments(cbl_db, cbl_doc_ids)
    for doc in cbl_docs:
        if highrev_source == 'cbl':
            verify_updates = 4
        else:
            verify_updates = 5
        count = 0
        while count < 30 and cbl_docs[doc]["updates"] != verify_updates:
            time.sleep(5)
            cbl_docs = db.getDocuments(cbl_db, cbl_doc_ids)
            count += 1

        assert cbl_docs[doc]["updates"] == verify_updates, "cbl with high rev id is not updated "
    sg_docs = sg_client.get_all_docs(url=sg_url, db=sg_db, auth=session, include_docs=True)
    sg_docs = sg_docs["rows"]
    sg_docs_values = [doc['doc'] for doc in sg_docs]
    for i in range(len(sg_docs_values)):
        assert sg_docs_values[i]["updates"] == verify_updates, "sg with high rev id is not updated"
    if sg_mode == "di":
        replicator.stop(repl)


@pytest.mark.listener
@pytest.mark.replication
@pytest.mark.parametrize("highrevId_source, attachments", [
    ('sg', True),
    ('cbl', True),
    ('sg', False),
    ('cbl', False),
])
def test_default_conflict_scenario_highRevID_wins(params_from_base_test_setup, highrevId_source, attachments):
    """
        @summary:
        1. Create docs in CBL.
        2. Replicate docs to SG with push_pull and continous false
        3. Wait unitl replication done and stop replication.
        4. For high revision id in Sg: update doc 1 time in Sg and and create a conflict with lowest revision id to have higher revision in CBL
           For high revision id in Sg : update doc 1 time in Sg and and create a conflict with highest revision id to have lower revision in CBL
        5. Start replication pull with one shot replication
        6. Wait until replication done
        7. Verfiy doc with higher rev id is updated in CBL.
    """
    sg_db = "db"
    sg_url = params_from_base_test_setup["sg_url"]
    sg_admin_url = params_from_base_test_setup["sg_admin_url"]
    sg_config = params_from_base_test_setup["sg_config"]
    sg_mode = params_from_base_test_setup["mode"]
    cluster_config = params_from_base_test_setup["cluster_config"]
    sg_blip_url = params_from_base_test_setup["target_url"]
    base_url = params_from_base_test_setup["base_url"]
    db = params_from_base_test_setup["db"]
    cbl_db = params_from_base_test_setup["source_db"]
    need_sgw_admin_auth = params_from_base_test_setup["need_sgw_admin_auth"]
    channels = ["replication-channel"]
    num_of_docs = 10

    # Reset cluster to clean the data
    c = cluster.Cluster(config=cluster_config)
    c.reset(sg_config_path=sg_config)

    # Create bulk doc json
    if attachments:
        db.create_bulk_docs(num_of_docs, "replication", db=cbl_db, channels=channels, attachments_generator=attachment.generate_2_png_10_10)
    else:
        db.create_bulk_docs(num_of_docs, "replication", db=cbl_db, channels=channels)
    sg_client = MobileRestClient()

    # Start and stop continuous replication
    replicator = Replication(base_url)
    auth = need_sgw_admin_auth and (RBAC_FULL_ADMIN['user'], RBAC_FULL_ADMIN['pwd']) or None
    sg_client.create_user(sg_admin_url, sg_db, name="autotest", password="password", channels=channels, auth=auth)
    session, replicator_authenticator, repl = replicator.create_session_configure_replicate(
        baseUrl=base_url, sg_admin_url=sg_admin_url, sg_db=sg_db, channels=channels, sg_client=sg_client, cbl_db=cbl_db, sg_blip_url=sg_blip_url, username="autotest", password="password", replication_type="push_pull", continuous=False, auth=auth)
    sg_docs = sg_client.get_all_docs(url=sg_url, db=sg_db, auth=session)
    sg_docs = sg_docs["rows"]

    db.update_bulk_docs(database=cbl_db, number_of_updates=2)
    sg_client.update_docs(url=sg_url, db=sg_db, docs=sg_docs, number_updates=1, auth=session)
    sg_docs = sg_client.get_all_docs(url=sg_url, db=sg_db, auth=session)
    sg_docs = sg_docs["rows"]

    if highrevId_source == 'cbl':
        new_revision = "3-00000000000000000000000000000000"
    if highrevId_source == 'sg':
        new_revision = "3-ffffffffffffffffffffffffffffffff"
        for i in range(len(sg_docs)):
            sg_client.add_conflict(url=sg_url, db=sg_db, doc_id=sg_docs[i]["id"],
                                   parent_revisions=sg_docs[i]["value"]["rev"], new_revision=new_revision, auth=session)
        replicator.configure_and_replicate(source_db=cbl_db, replicator_authenticator=replicator_authenticator,
                                           target_url=sg_blip_url, replication_type="push_pull", continuous=False,
                                           channels=channels, err_check=True)
        # Di mode has delay for one shot replication, so need another replication only for DI mode
        if sg_mode == "di":
            replicator.configure_and_replicate(source_db=cbl_db, replicator_authenticator=replicator_authenticator, target_url=sg_blip_url, replication_type="push_pull", continuous=False,
                                               channels=channels, err_check=True)

    cbl_doc_ids = db.getDocIds(cbl_db)
    cbl_docs = db.getDocuments(cbl_db, cbl_doc_ids)

    if highrevId_source == 'cbl':
        for doc in cbl_docs:
            assert cbl_docs[doc]["updates-cbl"] == 2, "higher revision id on CBL did not win with conflict resolution in cbl"
            assert cbl_docs[doc]["updates"] == 0, "higher revision id on CBL did not win with conflict resolution in cbl"
    if highrevId_source == 'sg':
        for doc in cbl_docs:
            assert cbl_docs[doc]["updates"] == 1, "higher revision id on SG did not win with conflict resolution in cbl"
            try:
                cbl_docs[doc]["updates-cbl"]
                assert False, "higher revision id on SG did not win with conflict resolution in cbl"
            except KeyError:
                assert True


@pytest.mark.listener
@pytest.mark.replication
def test_default_conflict_with_two_conflictsAndTomstone(params_from_base_test_setup):
    """
        @summary:
        1. create docs in sg.
        2. Create two conflicts with 2-hex in sg.
        3. update doc in sg to have new revision to one of the conflicted branch of sg, the counter for property updates increments to 1
        4. Start replication with push pull and continous true
        5. wait until replication is done.
        6. Verify that default conflict resolver resolved appropriately.
        7. Now update in cbl with counter updates-cbl property to 1
        8. Wait until replication is done i.e updates docs from cbl should get replicated to sg
        9. Verify docs with latest update from cbl got updated to sg.
        9. Tombstone the active reivsion which got updated at step3, so the property of 'updates' should get reomoved on sg.
        10.Continue the replication and wait until replication is idle.
        11. Verify docs in cbl got replicated to sync-gateway with deleted doc removed from sg.

    """
    sg_db = "db"
    sg_url = params_from_base_test_setup["sg_url"]
    sg_admin_url = params_from_base_test_setup["sg_admin_url"]
    sg_config = params_from_base_test_setup["sg_config"]
    cluster_config = params_from_base_test_setup["cluster_config"]
    sg_blip_url = params_from_base_test_setup["target_url"]
    base_url = params_from_base_test_setup["base_url"]
    db = params_from_base_test_setup["db"]
    cbl_db = params_from_base_test_setup["source_db"]
    no_conflicts_enabled = params_from_base_test_setup["no_conflicts_enabled"]
    need_sgw_admin_auth = params_from_base_test_setup["need_sgw_admin_auth"]

    channels = ["replication-channel"]
    num_of_docs = 10
    username = "autotest"
    password = "password"

    if no_conflicts_enabled:
        pytest.skip('Cannot work with no-conflicts enabled')

    # Reset cluster to clean the data
    c = cluster.Cluster(config=cluster_config)
    c.reset(sg_config_path=sg_config)

    # 1. Create docs in SG.
    sg_client = MobileRestClient()
    auth = need_sgw_admin_auth and (RBAC_FULL_ADMIN['user'], RBAC_FULL_ADMIN['pwd']) or None
    sg_client.create_user(sg_admin_url, sg_db, username, password, channels=channels, auth=auth)
    cookie, session_id = sg_client.create_session(sg_admin_url, sg_db, username, auth=auth)
    session = cookie, session_id
    sg_docs = document.create_docs(doc_id_prefix='sg_docs', number=num_of_docs, channels=channels)
    sg_docs = sg_client.add_bulk_docs(url=sg_url, db=sg_db, docs=sg_docs, auth=session)

    # 2. Create two conflicts with 2-hex in sg.
    for i in range(len(sg_docs)):
        sg_client.add_conflict(url=sg_url, db=sg_db, doc_id=sg_docs[i]["id"], parent_revisions=sg_docs[i]["rev"],
                               new_revision="2-41fa", auth=session)
        sg_client.add_conflict(url=sg_url, db=sg_db, doc_id=sg_docs[i]["id"], parent_revisions=sg_docs[i]["rev"],
                               new_revision="2-41fa9b", auth=session)

    # 3. update doc in sg to have new revision to one of the conflicted branch of sg.
    sg_docs = sg_client.get_all_docs(url=sg_url, db=sg_db, auth=session)
    sg_docs = sg_docs["rows"]
    sg_client.update_docs(url=sg_url, db=sg_db, docs=sg_docs, number_updates=1, delay=None,
                          auth=session, channels=channels)

    # 4. pull replication to CBL
    replicator = Replication(base_url)
    authenticator = Authenticator(base_url)
    replicator_authenticator = authenticator.authentication(session_id, cookie, authentication_type="session")
    repl = replicator.configure_and_replicate(source_db=cbl_db, replicator_authenticator=replicator_authenticator, target_url=sg_blip_url,
                                              replication_type="push_pull", continuous=True, channels=channels)

    # 5. Now update doc in cbl and replicate to sync_gateway
    db.update_bulk_docs(database=cbl_db, number_of_updates=1)
    replicator.wait_until_replicator_idle(repl)

    # 5. Verify updated doc from cbl is pushed to sg.
    sg_docs = sg_client.get_all_docs(url=sg_url, db=sg_db, auth=session, include_docs=True)
    sg_docs = sg_docs["rows"]
    count = 0
    for doc in sg_docs:
        while count < 30:
            try:
                doc["doc"]["updates-cbl"]
                break
            except KeyError:
                sg_docs = sg_client.get_all_docs(url=sg_url, db=sg_db, auth=session, include_docs=True)
                sg_docs = sg_docs["rows"]
                time.sleep(1)
                count += 1
        assert doc["doc"]["updates-cbl"] == 1, "cbl update did not pushed to sg"

    # 6. Tombstone the latest active revision in sg
    sg_client.delete_docs(url=sg_url, db=sg_db, docs=sg_docs, auth=session)

    # 7. Continue replication to CBL
    replicator.wait_until_replicator_idle(repl)

    # 8. Verify cbl is resolved docs appropriately and deleted docs in sg is updated in cbl
    cbl_doc_ids = db.getDocIds(cbl_db)
    cbl_docs = db.getDocuments(cbl_db, cbl_doc_ids)
    count = 0
    for id in cbl_doc_ids:
        while count < 60:
            try:
                cbl_docs[id]["updates"]
            except KeyError:
                break
            time.sleep(1)
            cbl_docs = db.getDocuments(cbl_db, cbl_doc_ids)
            count += 1
        with pytest.raises(KeyError) as ke:
            cbl_docs[id]["updates"]

        assert ke.value.args[0].startswith('updates')
    replicator.stop(repl)


@pytest.mark.listener
@pytest.mark.replication
def test_default_conflict_with_oneTombstone_conflict(params_from_base_test_setup):
    """
        @summary:
        1. create docs in sg.
        2. Create two conflicts with 2-hex in sg.
        3. Tombstone the doc which has higher and active revision in sg.
        4. Start replication and pull to cbl
        5. Verify that doc got tomstoned.
        6. update the doc in sg.
        7. Wait until replication is idle and stop the replicator
        8. Verify updates from cbl got replicated to sg.
    """
    sg_db = "db"
    sg_url = params_from_base_test_setup["sg_url"]
    sg_admin_url = params_from_base_test_setup["sg_admin_url"]
    sg_config = params_from_base_test_setup["sg_config"]
    cluster_config = params_from_base_test_setup["cluster_config"]
    sg_blip_url = params_from_base_test_setup["target_url"]
    base_url = params_from_base_test_setup["base_url"]
    db = params_from_base_test_setup["db"]
    cbl_db = params_from_base_test_setup["source_db"]
    no_conflicts_enabled = params_from_base_test_setup["no_conflicts_enabled"]
    need_sgw_admin_auth = params_from_base_test_setup["need_sgw_admin_auth"]

    channels = ["replication-channel"]
    num_of_docs = 10
    username = "autotest"
    password = "password"

    if no_conflicts_enabled:
        pytest.skip('Cannot work with no-conflicts enabled')

    # Reset cluster to clean the data
    c = cluster.Cluster(config=cluster_config)
    c.reset(sg_config_path=sg_config)

    # 1. Create docs in SG.
    sg_client = MobileRestClient()
    auth = need_sgw_admin_auth and (RBAC_FULL_ADMIN['user'], RBAC_FULL_ADMIN['pwd']) or None
    sg_client.create_user(sg_admin_url, sg_db, username, password, channels=channels, auth=auth)
    cookie, session_id = sg_client.create_session(sg_admin_url, sg_db, username, auth=auth)
    session = cookie, session_id
    sg_docs = document.create_docs(doc_id_prefix='sg_docs', number=num_of_docs, channels=channels)
    sg_docs = sg_client.add_bulk_docs(url=sg_url, db=sg_db, docs=sg_docs, auth=session)

    # 2. Create two conflicts with 2-hex in sg.
    for i in range(len(sg_docs)):
        sg_client.add_conflict(url=sg_url, db=sg_db, doc_id=sg_docs[i]["id"], parent_revisions=sg_docs[i]["rev"],
                               new_revision="2-41fa", auth=session)
        sg_client.add_conflict(url=sg_url, db=sg_db, doc_id=sg_docs[i]["id"], parent_revisions=sg_docs[i]["rev"],
                               new_revision="2-41fa9b", auth=session)

    # 3. Tombstone the doc which has higher and active revision in sg.
    sg_docs = sg_client.get_all_docs(url=sg_url, db=sg_db, auth=session)
    sg_docs = sg_docs["rows"]
    for i in range(len(sg_docs)):
        sg_client.delete_doc(url=sg_url, db=sg_db, doc_id=sg_docs[i]["id"], rev="2-41fa9b",
                             auth=session)

    # 4. replication to CBL
    replicator = Replication(base_url)
    authenticator = Authenticator(base_url)
    replicator_authenticator = authenticator.authentication(session_id, cookie, authentication_type="session")
    repl = replicator.configure_and_replicate(source_db=cbl_db, replicator_authenticator=replicator_authenticator, target_url=sg_blip_url,
                                              replication_type="push_pull", continuous=True, channels=channels)

    # 5. Now update doc in cbl and replicate to sync_gateway
    db.update_bulk_docs(database=cbl_db, number_of_updates=1)
    replicator.wait_until_replicator_idle(repl)

    # 5. Verify updated doc from cbl is pushed to sg.
    sg_docs = sg_client.get_all_docs(url=sg_url, db=sg_db, auth=session, include_docs=True)
    sg_docs = sg_docs["rows"]
    for doc in sg_docs:
        assert doc["doc"]["updates-cbl"] == 1, "cbl update did not pushed to sg"

    replicator.stop(repl)


@pytest.mark.listener
@pytest.mark.replication
def test_default_conflict_with_three_conflicts(params_from_base_test_setup):
    """
        @summary:
        1. create docs in sg.
        2. Create three conflicts with 2-hex in sg.
        3. update doc in sg to have new revision to one of the conflicted branch of sg, the counter for property updates increments to 1
        4. Start replication with push pull and continous true
        5. wait until replication is done.
        6. Verify that default conflict resolver resolved appropriately.
        7. Now update in cbl with counter updates-cbl property to 1
        8. Wait until replication is done i.e updates docs from cbl should get replicated to sg
        9. Verify docs with latest update from cbl got updated to sg.

    """
    sg_db = "db"
    sg_url = params_from_base_test_setup["sg_url"]
    sg_admin_url = params_from_base_test_setup["sg_admin_url"]
    sg_config = params_from_base_test_setup["sg_config"]
    cluster_config = params_from_base_test_setup["cluster_config"]
    sg_blip_url = params_from_base_test_setup["target_url"]
    base_url = params_from_base_test_setup["base_url"]
    db = params_from_base_test_setup["db"]
    cbl_db = params_from_base_test_setup["source_db"]
    no_conflicts_enabled = params_from_base_test_setup["no_conflicts_enabled"]
    need_sgw_admin_auth = params_from_base_test_setup["need_sgw_admin_auth"]

    channels = ["replication-channel"]
    num_of_docs = 10
    username = "autotest"
    password = "password"

    if no_conflicts_enabled:
        pytest.skip('Cannot work with no-conflicts enabled')

    # Reset cluster to clean the data
    c = cluster.Cluster(config=cluster_config)
    c.reset(sg_config_path=sg_config)

    # 1. Create docs in SG.
    sg_client = MobileRestClient()
    auth = need_sgw_admin_auth and (RBAC_FULL_ADMIN['user'], RBAC_FULL_ADMIN['pwd']) or None
    sg_client.create_user(sg_admin_url, sg_db, username, password, channels=channels, auth=auth)
    cookie, session_id = sg_client.create_session(sg_admin_url, sg_db, username, auth=auth)
    session = cookie, session_id
    sg_docs = document.create_docs(doc_id_prefix='sg_docs', number=num_of_docs, channels=channels)
    sg_docs = sg_client.add_bulk_docs(url=sg_url, db=sg_db, docs=sg_docs, auth=session)
    # 2. Create two conflicts with 2-hex in sg.
    for i in range(len(sg_docs)):
        sg_client.add_conflict(url=sg_url, db=sg_db, doc_id=sg_docs[i]["id"], parent_revisions=sg_docs[i]["rev"],
                               new_revision="2-41fa", auth=session)
        sg_client.add_conflict(url=sg_url, db=sg_db, doc_id=sg_docs[i]["id"], parent_revisions=sg_docs[i]["rev"],
                               new_revision="2-41fa9b", auth=session)
        sg_client.add_conflict(url=sg_url, db=sg_db, doc_id=sg_docs[i]["id"], parent_revisions=sg_docs[i]["rev"],
                               new_revision="2-41fa3b", auth=session)

    # 3. update doc in sg to have new revision to one of the conflicted branch of sg.
    sg_docs = sg_client.get_all_docs(url=sg_url, db=sg_db, auth=session)
    sg_docs = sg_docs["rows"]
    sg_client.update_docs(url=sg_url, db=sg_db, docs=sg_docs, number_updates=1, delay=None,
                          auth=session, channels=channels)

    # 4. pull replication to CBL
    replicator = Replication(base_url)
    authenticator = Authenticator(base_url)
    replicator_authenticator = authenticator.authentication(session_id, cookie, authentication_type="session")
    repl = replicator.configure_and_replicate(source_db=cbl_db, replicator_authenticator=replicator_authenticator, target_url=sg_blip_url,
                                              replication_type="push_pull", continuous=True, channels=channels)

    # 5. Now update doc in cbl and replicate to sync_gateway
    db.update_bulk_docs(database=cbl_db, number_of_updates=1)
    replicator.wait_until_replicator_idle(repl)

    # 5. Verify updated doc from cbl is pushed to sg.
    sg_docs = sg_client.get_all_docs(url=sg_url, db=sg_db, auth=session, include_docs=True)
    sg_docs = sg_docs["rows"]
    for doc in sg_docs:
        assert doc["doc"]["updates-cbl"] == 1, "cbl update did not pushed to sg"

    replicator.stop(repl)


@pytest.mark.listener
@pytest.mark.replication
def test_default_conflict_withConflicts_and_sgOffline(params_from_base_test_setup):
    """
        @summary:
        1. create docs in sg.
        2. Create two conflicts with 2-hex in sg.
        3. update doc in sg to have new revision to one of the conflicted branch of sg, the counter for property updates increments to 1
        4. Start replication with push pull and continous true
        5. wait until replication is done.
        6. Verify that default conflict resolver resolved appropriately.
        7. Stop sg.
        8. Now delete doc in cbl
        9. Wait until replication is done i.e
        9. Verify docs deleted in sg.

    """
    sg_db = "db"
    sg_url = params_from_base_test_setup["sg_url"]
    sg_admin_url = params_from_base_test_setup["sg_admin_url"]
    sg_config = params_from_base_test_setup["sg_config"]
    cluster_config = params_from_base_test_setup["cluster_config"]
    sg_blip_url = params_from_base_test_setup["target_url"]
    base_url = params_from_base_test_setup["base_url"]
    db = params_from_base_test_setup["db"]
    cbl_db = params_from_base_test_setup["source_db"]
    no_conflicts_enabled = params_from_base_test_setup["no_conflicts_enabled"]
    need_sgw_admin_auth = params_from_base_test_setup["need_sgw_admin_auth"]

    channels = ["replication-channel"]
    num_of_docs = 10
    username = "autotest"
    password = "password"

    if no_conflicts_enabled:
        pytest.skip('Cannot work with no-conflicts enabled')

    # Reset cluster to clean the data
    c = cluster.Cluster(config=cluster_config)
    c.reset(sg_config_path=sg_config)

    # 1. Create docs in SG.
    sg_client = MobileRestClient()
    auth = need_sgw_admin_auth and (RBAC_FULL_ADMIN['user'], RBAC_FULL_ADMIN['pwd']) or None
    sg_client.create_user(sg_admin_url, sg_db, username, password, channels=channels, auth=auth)
    cookie, session_id = sg_client.create_session(sg_admin_url, sg_db, username, auth=auth)
    session = cookie, session_id
    sg_docs = document.create_docs(doc_id_prefix='sg_docs', number=num_of_docs, channels=channels)
    sg_docs = sg_client.add_bulk_docs(url=sg_url, db=sg_db, docs=sg_docs, auth=session)
    # 2. Create two conflicts with 2-hex in sg.
    for i in range(len(sg_docs)):
        sg_client.add_conflict(url=sg_url, db=sg_db, doc_id=sg_docs[i]["id"], parent_revisions=sg_docs[i]["rev"],
                               new_revision="2-41fa", auth=session)
        sg_client.add_conflict(url=sg_url, db=sg_db, doc_id=sg_docs[i]["id"], parent_revisions=sg_docs[i]["rev"],
                               new_revision="2-41fa9b", auth=session)

    # 3. update doc in sg to have new revision to one of the conflicted branch of sg.
    sg_docs = sg_client.get_all_docs(url=sg_url, db=sg_db, auth=session)
    sg_docs = sg_docs["rows"]
    sg_client.update_docs(url=sg_url, db=sg_db, docs=sg_docs, number_updates=1, delay=None,
                          auth=session, channels=channels)

    # 4. Start replication with push pull and contiinous true
    replicator = Replication(base_url)
    authenticator = Authenticator(base_url)
    replicator_authenticator = authenticator.authentication(session_id, cookie, authentication_type="session")
    repl = replicator.configure_and_replicate(source_db=cbl_db, replicator_authenticator=replicator_authenticator, target_url=sg_blip_url,
                                              replication_type="push_pull", continuous=True, channels=channels)

    # 5. Stop sg
    status = c.sync_gateways[0].stop()
    assert status == 0, "sync_gateway did not stop"

    # 6. Now update and delete doc in cbl
    db.update_bulk_docs(cbl_db)
    db.cbl_delete_bulk_docs(cbl_db)

    # 7 . Start sg and wait until replication is idle
    status = c.sync_gateways[0].start(sg_config)
    assert status == 0, "sync_gateway did not start"
    count = 0
    while replicator.getActivitylevel(repl) == "offline" and count < 10:
        time.sleep(1)
        count += 1
    replicator.wait_until_replicator_idle(repl, err_check=False)

    # 8. Verify docs deleted in sg
    sg_docs = sg_client.get_all_docs(url=sg_url, db=sg_db, auth=session, include_docs=True)
    sg_docs = sg_docs["rows"]
    for doc in sg_docs:
        try:
            doc["doc"]["updates-cbl"]
            assert False, "updated doc deleted in cbl, did not get deleted in sg"
        except KeyError:
            assert True

    # 9. update docs in sg and verify updated docs got replicated to cbl
    sg_client.update_docs(url=sg_url, db=sg_db, docs=sg_docs, number_updates=1, delay=None,
                          auth=session, channels=channels)

    replicator.wait_until_replicator_idle(repl)
    cbl_doc_ids = db.getDocIds(cbl_db)
    cbl_docs = db.getDocuments(cbl_db, cbl_doc_ids)
    # Wait until cbl got updates property
    count = 0
    while count < 30:
        try:
            cbl_docs[cbl_doc_ids[0]]["updates"]
            break
        except Exception:
            time.sleep(1)
            count += 1
            cbl_docs = db.getDocuments(cbl_db, cbl_doc_ids)
    for id in cbl_doc_ids:
        assert cbl_docs[id]["updates"] == 1, "sg updated docs did not get replicated to cbl"

    replicator.stop(repl)


@pytest.mark.listener
@pytest.mark.replication
def test_default_conflict_withConflicts_withChannels(params_from_base_test_setup):
    """
        @summary:
        1. create docs in sg.
        2. Create two channels and conflicts on each channel.
        3. update docs in sg.
        4. Start replication to each cbl db
        5. Wait for replication to be idle.
        6. update docs in cbl.
        7. Verify docs with updates from cbl got replicated to sg
    """
    sg_db = "db"
    sg_url = params_from_base_test_setup["sg_url"]
    sg_admin_url = params_from_base_test_setup["sg_admin_url"]
    sg_config = params_from_base_test_setup["sg_config"]
    cluster_config = params_from_base_test_setup["cluster_config"]
    sg_blip_url = params_from_base_test_setup["target_url"]
    base_url = params_from_base_test_setup["base_url"]
    db = params_from_base_test_setup["db"]
    cbl_db = params_from_base_test_setup["source_db"]
    no_conflicts_enabled = params_from_base_test_setup["no_conflicts_enabled"]
    need_sgw_admin_auth = params_from_base_test_setup["need_sgw_admin_auth"]

    channels1 = ["replication-channel1"]
    channels2 = ["replication-channel2"]
    channels = ['replication-channel1', 'replication-channel2']
    num_of_docs = 10
    username1 = "autotest1"
    username2 = "autotest2"
    password = "password"

    if no_conflicts_enabled:
        pytest.skip('Cannot work with no-conflicts enabled')

    # Reset cluster to clean the data
    c = cluster.Cluster(config=cluster_config)
    c.reset(sg_config_path=sg_config)

    sg_client = MobileRestClient()
    auth = need_sgw_admin_auth and (RBAC_FULL_ADMIN['user'], RBAC_FULL_ADMIN['pwd']) or None
    sg_client.create_user(sg_admin_url, sg_db, username1, password, channels=channels1, auth=auth)
    cookie1, session_id1 = sg_client.create_session(sg_admin_url, sg_db, username1, auth=auth)
    session1 = cookie1, session_id1

    sg_client.create_user(sg_admin_url, sg_db, username2, password, channels=channels2, auth=auth)
    cookie2, session_id2 = sg_client.create_session(sg_admin_url, sg_db, username2, auth=auth)
    session2 = cookie2, session_id2

    sg_docs = document.create_docs(doc_id_prefix='sg_docs', number=num_of_docs, channels=channels)
    sg_docs = sg_client.add_bulk_docs(url=sg_url, db=sg_db, docs=sg_docs, auth=session1)

    # Create two conflicts with 2-hex in sg by user1.
    for i in range(len(sg_docs)):
        sg_client.add_conflict(url=sg_url, db=sg_db, doc_id=sg_docs[i]["id"], parent_revisions=sg_docs[i]["rev"],
                               new_revision="2-41fa", auth=session1)
        sg_client.add_conflict(url=sg_url, db=sg_db, doc_id=sg_docs[i]["id"], parent_revisions=sg_docs[i]["rev"],
                               new_revision="2-41fa9b", auth=session1)

    # Create two conflicts with 2-hex in sg by user2.
    sg_docs = sg_client.get_all_docs(url=sg_url, db=sg_db, auth=session2)
    sg_docs = sg_docs["rows"]
    for i in range(len(sg_docs)):
        sg_client.add_conflict(url=sg_url, db=sg_db, doc_id=sg_docs[i]["id"],
                               parent_revisions=sg_docs[i]["value"]["rev"], new_revision="2-31fa", auth=session2)

        sg_client.add_conflict(url=sg_url, db=sg_db, doc_id=sg_docs[i]["id"], parent_revisions=sg_docs[i]["value"]["rev"],
                               new_revision="2-31fa9b", auth=session2)

    # sg update docs
    sg_docs = sg_client.get_all_docs(url=sg_url, db=sg_db, auth=session2)
    sg_docs = sg_docs["rows"]
    sg_client.update_docs(url=sg_url, db=sg_db, docs=sg_docs, number_updates=1, delay=None,
                          auth=session2, channels=channels)

    # 2.Replication
    replicator = Replication(base_url)
    authenticator = Authenticator(base_url)
    replicator_authenticator = authenticator.authentication(session_id1, cookie1, authentication_type="session")
    repl1 = replicator.configure_and_replicate(source_db=cbl_db, replicator_authenticator=replicator_authenticator, target_url=sg_blip_url,
                                               replication_type="push_pull", continuous=True, channels=channels1)

    replicator_authenticator = authenticator.authentication(session_id2, cookie2, authentication_type="session")
    repl2 = replicator.configure_and_replicate(source_db=cbl_db, replicator_authenticator=replicator_authenticator, target_url=sg_blip_url,
                                               replication_type="push_pull", continuous=True, channels=channels2)

    # 5. Now update doc in cbl and replicate to sync_gateway
    db.update_bulk_docs(database=cbl_db, number_of_updates=1)
    replicator.wait_until_replicator_idle(repl1)
    replicator.wait_until_replicator_idle(repl2)
    replicator.stop(repl1)
    replicator.stop(repl2)

    # 5. Verify updated doc from cbl is pushed to sg.
    sg_docs = sg_client.get_all_docs(url=sg_url, db=sg_db, auth=session1, include_docs=True)
    sg_docs = sg_docs["rows"]
    for doc in sg_docs:
        assert doc["doc"]["updates-cbl"] == 1, "cbl update did not pushed to sg"
        assert doc["doc"]["updates"] == 1, "sg update is removed"

    sg_docs = sg_client.get_all_docs(url=sg_url, db=sg_db, auth=session2, include_docs=True)
    sg_docs = sg_docs["rows"]
    for doc in sg_docs:
        assert doc["doc"]["updates-cbl"] == 1, "cbl update did not pushed to sg"
        assert doc["doc"]["updates"] == 1, "sg update is removed"
    replicator.stop(repl1)
    replicator.stop(repl2)


@pytest.mark.listener
@pytest.mark.replication
def test_CBL_push_pull_with_sg_down(params_from_base_test_setup):
    """
        @summary:
        1. Have SG
        2. Create docs in CBL.
        3. push replication to SG
        4. update docs in SG.
        5. Restart sg in one thread
        6. do replication with pull in other thread to cbl
        7. Verify all docs replicated successfully to cbl
    """
    sg_db = "db"
    sg_url = params_from_base_test_setup["sg_url"]
    sg_admin_url = params_from_base_test_setup["sg_admin_url"]
    base_url = params_from_base_test_setup["base_url"]
    cluster_config = params_from_base_test_setup["cluster_config"]
    sg_blip_url = params_from_base_test_setup["target_url"]
    base_url = params_from_base_test_setup["base_url"]
    sg_config = params_from_base_test_setup["sg_config"]
    db = params_from_base_test_setup["db"]
    cbl_db = params_from_base_test_setup["source_db"]
    need_sgw_admin_auth = params_from_base_test_setup["need_sgw_admin_auth"]

    username = "autotest"
    password = "password"
    num_of_docs = 1000

    channels = ["Replication"]
    sg_client = MobileRestClient()

    c = cluster.Cluster(config=cluster_config)
    c.reset(sg_config_path=sg_config)

    # 2. Create docs in CBL.
    db.create_bulk_docs(num_of_docs, "cbl", db=cbl_db, channels=channels, attachments_generator=attachment.generate_2_png_10_10)

    # 3. push replication to SG
    replicator = Replication(base_url)

    authenticator = Authenticator(base_url)
    auth = need_sgw_admin_auth and (RBAC_FULL_ADMIN['user'], RBAC_FULL_ADMIN['pwd']) or None
    sg_client.create_user(sg_admin_url, sg_db, username, password, channels=channels, auth=auth)
    cookie, session_id = sg_client.create_session(sg_admin_url, sg_db, "autotest", auth=auth)
    session = cookie, session_id
    replicator_authenticator = authenticator.authentication(session_id, cookie, authentication_type="session")
    with ThreadPoolExecutor(max_workers=4) as tpe:
        wait_until_replicator_completes = tpe.submit(
            replicator.configure_and_replicate,
            source_db=cbl_db, replicator_authenticator=replicator_authenticator, target_db=None, target_url=sg_blip_url, replication_type="push_pull", continuous=True,
            channels=channels, err_check=False
        )

        start_sg_task = tpe.submit(
            restart_sg,
            c=c,
            sg_conf=sg_config,
            cluster_config=cluster_config
        )
        repl = wait_until_replicator_completes.result()
        start_sg_task.result()

    cbl_doc_ids = db.getDocIds(cbl_db)
    sg_docs = sg_client.get_all_docs(url=sg_url, db=sg_db, auth=session)
    sg_docs = sg_docs["rows"]
    assert len(sg_docs) == len(cbl_doc_ids), "Docs did not get replicated when sync-gateway restarted"
    assert len(sg_docs) == num_of_docs
    replicator.stop(repl)


@pytest.mark.listener
@pytest.mark.replication
@pytest.mark.parametrize("topology_type, num_of_docs, attachments", [
    ('1cbl_1sg', 10, True),
    ('3cbl_1sg', 10, True),
    ('1cbl_1sg', 10, False),
    ('3cbl_1sg', 10, False)
])
def test_replication_with_3Channels(params_from_base_test_setup, setup_customized_teardown_test, topology_type, num_of_docs, attachments):
    """
        @summary:
        1. Create 3 users in SG with 3 differrent channels.
        2. Create docs in sg in all 3 channels
        3. replication to CBL with continous true and push_pull on 3 CBL DBs assosiated with each sg channel.
        4. verify in CBL , docs got replicated to each DB appropirately

    """
    sg_db = "db"
    sg_url = params_from_base_test_setup["sg_url"]
    sg_admin_url = params_from_base_test_setup["sg_admin_url"]
    cluster_config = params_from_base_test_setup["cluster_config"]
    sg_blip_url = params_from_base_test_setup["target_url"]
    sg_mode = params_from_base_test_setup["mode"]
    base_url = params_from_base_test_setup["base_url"]
    sg_config = params_from_base_test_setup["sg_config"]
    db = params_from_base_test_setup["db"]
    cbl_db = params_from_base_test_setup["source_db"]
    need_sgw_admin_auth = params_from_base_test_setup["need_sgw_admin_auth"]

    num_of_docs = 10

    channel1 = ["Replication-1"]
    channel2 = ["Replication-2"]
    channel3 = ["Replication-3"]

    cbl_db1 = setup_customized_teardown_test["cbl_db1"]
    cbl_db2 = setup_customized_teardown_test["cbl_db2"]
    cbl_db3 = setup_customized_teardown_test["cbl_db3"]

    if topology_type == "1cbl_1sg":
        cbl_db1 = cbl_db
        cbl_db2 = cbl_db
        cbl_db3 = cbl_db

    username1 = "autotest"
    username2 = "autotest2"
    username3 = "autotest3"
    password = "password"

    sg_client = MobileRestClient()
    authenticator = Authenticator(base_url)

    c = cluster.Cluster(config=cluster_config)
    c.reset(sg_config_path=sg_config)

    # 1. Create 3 users in SG with 3 differrent channels.
    auth = need_sgw_admin_auth and (RBAC_FULL_ADMIN['user'], RBAC_FULL_ADMIN['pwd']) or None
    sg_client.create_user(sg_admin_url, sg_db, username1, password=password, channels=channel1, auth=auth)
    cookie1, session_id1 = sg_client.create_session(sg_admin_url, sg_db, username1, auth=auth)
    session1 = cookie1, session_id1

    sg_client.create_user(sg_admin_url, sg_db, username2, password=password, channels=channel2, auth=auth)
    cookie2, session_id2 = sg_client.create_session(sg_admin_url, sg_db, username2, auth=auth)
    session2 = cookie2, session_id2

    sg_client.create_user(sg_admin_url, sg_db, username3, password=password, channels=channel3, auth=auth)
    cookie3, session_id3 = sg_client.create_session(sg_admin_url, sg_db, username3, auth=auth)
    session3 = cookie3, session_id3

    # 2. Create docs in sg in all 3 channels
    if attachments:
        sg_docs = document.create_docs(doc_id_prefix='sg_docs-1', number=num_of_docs, channels=channel1, attachments_generator=attachment.generate_2_png_10_10)
        sg_docs2 = document.create_docs(doc_id_prefix='sg_docs-2', number=num_of_docs, channels=channel2, attachments_generator=attachment.generate_2_png_10_10)
        sg_docs3 = document.create_docs(doc_id_prefix='sg_docs-3', number=num_of_docs, channels=channel3, attachments_generator=attachment.generate_2_png_10_10)
    else:
        sg_docs = document.create_docs(doc_id_prefix='sg_docs-1', number=num_of_docs, channels=channel1)
        sg_docs2 = document.create_docs(doc_id_prefix='sg_docs-2', number=num_of_docs, channels=channel2)
        sg_docs3 = document.create_docs(doc_id_prefix='sg_docs-3', number=num_of_docs, channels=channel3)

    sg_client.add_bulk_docs(url=sg_url, db=sg_db, docs=sg_docs, auth=session1)
    sg_client.add_bulk_docs(url=sg_url, db=sg_db, docs=sg_docs2, auth=session2)
    sg_client.add_bulk_docs(url=sg_url, db=sg_db, docs=sg_docs3, auth=session3)

    # 3. replication to CBL with continous true and push_pull on 3 CBL DBs assosiated with each sg channel.
    replicator = Replication(base_url)
    replicator_authenticator1 = authenticator.authentication(session_id1, cookie1, authentication_type="session")
    replicator.configure_and_replicate(source_db=cbl_db1, replicator_authenticator=replicator_authenticator1, target_url=sg_blip_url,
                                       replication_type="pull", continuous=False, channels=channel1)
    replicator_authenticator2 = authenticator.authentication(session_id2, cookie2, authentication_type="session")
    replicator.configure_and_replicate(source_db=cbl_db2, replicator_authenticator=replicator_authenticator2, target_url=sg_blip_url,
                                       replication_type="pull", continuous=False, channels=channel2)
    replicator_authenticator3 = authenticator.authentication(session_id3, cookie3, authentication_type="session")
    replicator.configure_and_replicate(source_db=cbl_db3, replicator_authenticator=replicator_authenticator3, target_url=sg_blip_url,
                                       replication_type="pull", continuous=False, channels=channel3)

    if sg_mode == "di":
        replicator.configure_and_replicate(source_db=cbl_db1, replicator_authenticator=replicator_authenticator1, target_url=sg_blip_url,
                                           replication_type="pull", continuous=False, channels=channel1)
        replicator.configure_and_replicate(source_db=cbl_db2, replicator_authenticator=replicator_authenticator2, target_url=sg_blip_url,
                                           replication_type="pull", continuous=False, channels=channel2)
        replicator.configure_and_replicate(source_db=cbl_db3, replicator_authenticator=replicator_authenticator3, target_url=sg_blip_url,
                                           replication_type="pull", continuous=False, channels=channel3)
    # 4. verify in CBL , docs got replicated to each DB appropirately
    verify_sgDocIds_cblDocIds(sg_client, sg_url, sg_db, session1, cbl_db1, db)
    verify_sgDocIds_cblDocIds(sg_client, sg_url, sg_db, session2, cbl_db2, db)
    verify_sgDocIds_cblDocIds(sg_client, sg_url, sg_db, session3, cbl_db3, db)


@pytest.mark.listener
@pytest.mark.replication
def test_replication_with_privatePublicChannels(params_from_base_test_setup, setup_customized_teardown_test):
    """
    @summary:
    1. Create 2 users , one with private and other with public channel
    2. Create docs in sg in one private channel and public channel
    3. replication to CBL with continous False and push_pull to CBL .
    4. verify in CBL , only docs from public channel is replicated
    5. update docs in cbl
    6. Verify updated docs got replicated to sg
    """

    sg_db = "db"
    sg_url = params_from_base_test_setup["sg_url"]
    sg_admin_url = params_from_base_test_setup["sg_admin_url"]
    sg_mode = params_from_base_test_setup["mode"]
    cluster_config = params_from_base_test_setup["cluster_config"]
    sg_blip_url = params_from_base_test_setup["target_url"]
    base_url = params_from_base_test_setup["base_url"]
    sg_config = params_from_base_test_setup["sg_config"]
    db = params_from_base_test_setup["db"]
    need_sgw_admin_auth = params_from_base_test_setup["need_sgw_admin_auth"]
    num_of_docs = 10

    privateChannel1 = ["Replication-1"]
    publicChannel = ["!"]

    cbl_db1 = setup_customized_teardown_test["cbl_db1"]
    username1 = "autotest"
    username2 = "autotest2"
    password = "password"

    sg_client = MobileRestClient()
    authenticator = Authenticator(base_url)

    c = cluster.Cluster(config=cluster_config)
    c.reset(sg_config_path=sg_config)

    # 1. Create 2 users in SG with 2 differrent channels.
    auth = need_sgw_admin_auth and (RBAC_FULL_ADMIN['user'], RBAC_FULL_ADMIN['pwd']) or None
    sg_client.create_user(sg_admin_url, sg_db, username1, password=password, channels=privateChannel1, auth=auth)
    cookie1, session_id1 = sg_client.create_session(sg_admin_url, sg_db, username1, auth=auth)
    session1 = cookie1, session_id1

    sg_client.create_user(sg_admin_url, sg_db, username2, password=password, auth=auth)
    cookie2, session_id2 = sg_client.create_session(sg_admin_url, sg_db, username2, auth=auth)
    session2 = cookie2, session_id2

    # 2. Create docs in sg in one private channel and public channel
    sg_docs = document.create_docs(doc_id_prefix='sg_docs-1', number=num_of_docs, channels=privateChannel1)
    sg_client.add_bulk_docs(url=sg_url, db=sg_db, docs=sg_docs, auth=session1)

    sg_docs2 = document.create_docs(doc_id_prefix='sg_docs-2', number=num_of_docs, channels=publicChannel)
    sg_client.add_bulk_docs(url=sg_admin_url, db=sg_db, docs=sg_docs2, auth=auth)

    # 3. replication to CBL with continous False and push_pull to CBL .
    replicator = Replication(base_url)
    replicator_authenticator1 = authenticator.authentication(session_id1, cookie1, authentication_type="session")
    replicator.configure_and_replicate(source_db=cbl_db1, replicator_authenticator=replicator_authenticator1, target_url=sg_blip_url,
                                       replication_type="pull", continuous=False, channels=publicChannel)

    if sg_mode == "di":
        replicator.configure_and_replicate(source_db=cbl_db1, replicator_authenticator=replicator_authenticator1, target_url=sg_blip_url,
                                           replication_type="pull", continuous=False, channels=publicChannel)
    # 4. verify in CBL , only docs from public channel is replicated
    cbl_doc_ids = db.getDocIds(cbl_db1)
    for doc in sg_docs2:
        assert doc["_id"] in cbl_doc_ids, "doc with public channel did not replicate to cbl"

    for doc in sg_docs:
        assert doc["_id"] not in cbl_doc_ids, "doc with public channel replicated to cbl"

    # 5. update docs in cbl
    # Verify updated docs got replicated to sg
    db.update_bulk_docs(cbl_db1)
    replicator.configure_and_replicate(source_db=cbl_db1, replicator_authenticator=replicator_authenticator1, target_url=sg_blip_url,
                                       replication_type="push_pull", continuous=False, channels=publicChannel)
    sg_docs_new = sg_client.get_all_docs(url=sg_url, db=sg_db, auth=session1, include_docs=True)
    sg_docs_new = sg_docs_new["rows"]
    sg_docs2_ids = [row["_id"] for row in sg_docs2]
    for doc in sg_docs_new:
        if doc["id"] in sg_docs2_ids:
            assert doc["doc"]["updates-cbl"] == 1, "sg docs with public channel did not have updated from cbl"
        else:
            try:
                doc["doc"]["updates-cbl"]
                assert False, "private channel docs also got update from cbl"
            except KeyError:
                assert True

    sg_docs_new2 = sg_client.get_all_docs(url=sg_url, db=sg_db, auth=session2, include_docs=True)
    sg_docs_new2 = sg_docs_new2["rows"]
    for doc in sg_docs_new2:
        assert doc["doc"]["updates-cbl"] == 1, "sg docs with public channel did not have updated from cbl in session2"


@pytest.mark.listener
@pytest.mark.replication
@pytest.mark.parametrize("topology_type", [
    ('2cbl_2sg'),
    ('1cbl_2sg')
])
def test_replication_withChannels1_withMultipleSgDBs(params_from_base_test_setup, setup_customized_teardown_test, topology_type):
    """
        @summary:
        1. Create 2 users in SG with 2 SG dbs with 2 differrent channels.
        2. Create docs in sg in all 2 channels with 2 sg DBs
        3. replication to CBL with continous False and push_pull on 2 CBL DBs assosiated with each sg Dbs.
        4. verify in CBL , docs got replicated to each DB appropirately

    """
    sg_db1 = "sg_db1"
    sg_db2 = "sg_db2"
    sg_url = params_from_base_test_setup["sg_url"]
    sg_admin_url = params_from_base_test_setup["sg_admin_url"]
    cluster_config = params_from_base_test_setup["cluster_config"]
    sg_blip_url = params_from_base_test_setup["target_url"]
    base_url = params_from_base_test_setup["base_url"]
    sg_config = params_from_base_test_setup["sg_config"]
    sg_mode = params_from_base_test_setup["mode"]
    db = params_from_base_test_setup["db"]
    cbl_db = params_from_base_test_setup["source_db"]
    need_sgw_admin_auth = params_from_base_test_setup["need_sgw_admin_auth"]

    num_of_docs = 10
    sg_blip_url1 = sg_blip_url.replace("db", "sg_db1")
    sg_blip_url2 = sg_blip_url.replace("db", "sg_db2")

    channel1 = ["Replication-1"]
    channel2 = ["Replication-2"]

    cbl_db1 = setup_customized_teardown_test["cbl_db1"]
    cbl_db2 = setup_customized_teardown_test["cbl_db2"]

    username1 = "autotest"
    username2 = "autotest2"
    password = "password"

    sg_client = MobileRestClient()
    authenticator = Authenticator(base_url)

    c = cluster.Cluster(config=cluster_config)
    sg_config = sg_config = sync_gateway_config_path_for_mode("listener_tests/multiple_sync_gateways", sg_mode)
    c.reset(sg_config_path=sg_config)

    # 1. Create 2 users in SG with 2 differrent channels.
    auth = need_sgw_admin_auth and (RBAC_FULL_ADMIN['user'], RBAC_FULL_ADMIN['pwd']) or None
    sg_client.create_user(sg_admin_url, sg_db1, username1, password=password, channels=channel1, auth=auth)
    cookie1, session_id1 = sg_client.create_session(sg_admin_url, sg_db1, username1, auth=auth)
    session1 = cookie1, session_id1

    sg_client.create_user(sg_admin_url, sg_db2, username2, password=password, channels=channel2, auth=auth)
    cookie2, session_id2 = sg_client.create_session(sg_admin_url, sg_db2, username2, auth=auth)
    session2 = cookie2, session_id2

    # 2. Create docs in sg in 2 channels
    sg_docs = document.create_docs(doc_id_prefix='sg_docs-1', number=num_of_docs, channels=channel1)
    sg_client.add_bulk_docs(url=sg_url, db=sg_db1, docs=sg_docs, auth=session1)

    sg_docs2 = document.create_docs(doc_id_prefix='sg_docs-2', number=num_of_docs, channels=channel2)
    sg_client.add_bulk_docs(url=sg_url, db=sg_db2, docs=sg_docs2, auth=session2)

    # 3. replication to CBL with continous true and push_pull on 2 CBL DBs assosciated with each sg channel.
    if topology_type == "1cbl_2sg":
        cbl_db1 = cbl_db
        cbl_db2 = cbl_db
    replicator = Replication(base_url)
    replicator_authenticator1 = authenticator.authentication(session_id1, cookie1, authentication_type="session")
    repl1 = replicator.configure_and_replicate(source_db=cbl_db1, replicator_authenticator=replicator_authenticator1, target_url=sg_blip_url1,
                                               replication_type="pull", continuous=True, channels=channel1)
    replicator_authenticator2 = authenticator.authentication(session_id2, cookie2, authentication_type="session")
    repl2 = replicator.configure_and_replicate(source_db=cbl_db2, replicator_authenticator=replicator_authenticator2, target_url=sg_blip_url2,
                                               replication_type="pull", continuous=True, channels=channel2)

    # 4. verify in CBL , docs got replicated to each DB appropirately
    verify_sgDocIds_cblDocIds(sg_client, sg_url, sg_db1, session1, cbl_db1, db)
    verify_sgDocIds_cblDocIds(sg_client, sg_url, sg_db2, session2, cbl_db2, db)
    replicator.stop(repl1)
    replicator.stop(repl2)


@pytest.mark.listener
@pytest.mark.replication
@pytest.mark.parametrize("topology_type", [
    ('3cbl_3sg'),
    ('1cbl_3sg')
])
def test_replication_withMultipleBuckets(params_from_base_test_setup, setup_customized_teardown_test, topology_type):
    """
        @summary:
        1. Create couple of buckets in CBS.
        2. Configure sync-gateway by mapping each sg db to each bucket.
        3. Create docs in all 3 sg dbs.
        3. Start replication to cBL with multiple replicator instances
        4. Each replicator instance to each bucket DB
        5. Verify CBL got docs from all buckets to all CBL DBs.
        6. updated docs in cbl.
        7. Verify updated docs got replicated to sg
    """
    sg_db1 = "sg_db1"
    sg_db2 = "sg_db2"
    sg_db3 = "sg_db3"
    sg_url = params_from_base_test_setup["sg_url"]
    sg_admin_url = params_from_base_test_setup["sg_admin_url"]
    cluster_config = params_from_base_test_setup["cluster_config"]
    sg_blip_url = params_from_base_test_setup["target_url"]
    base_url = params_from_base_test_setup["base_url"]
    sg_config = params_from_base_test_setup["sg_config"]
    sg_mode = params_from_base_test_setup["mode"]
    db = params_from_base_test_setup["db"]
    cbl_db = params_from_base_test_setup["source_db"]
    need_sgw_admin_auth = params_from_base_test_setup["need_sgw_admin_auth"]

    num_of_docs = 10
    sg_blip_url1 = sg_blip_url.replace("db", "sg_db1")
    sg_blip_url2 = sg_blip_url.replace("db", "sg_db2")
    sg_blip_url3 = sg_blip_url.replace("db", "sg_db3")

    channel1 = ["Replication-1"]
    channel2 = ["Replication-2"]
    channel3 = ["Replication-3"]

    cbl_db1 = setup_customized_teardown_test["cbl_db1"]
    cbl_db2 = setup_customized_teardown_test["cbl_db2"]
    cbl_db3 = setup_customized_teardown_test["cbl_db3"]

    username1 = "autotest"
    username2 = "autotest2"
    username3 = "autotest3"
    password = "password"

    sg_client = MobileRestClient()
    authenticator = Authenticator(base_url)

    # 2. Configure sync-gateway by mapping each sg db to each bucket.
    c = cluster.Cluster(config=cluster_config)
    sg_config = sg_config = sync_gateway_config_path_for_mode("listener_tests/three_sync_gateways", sg_mode)
    c.reset(sg_config_path=sg_config)

    # 3. Create user and  Create docs in all 3 sg dbs.
    auth = need_sgw_admin_auth and (RBAC_FULL_ADMIN['user'], RBAC_FULL_ADMIN['pwd']) or None
    sg_client.create_user(sg_admin_url, sg_db1, username1, password=password, channels=channel1, auth=auth)
    cookie1, session_id1 = sg_client.create_session(sg_admin_url, sg_db1, username1, auth=auth)
    session1 = cookie1, session_id1

    sg_client.create_user(sg_admin_url, sg_db2, username2, password=password, channels=channel2, auth=auth)
    cookie2, session_id2 = sg_client.create_session(sg_admin_url, sg_db2, username2, auth=auth)
    session2 = cookie2, session_id2

    sg_client.create_user(sg_admin_url, sg_db3, username3, password=password, channels=channel3, auth=auth)
    cookie3, session_id3 = sg_client.create_session(sg_admin_url, sg_db3, username3, auth=auth)
    session3 = cookie3, session_id3

    sg_docs = document.create_docs(doc_id_prefix='sg_docs-1', number=num_of_docs, channels=channel1)
    sg_client.add_bulk_docs(url=sg_url, db=sg_db1, docs=sg_docs, auth=session1)

    sg_docs2 = document.create_docs(doc_id_prefix='sg_docs-2', number=num_of_docs, channels=channel2)
    sg_client.add_bulk_docs(url=sg_url, db=sg_db2, docs=sg_docs2, auth=session2)

    sg_docs3 = document.create_docs(doc_id_prefix='sg_docs-3', number=num_of_docs, channels=channel3)
    sg_client.add_bulk_docs(url=sg_url, db=sg_db3, docs=sg_docs3, auth=session3)

    # 4. Start replication to CBL with multiple replicator instances
    if topology_type == "1cbl_3sg":
        cbl_db1 = cbl_db
        cbl_db2 = cbl_db
        cbl_db3 = cbl_db
    replicator = Replication(base_url)
    replicator_authenticator1 = authenticator.authentication(session_id1, cookie1, authentication_type="session")
    repl1 = replicator.configure_and_replicate(source_db=cbl_db1, replicator_authenticator=replicator_authenticator1, target_url=sg_blip_url1,
                                               replication_type="pull", continuous=True, channels=channel1)
    replicator_authenticator2 = authenticator.authentication(session_id2, cookie2, authentication_type="session")
    repl2 = replicator.configure_and_replicate(source_db=cbl_db2, replicator_authenticator=replicator_authenticator2, target_url=sg_blip_url2,
                                               replication_type="pull", continuous=True, channels=channel2)
    replicator_authenticator3 = authenticator.authentication(session_id3, cookie3, authentication_type="session")
    repl3 = replicator.configure_and_replicate(source_db=cbl_db3, replicator_authenticator=replicator_authenticator3, target_url=sg_blip_url3,
                                               replication_type="pull", continuous=True, channels=channel3)

    replicator.stop(repl1)
    replicator.stop(repl2)
    replicator.stop(repl3)

    # 4. verify in CBL , docs got replicated to each DB appropirately
    # cbl_doc_ids = db.getDocIds(cbl_db1)
    # cbl_docs = db.getDocuments(cbl_db1, cbl_doc_ids)
    verify_sgDocIds_cblDocIds(sg_client, sg_url, sg_db1, session1, cbl_db1, db)
    verify_sgDocIds_cblDocIds(sg_client, sg_url, sg_db2, session2, cbl_db2, db)
    verify_sgDocIds_cblDocIds(sg_client, sg_url, sg_db3, session3, cbl_db3, db)

    # 5 update docs in cbl and verify docs got replicated to sg
    db.update_bulk_docs(cbl_db1)
    db.update_bulk_docs(cbl_db2)
    db.update_bulk_docs(cbl_db3)

    # 6. Verify in sync-gateway docs got replicated.
    replicator.configure_and_replicate(source_db=cbl_db1, replicator_authenticator=replicator_authenticator1, target_url=sg_blip_url1,
                                       replication_type="push", continuous=False, channels=channel1)
    replicator_authenticator2 = authenticator.authentication(session_id2, cookie2, authentication_type="session")
    replicator.configure_and_replicate(source_db=cbl_db2, replicator_authenticator=replicator_authenticator2, target_url=sg_blip_url2,
                                       replication_type="push", continuous=False, channels=channel2)
    replicator_authenticator3 = authenticator.authentication(session_id3, cookie3, authentication_type="session")
    replicator.configure_and_replicate(source_db=cbl_db3, replicator_authenticator=replicator_authenticator3, target_url=sg_blip_url3,
                                       replication_type="push", continuous=False, channels=channel3)

    verify_cblDocs_in_sgDocs(sg_client, sg_url, sg_db1, session1, cbl_db1, db, topology_type=topology_type)
    verify_cblDocs_in_sgDocs(sg_client, sg_url, sg_db2, session2, cbl_db2, db, topology_type=topology_type)
    verify_cblDocs_in_sgDocs(sg_client, sg_url, sg_db3, session3, cbl_db3, db, topology_type=topology_type)


@pytest.mark.listener
@pytest.mark.replication
def test_replication_1withMultipleBuckets_deleteOneBucket(params_from_base_test_setup, setup_customized_teardown_test):
    """
        @summary:
        1. Create couple of buckets in CBS.
        2. Configure sync-gateway by mapping each sg db to each bucket.
        3. Create docs in all 3 sg dbs.
        3. Start replication to cBL with multiple replicator instances
        4. Each replicator instance to each bucket DB.
        5. Delete 3rd bucket on CBS.
        6. Continue replication.
        5. Verify docs of 3rd bucket is removed from CBL.
    """
    sg_db1 = "sg_db1"
    sg_db2 = "sg_db2"
    sg_db3 = "sg_db3"
    sg_url = params_from_base_test_setup["sg_url"]
    sg_admin_url = params_from_base_test_setup["sg_admin_url"]
    cluster_config = params_from_base_test_setup["cluster_config"]
    sg_blip_url = params_from_base_test_setup["target_url"]
    base_url = params_from_base_test_setup["base_url"]
    sg_config = params_from_base_test_setup["sg_config"]
    sg_mode = params_from_base_test_setup["mode"]
    db = params_from_base_test_setup["db"]
    need_sgw_admin_auth = params_from_base_test_setup["need_sgw_admin_auth"]

    num_of_docs = 10
    sg_blip_url1 = sg_blip_url.replace("db", "sg_db1")
    sg_blip_url2 = sg_blip_url.replace("db", "sg_db2")
    sg_blip_url3 = sg_blip_url.replace("db", "sg_db3")

    channel1 = ["Replication-1"]
    channel2 = ["Replication-2"]
    channel3 = ["Replication-3"]

    cbl_db1 = setup_customized_teardown_test["cbl_db1"]
    cbl_db2 = setup_customized_teardown_test["cbl_db2"]
    cbl_db3 = setup_customized_teardown_test["cbl_db3"]

    username1 = "autotest"
    username2 = "autotest2"
    username3 = "autotest3"
    password = "password"

    sg_client = MobileRestClient()
    authenticator = Authenticator(base_url)

    # 1. Create couple of buckets in CBS.
    cluster_util = ClusterKeywords(cluster_config)
    topology = cluster_util.get_cluster_topology(cluster_config)
    cb_server_url = topology["couchbase_servers"][0]
    cb_server = couchbaseserver.CouchbaseServer(url=cb_server_url)

    # 2. Configure sync-gateway by mapping each sg db to each bucket.
    c = cluster.Cluster(config=cluster_config)
    sg_config = sg_config = sync_gateway_config_path_for_mode("listener_tests/three_sync_gateways", sg_mode)
    c.reset(sg_config_path=sg_config)

    # 3. Create user and  Create docs in all 3 sg dbs.
    auth = need_sgw_admin_auth and (RBAC_FULL_ADMIN['user'], RBAC_FULL_ADMIN['pwd']) or None
    sg_client.create_user(sg_admin_url, sg_db1, username1, password=password, channels=channel1, auth=auth)
    cookie1, session_id1 = sg_client.create_session(sg_admin_url, sg_db1, username1, auth=auth)
    session1 = cookie1, session_id1

    sg_client.create_user(sg_admin_url, sg_db2, username2, password=password, channels=channel2, auth=auth)
    cookie2, session_id2 = sg_client.create_session(sg_admin_url, sg_db2, username2, auth=auth)
    session2 = cookie2, session_id2

    sg_client.create_user(sg_admin_url, sg_db3, username3, password=password, channels=channel3, auth=auth)
    cookie3, session_id3 = sg_client.create_session(sg_admin_url, sg_db3, username3, auth=auth)
    session3 = cookie3, session_id3

    sg_docs = document.create_docs(doc_id_prefix='sg_docs-1', number=num_of_docs, channels=channel1)
    sg_client.add_bulk_docs(url=sg_url, db=sg_db1, docs=sg_docs, auth=session1)

    sg_docs2 = document.create_docs(doc_id_prefix='sg_docs-2', number=num_of_docs, channels=channel2)
    sg_client.add_bulk_docs(url=sg_url, db=sg_db2, docs=sg_docs2, auth=session2)

    sg_docs3 = document.create_docs(doc_id_prefix='sg_docs-3', number=num_of_docs, channels=channel3)
    sg_client.add_bulk_docs(url=sg_url, db=sg_db3, docs=sg_docs3, auth=session3)

    # 4. Start replication to CBL with multiple replicator instances
    replicator = Replication(base_url)
    replicator_authenticator1 = authenticator.authentication(session_id1, cookie1, authentication_type="session")
    repl1 = replicator.configure_and_replicate(source_db=cbl_db1, replicator_authenticator=replicator_authenticator1, target_url=sg_blip_url1,
                                               replication_type="push_pull", continuous=True, channels=channel1)
    replicator_authenticator2 = authenticator.authentication(session_id2, cookie2, authentication_type="session")
    repl2 = replicator.configure_and_replicate(source_db=cbl_db2, replicator_authenticator=replicator_authenticator2, target_url=sg_blip_url2,
                                               replication_type="push_pull", continuous=True, channels=channel2)
    replicator_authenticator3 = authenticator.authentication(session_id3, cookie3, authentication_type="session")
    repl3 = replicator.configure_and_replicate(source_db=cbl_db3, replicator_authenticator=replicator_authenticator3, target_url=sg_blip_url3,
                                               replication_type="push_pull", continuous=True, channels=channel3)

    # 5. Deleted 3rd bucket on CBS.
    cb_server.delete_bucket(name="data-bucket-3")

    # 6. Continue replication.
    replicator.wait_until_replicator_idle(repl1)
    replicator.wait_until_replicator_idle(repl2)
    replicator.wait_until_replicator_idle(repl3)

    # 7. Verify 3rd bucket's docs are still exists in sg
    verify_sgDocIds_cblDocIds(sg_client, sg_url, sg_db1, session1, cbl_db1, db)
    verify_sgDocIds_cblDocIds(sg_client, sg_url, sg_db2, session2, cbl_db2, db)
    cbl_doc_ids = db.getDocIds(cbl_db3)
    assert len(cbl_doc_ids) == num_of_docs, "cbl docs not deleted when assosiated bucket is deleted in CBS"
    replicator.stop(repl1)
    replicator.stop(repl2)
    replicator.stop(repl3)


@pytest.mark.listener
@pytest.mark.replication
def test_replication_multipleChannels_withFilteredDocIds(params_from_base_test_setup):
    """
        @summary:
        1. Create  users in SG with 2 user channels
        2. Create docs in sg in both channels
        3. replication to CBL with continous true/false and push_pull on 1 CBL DB
           with document filters.
        4. verify in CBL , filtered docs from 2 channels got replicated
        NOTE: Only works with one shot replication for filtered doc ids
    """
    sg_db = "db"

    sg_url = params_from_base_test_setup["sg_url"]
    sg_admin_url = params_from_base_test_setup["sg_admin_url"]
    sg_blip_url = params_from_base_test_setup["target_url"]
    sg_mode = params_from_base_test_setup["mode"]
    base_url = params_from_base_test_setup["base_url"]
    cluster_config = params_from_base_test_setup["cluster_config"]
    sg_config = params_from_base_test_setup["sg_config"]
    db = params_from_base_test_setup["db"]
    cbl_db = params_from_base_test_setup["source_db"]
    need_sgw_admin_auth = params_from_base_test_setup["need_sgw_admin_auth"]

    c = cluster.Cluster(config=cluster_config)
    c.reset(sg_config_path=sg_config)

    channel1 = ["ABC"]
    channel2 = ["xyz"]
    username1 = "autotest"
    username2 = "autotest2"
    num_of_docs = 10
    # channel2 = ["xyz"]
    sg_client = MobileRestClient()
    replicator = Replication(base_url)

    if sg_mode == "di":
        pytest.skip('Filter doc ids does not work with di modes')

    auth = need_sgw_admin_auth and (RBAC_FULL_ADMIN['user'], RBAC_FULL_ADMIN['pwd']) or None
    sg_client.create_user(sg_admin_url, sg_db, username1, password="password", channels=channel1, auth=auth)
    cookie, session = sg_client.create_session(sg_admin_url, sg_db, username1, auth=auth)
    auth_session1 = cookie, session
    sg_client.create_user(sg_admin_url, sg_db, username2, password="password", channels=channel2, auth=auth)
    cookie, session = sg_client.create_session(sg_admin_url, sg_db, username2, auth=auth)
    auth_session2 = cookie, session
    sg_added_docs = sg_client.add_docs(url=sg_url, db=sg_db, number=num_of_docs, id_prefix="channel1-", channels=channel1, auth=auth_session1)
    sg_added_ids1 = [row["id"] for row in sg_added_docs]

    sg_added_docs = sg_client.add_docs(url=sg_url, db=sg_db, number=num_of_docs, id_prefix="channel2-", channels=channel2, auth=auth_session2)
    sg_added_ids2 = [row["id"] for row in sg_added_docs]

    sg_combined_ids = sg_added_ids1 + sg_added_ids2
    num_of_filtered_ids = 7
    list_of_filtered_ids = random.sample(sg_combined_ids, num_of_filtered_ids)

    # Start and stop continuous replication
    replicator = Replication(base_url)
    authenticator = Authenticator(base_url)
    replicator_authenticator = authenticator.authentication(username=username1, password="password", authentication_type="basic")
    repl_config = replicator.configure(cbl_db, target_url=sg_blip_url, replication_type="push_pull", continuous=False,
                                       documentIDs=list_of_filtered_ids, channels=channel1, replicator_authenticator=replicator_authenticator)
    repl = replicator.create(repl_config)
    replicator.start(repl)
    replicator.wait_until_replicator_idle(repl)
    # Filter doc ids is supported only for one shot replication, Cannot support for continuous replication
    replicator_authenticator = authenticator.authentication(username=username2, password="password", authentication_type="basic")
    repl_config = replicator.configure(cbl_db, target_url=sg_blip_url, replication_type="push_pull", continuous=False,
                                       documentIDs=list_of_filtered_ids, channels=channel2, replicator_authenticator=replicator_authenticator)
    repl = replicator.create(repl_config)
    replicator.start(repl)
    replicator.wait_until_replicator_idle(repl)

    # Verify only filtered cbl doc ids are replicated to sg
    cbl_doc_ids = db.getDocIds(cbl_db)
    list_of_non_filtered_ids = set(sg_combined_ids) - set(list_of_filtered_ids)
    assert len(cbl_doc_ids) == len(list_of_filtered_ids), "filtered doc ids are not replicated "
    for id in list_of_filtered_ids:
        assert id in cbl_doc_ids, "filtered doc id is not replicated to cbl"

    # Verify non filtered docs ids are not replicated in sg
    for doc_id in list_of_non_filtered_ids:
        assert doc_id not in cbl_doc_ids, "Non filtered doc id is replicated to cbl"


@pytest.mark.listener
@pytest.mark.replication
@pytest.mark.parametrize("replication_type, target_db", [
    ('one_way', "sg"),
    ('two_way', "sg"),
    ('one_way', 'cbl'),
    ('two_way', 'cbl'),
])
def test_resetCheckpointWithPurge(params_from_base_test_setup, replication_type, target_db):
    """
        @summary
        create docs in cbl db1
        replicate docs to sg/cbl2 db
        purge docs in cbl db1
        replicate again
        Verify  purged docs should not get replciated
        stop replicator
        call reset api
        restart the replication
        Verify all purged docs got back in CBL
    """
    sg_db = "db"

    sg_url = params_from_base_test_setup["sg_url"]
    sg_admin_url = params_from_base_test_setup["sg_admin_url"]
    sg_blip_url = params_from_base_test_setup["target_url"]
    base_url = params_from_base_test_setup["base_url"]
    cluster_config = params_from_base_test_setup["cluster_config"]
    sg_config = params_from_base_test_setup["sg_config"]
    db = params_from_base_test_setup["db"]
    cbl_db = params_from_base_test_setup["source_db"]
    db_config = params_from_base_test_setup["db_config"]
    liteserv_version = params_from_base_test_setup["liteserv_version"]
    need_sgw_admin_auth = params_from_base_test_setup["need_sgw_admin_auth"]
    if liteserv_version < "2.1":
        pytest.skip('database encryption feature not available with version < 2.1')

    # Reset cluster to ensure no data in system
    c = cluster.Cluster(config=cluster_config)
    c.reset(sg_config_path=sg_config)

    if target_db == "cbl":
        cbl_db_name2 = "cbl_db2" + str(time.time())
        cbl_db2 = db.create(cbl_db_name2, db_config)

    channel = ["ABC"]
    username = "autotest"
    num_of_docs = 10
    sg_client = MobileRestClient()
    document = Document(base_url)

    auth = need_sgw_admin_auth and (RBAC_FULL_ADMIN['user'], RBAC_FULL_ADMIN['pwd']) or None
    sg_client.create_user(sg_admin_url, sg_db, username, password="password", channels=channel, auth=auth)
    cookie, session_id = sg_client.create_session(sg_admin_url, sg_db, username, auth=auth)
    auth_session = cookie, session_id

    # Create docs and start replication to sg
    cbl_doc_ids = db.create_bulk_docs(num_of_docs, "reset-checkpoint-docs", db=cbl_db, channels=channel)
    replicator = Replication(base_url)
    authenticator = Authenticator(base_url)
    replicator_authenticator = authenticator.authentication(session_id, cookie, authentication_type="session")
    if replication_type == "one_way" and target_db == "sg":
        repl_config = replicator.configure(cbl_db, sg_blip_url, continuous=True, channels=channel, replicator_authenticator=replicator_authenticator, replication_type="push")
    if replication_type == "two_way" and target_db == "sg":
        repl_config = replicator.configure(cbl_db, sg_blip_url, continuous=True, channels=channel, replicator_authenticator=replicator_authenticator)
    if replication_type == "one_way" and target_db == "cbl":
        repl_config = replicator.configure(cbl_db, target_db=cbl_db2, continuous=True, replicator_authenticator=replicator_authenticator, replication_type="push")
    if replication_type == "two_way" and target_db == "cbl":
        repl_config = replicator.configure(cbl_db, target_db=cbl_db2, continuous=True, replicator_authenticator=replicator_authenticator)
    repl = replicator.create(repl_config)
    replicator.start(repl)
    replicator.wait_until_replicator_idle(repl)
    if replication_type == "one_way":
        replicator.stop(repl)
    sg_client.get_all_docs(url=sg_url, db=sg_db, auth=auth_session)

    # Wait until replication is idle and verify purged docs in cbl is not replicated in sg
    if replication_type == "one_way":
        if target_db == "sg":
            repl_config = replicator.configure(cbl_db, sg_blip_url, continuous=True, channels=channel,
                                               replicator_authenticator=replicator_authenticator, replication_type="pull")
        else:
            repl_config = replicator.configure(cbl_db, target_db=cbl_db2, continuous=True,
                                               replicator_authenticator=replicator_authenticator, replication_type="pull")
        repl = replicator.create(repl_config)
        replicator.start(repl)
        replicator.wait_until_replicator_idle(repl)

    assert db.getCount(cbl_db) == num_of_docs, "Docs in cbl is lost"
    # Purge docs in CBL
    for i in cbl_doc_ids:
        doc = db.getDocument(cbl_db, doc_id=i)
        mutable_doc = document.toMutable(doc)
        db.purge(cbl_db, mutable_doc)
    assert db.getCount(cbl_db) == 0, "Docs that got purged in CBL did not get deleted"
    replicator.wait_until_replicator_idle(repl)
    replicator.stop(repl)
    assert db.getCount(cbl_db) == 0, "Docs that got purged in CBL did not get deleted"

    # Reset checkpoint and do replication again from sg to cbl
    # Verify all docs are back
    replicator.resetCheckPoint(repl)
    if liteserv_version < "3.0":
        replicator.start(repl)
    replicator.wait_until_replicator_idle(repl)
    assert db.getCount(cbl_db) == num_of_docs, "Docs that got purged in CBL did not got back after resetCheckpoint"
    replicator.stop(repl)


@pytest.mark.listener
@pytest.mark.replication
def test_resetCheckpointFailure(params_from_base_test_setup):
    """
        @summary
        create docs
        replicate docs
        call reset api
        verify it throws an error that checkpoint reset is called without stopping replicator.
    """
    sg_db = "db"
    sg_admin_url = params_from_base_test_setup["sg_admin_url"]
    sg_blip_url = params_from_base_test_setup["target_url"]
    base_url = params_from_base_test_setup["base_url"]
    cluster_config = params_from_base_test_setup["cluster_config"]
    sg_config = params_from_base_test_setup["sg_config"]
    db = params_from_base_test_setup["db"]
    cbl_db = params_from_base_test_setup["source_db"]
    liteserv_platform = params_from_base_test_setup["liteserv_platform"]
    liteserv_version = params_from_base_test_setup["liteserv_version"]
    need_sgw_admin_auth = params_from_base_test_setup["need_sgw_admin_auth"]
    if liteserv_version < "2.1":
        pytest.skip('resetCheckpointFailure feature not available with version < 2.1')

    if liteserv_version >= "3.0":
        pytest.skip('resetCheckpointFailure API has been deprecated in 2.8 and removed in 3.0')

    if(liteserv_platform.lower() == "ios"):
        pytest.skip('ResetCheckPoint API does not throw exception in iOS if replicator is not stopped, so skipping test')
        # It crashes the app, but does not throw error

    # Reset cluster to ensure no data in system
    c = cluster.Cluster(config=cluster_config)
    c.reset(sg_config_path=sg_config)

    channel = ["ABC"]
    username = "autotest"
    num_of_docs = 10
    sg_client = MobileRestClient()

    auth = need_sgw_admin_auth and (RBAC_FULL_ADMIN['user'], RBAC_FULL_ADMIN['pwd']) or None
    sg_client.create_user(sg_admin_url, sg_db, username, password="password", channels=channel, auth=auth)
    cookie, session_id = sg_client.create_session(sg_admin_url, sg_db, username, auth=auth)

    # Create docs and start replication to sg
    db.create_bulk_docs(num_of_docs, "reset-checkpoint-docs", db=cbl_db, channels=channel)
    replicator = Replication(base_url)
    authenticator = Authenticator(base_url)
    replicator_authenticator = authenticator.authentication(session_id, cookie, authentication_type="session")
    repl_config = replicator.configure(cbl_db, sg_blip_url, continuous=True, channels=channel, replicator_authenticator=replicator_authenticator)

    repl = replicator.create(repl_config)
    replicator.start(repl)
    replicator.wait_until_replicator_idle(repl)

    # call reset api
    # verify it throws an error that checkpoint reset is called without stopping replicator.
    with pytest.raises(Exception) as he:
        replicator.resetCheckPoint(repl)
    message = str(he.value)
    assert 'Replicator is not stopped.' in message
    assert 'Resetting checkpoint is only allowed when the replicator is in the stopped state' in message, "Reset the checkpoint should have thrown exception to inform that replicator is not stopped."
    replicator.stop(repl)


@pytest.mark.listener
@pytest.mark.replication
@pytest.mark.parametrize("replication_type, target_db", [
    ('one_way', "sg"),
    ('two_way', "sg"),
    ('one_way', 'cbl'),
    ('two_way', 'cbl'),
])
def test_resetCheckpointWithUpdate(params_from_base_test_setup, replication_type, target_db):
    """
        @summary
        create docs
        replicate docs
        purge docs
        replicate again
        Verify  purged docs should not get replciated
        stop replicator
        call reset api
        restart the replication
        Verify all purged docs got back in CBL
    """

    sg_db = "db"
    sg_admin_url = params_from_base_test_setup["sg_admin_url"]
    sg_blip_url = params_from_base_test_setup["target_url"]
    base_url = params_from_base_test_setup["base_url"]
    cluster_config = params_from_base_test_setup["cluster_config"]
    sg_config = params_from_base_test_setup["sg_config"]
    db = params_from_base_test_setup["db"]
    cbl_db = params_from_base_test_setup["source_db"]
    db_config = params_from_base_test_setup["db_config"]
    liteserv_version = params_from_base_test_setup["liteserv_version"]
    need_sgw_admin_auth = params_from_base_test_setup["need_sgw_admin_auth"]
    if liteserv_version < "2.1":
        pytest.skip('database encryption feature not available with version < 2.1')

    # Reset cluster to ensure no data in system
    c = cluster.Cluster(config=cluster_config)
    c.reset(sg_config_path=sg_config)

    if target_db == "cbl":
        cbl_db_name2 = "cbl_db2" + str(time.time())
        cbl_db2 = db.create(cbl_db_name2, db_config)

    channel = ["ABC"]
    username = "autotest"
    num_of_docs = 10
    sg_client = MobileRestClient()

    auth = need_sgw_admin_auth and (RBAC_FULL_ADMIN['user'], RBAC_FULL_ADMIN['pwd']) or None
    sg_client.create_user(sg_admin_url, sg_db, username, password="password", channels=channel, auth=auth)
    cookie, session_id = sg_client.create_session(sg_admin_url, sg_db, username, auth=auth)

    # Create docs and start replication to sg
    db.create_bulk_docs(num_of_docs, "reset-checkpoint-docs", db=cbl_db, channels=channel)
    replicator = Replication(base_url)
    authenticator = Authenticator(base_url)
    replicator_authenticator = authenticator.authentication(session_id, cookie, authentication_type="session")
    if replication_type == "one_way" and target_db == "sg":
        repl_config = replicator.configure(cbl_db, sg_blip_url, continuous=True, channels=channel, replicator_authenticator=replicator_authenticator, replication_type="push")
    if replication_type == "two_way" and target_db == "sg":
        repl_config = replicator.configure(cbl_db, sg_blip_url, continuous=True, channels=channel, replicator_authenticator=replicator_authenticator)
    if replication_type == "one_way" and target_db == "cbl":
        repl_config = replicator.configure(cbl_db, target_db=cbl_db2, continuous=True, replicator_authenticator=replicator_authenticator, replication_type="push")
    if replication_type == "two_way" and target_db == "cbl":
        repl_config = replicator.configure(cbl_db, target_db=cbl_db2, continuous=True, replicator_authenticator=replicator_authenticator)
    repl = replicator.create(repl_config)
    replicator.start(repl)
    replicator.wait_until_replicator_idle(repl)
    if replication_type == "one_way":
        replicator.stop(repl)

    # Now start pull replication for one-way
    if replication_type == "one_way":
        replicator.setReplicatorType(repl_config, "pull")
        repl = replicator.create(repl_config)
        replicator.start(repl)
        replicator.wait_until_replicator_idle(repl)

    assert db.getCount(cbl_db) == num_of_docs, "Docs in cbl is lost"
    update_and_resetCheckPoint(db, cbl_db, replicator, repl, replication_type, repl_config, 1)
    update_and_resetCheckPoint(db, cbl_db, replicator, repl, replication_type, repl_config, 2)


@pytest.mark.listener
@pytest.mark.replication
@pytest.mark.parametrize("sg_conf_name, delete_doc_type", [
    ('sync_gateway_rev_cache_size5', "purge")
])
def test_CBL_SG_replication_with_rev_messages(params_from_base_test_setup, sg_conf_name, delete_doc_type):
    """
        @summary:
        reference : https://github.com/couchbase/sync_gateway/issues/3738#issuecomment-422107759
        1. Set up SGW with xattrs enabled.
        2. Create doc in CBL
        3. push replication to SG with continuous
        4. Purge doc in SGW.
        5. Create 5 docs in CBL and push to SGW. This will flush doc-1's rev out of the SG's revision cache (size = 5) which set up sg config.
        6. Delete database and create same database again and pull replication from SGW.
        7. wait for replication to finish.
        8. Verify total and completed are same once replication is completed.
        9. Verify all docs from SGW replicated successfully.

    """
    sg_db = "db"
    sg_url = params_from_base_test_setup["sg_url"]
    sg_admin_url = params_from_base_test_setup["sg_admin_url"]
    sg_mode = params_from_base_test_setup["mode"]
    cluster_config = params_from_base_test_setup["cluster_config"]
    sg_blip_url = params_from_base_test_setup["target_url"]
    base_url = params_from_base_test_setup["base_url"]
    sync_gateway_version = params_from_base_test_setup["sync_gateway_version"]
    sg_config = params_from_base_test_setup["sg_config"]
    db = params_from_base_test_setup["db"]
    xattrs_enabled = params_from_base_test_setup["xattrs_enabled"]
    need_sgw_admin_auth = params_from_base_test_setup["need_sgw_admin_auth"]
    num_of_docs = 5
    username = "autotest"
    password = "password"

    if sync_gateway_version < "2.1.1":
        pytest.skip('--no-conflicts is enabled and does not work with sg < 2.1.1 , so skipping the test')

    if not xattrs_enabled:
        pytest.skip('--xattrs is not enabled , so skipping the test')
    channels = ["Replication"]
    sg_client = MobileRestClient()

    # Reset sg config with config which is required
    # 1. Set up SGW with xattrs enabled.
    sg_config = sync_gateway_config_path_for_mode(sg_conf_name, sg_mode)
    cl = cluster.Cluster(config=cluster_config)
    cl.reset(sg_config_path=sg_config)

    # 2. Create doc in CBL
    cbl_db_name = "cbl_db1" + str(time.time())
    db_config = db.configure()
    cbl_db1 = db.create(cbl_db_name, db_config)
    db.create_bulk_docs(number=1, id_prefix="rev_messages_prev", db=cbl_db1, channels=channels)
    cbl_added_doc_ids = db.getDocIds(cbl_db1)

    # 3. push replication to SG with continuous
    # Start and stop continuous replication
    auth = need_sgw_admin_auth and (RBAC_FULL_ADMIN['user'], RBAC_FULL_ADMIN['pwd']) or None
    sg_client.create_user(sg_admin_url, sg_db, username, password=password, channels=channels, auth=auth)
    auth_session = sg_client.create_session(sg_admin_url, sg_db, username, auth=auth)

    replicator = Replication(base_url)
    authenticator = Authenticator(base_url)
    replicator_authenticator = authenticator.authentication(username=username, password=password, authentication_type="basic")
    repl_config = replicator.configure(cbl_db1, target_url=sg_blip_url, replication_type="push", continuous=True,
                                       channels=channels, replicator_authenticator=replicator_authenticator)
    repl = replicator.create(repl_config)
    replicator.start(repl)
    replicator.wait_until_replicator_idle(repl)

    sg_docs, errors = sg_client.get_bulk_docs(url=sg_url, db=sg_db, doc_ids=cbl_added_doc_ids, auth=auth_session)
    for doc in sg_docs:
        sg_client.purge_doc(url=sg_admin_url, db=sg_db, doc=doc, auth=auth)

    # 5. Create docs in CBL and push to SGW. This will flush doc-1's rev out of the SG's revision cache (size = 1000) which set up sg config.
    db.create_bulk_docs(number=num_of_docs, id_prefix="rev_messages", db=cbl_db1, channels=channels)
    replicator.wait_until_replicator_idle(repl)
    replicator.stop(repl)

    # 6. Delete database and create same database again and pull replication from SGW.
    db.deleteDB(cbl_db1)
    db_config1 = db.configure()
    cbl_db2 = db.create(cbl_db_name, db_config1)

    repl_config = replicator.configure(cbl_db2, target_url=sg_blip_url, replication_type="pull", continuous=True,
                                       channels=channels, replicator_authenticator=replicator_authenticator)
    repl = replicator.create(repl_config)
    replicator.start(repl)
    replicator.wait_until_replicator_idle(repl)
    replicator.stop(repl)

    cbl_doc_ids = db.getDocIds(cbl_db2)
    assert len(cbl_doc_ids) == num_of_docs, "number of doc ids which got replicated for SGW"
    assert replicator.getCompleted(repl) == replicator.getTotal(repl), "Replication total and completed are not same"


@pytest.mark.listener
@pytest.mark.replication
@pytest.mark.parametrize(
    'replicator_authenticator',
    [
        ('basic'),
        ('session')
    ]
)
def test_replication_push_replication_guest_enabled(params_from_base_test_setup, replicator_authenticator):
    """
        @summary:
        1.Enable guest user in sync-gateway
        2. login as invalid login on cbl
        3. verify user can login successfully in cbl
        4. Also verify user with valid credentials should be able to login successfully

    """
    sg_db = "db"
    sg_url = params_from_base_test_setup["sg_url"]
    sg_admin_url = params_from_base_test_setup["sg_admin_url"]
    sg_blip_url = params_from_base_test_setup["target_url"]
    base_url = params_from_base_test_setup["base_url"]
    cluster_config = params_from_base_test_setup["cluster_config"]
    sg_config = params_from_base_test_setup["sg_config"]
    cluster_config = params_from_base_test_setup["cluster_config"]
    sg_config = params_from_base_test_setup["sg_config"]
    db = params_from_base_test_setup["db"]
    cbl_db = params_from_base_test_setup["source_db"]
    mode = params_from_base_test_setup["mode"]
    sync_gateway_version = params_from_base_test_setup["sync_gateway_version"]
    need_sgw_admin_auth = params_from_base_test_setup["need_sgw_admin_auth"]

    """
    TODO : https://github.com/couchbase/sync_gateway/issues/3830
    # Enable this commented code once 3830 is fixed.It should be fixed by june 2019
    invalid_username = "invalid_username"
    invalid_password = "invalid_password"
    invalid_session = "invalid_session"
    """
    valid_username = "autotest"
    valid_password = "password"
    num_docs = 5

    if sync_gateway_version < "2.0.0":
        pytest.skip('This test cannot run with sg version below 2.0')

    sg_config = sync_gateway_config_path_for_mode("sync_gateway_guest_enabled", mode)
    c = cluster.Cluster(config=cluster_config)
    c.reset(sg_config_path=sg_config)

    channels = ["ABC"]
    sg_client = MobileRestClient()
    authenticator = Authenticator(base_url)
    replicator = Replication(base_url)

    auth = need_sgw_admin_auth and (RBAC_FULL_ADMIN['user'], RBAC_FULL_ADMIN['pwd']) or None
    db.create_bulk_docs(num_docs, "cbl", db=cbl_db, channels=channels)
    sg_client.create_user(sg_admin_url, sg_db, valid_username, password=valid_password, channels=channels, auth=auth)
    cookie, session = sg_client.create_session(sg_admin_url, sg_db, valid_username, auth=auth)

    """
    TODO : https://github.com/couchbase/sync_gateway/issues/3830
    # Enable this commented code once 3830 is fixed.It should be fixed by june 2019
    # login as invalid user on cbl and verify user can login successfully and docs got replicated successfully

    if replicator_authenticator == "session":
        replicator_authenticator = authenticator.authentication(invalid_session, cookie, authentication_type="session")
    elif replicator_authenticator == "basic":
        replicator_authenticator = authenticator.authentication(username=invalid_username, password=invalid_password, authentication_type="basic")
    repl_config = replicator.configure(cbl_db, target_url=sg_blip_url, continuous=True, replication_type="push", replicator_authenticator=replicator_authenticator)

    repl = replicator.create(repl_config)
    replicator.start(repl)
    replicator.wait_until_replicator_idle(repl)
    error = replicator.getError(repl)
    assert "401" in error, "did not throw 401 error for invalid authentication"

    replicator.stop(repl)
    """
    # Also verify user with valid credentials should be able to login successfully
    db.create_bulk_docs(num_docs, "cbl2", db=cbl_db, channels=channels)
    if replicator_authenticator == "session":
        replicator_authenticator = authenticator.authentication(session, cookie, authentication_type=replicator_authenticator)
    elif replicator_authenticator == "basic":
        replicator_authenticator = authenticator.authentication(username=valid_username, password=valid_password, authentication_type=replicator_authenticator)
    repl_config = replicator.configure(cbl_db, target_url=sg_blip_url, continuous=True, replication_type="push", replicator_authenticator=replicator_authenticator)

    repl = replicator.create(repl_config)
    replicator.start(repl)
    replicator.wait_until_replicator_idle(repl)
    sg_docs = sg_client.get_all_docs(url=sg_url, db=sg_db)
    assert len(sg_docs["rows"]) == num_docs * 2, "Number of sg docs is not equal to total number of cbl docs and sg docs"
    replicator.stop(repl)


@pytest.mark.listener
@pytest.mark.replication
def test_doc_removal_from_channel(params_from_base_test_setup):
    """
        @summary:
        1. Create 2 docs in CBL with channel A, B
        2. Create user in SGW with channel A, B.
        3. push_pull replicate to SGW
        4. remove doc A from channel A
        5. Remove doc B from channel A , B
        6. continue push_pull replication
        7. Verify user can only access doc A, but not doc B

    """
    sg_db = "db"
    sg_url = params_from_base_test_setup["sg_url"]
    sg_admin_url = params_from_base_test_setup["sg_admin_url"]
    sg_blip_url = params_from_base_test_setup["target_url"]
    base_url = params_from_base_test_setup["base_url"]
    cluster_config = params_from_base_test_setup["cluster_config"]
    sg_config = params_from_base_test_setup["sg_config"]
    db = params_from_base_test_setup["db"]
    cbl_db = params_from_base_test_setup["source_db"]
    sync_gateway_version = params_from_base_test_setup["sync_gateway_version"]
    need_sgw_admin_auth = params_from_base_test_setup["need_sgw_admin_auth"]

    username = "autotest"
    password = "password"
    document_obj = Document(base_url)

    if sync_gateway_version < "2.5.0":
        pytest.skip('This test cannot run with sg version below 2.5.0')

    c = cluster.Cluster(config=cluster_config)
    c.reset(sg_config_path=sg_config)

    channels = ["ABC", "DEF"]

    sg_client = MobileRestClient()
    authenticator = Authenticator(base_url)
    replicator = Replication(base_url)

    # 1. Create 2 docs in CBL with channel ABC, DEF
    cbl_ids = db.create_bulk_docs(2, "cbl", db=cbl_db, channels=channels)

    # 2. Create users in SGW with channel ABC, DEF
    auth = need_sgw_admin_auth and (RBAC_FULL_ADMIN['user'], RBAC_FULL_ADMIN['pwd']) or None
    sg_client.create_user(sg_admin_url, sg_db, username, password=password, channels=channels, auth=auth)
    cookie, session_id = sg_client.create_session(sg_admin_url, sg_db, username, auth=auth)
    session = cookie, session_id

    # 3. push_pull replicate to SGW
    replicator_authenticator = authenticator.authentication(session_id, cookie, authentication_type="session")
    repl = replicator.configure_and_replicate(source_db=cbl_db,
                                              target_url=sg_blip_url,
                                              continuous=True,
                                              replicator_authenticator=replicator_authenticator)

    # 4. remove doc A from channel A
    doc_obj_A = db.getDocument(cbl_db, cbl_ids[0])
    doc_A_mut = document_obj.toMutable(doc_obj_A)
    doc_body_A = document_obj.toMap(doc_A_mut)
    doc_body_A["channels"] = ["DEF"]
    db.updateDocument(database=cbl_db, data=doc_body_A, doc_id=cbl_ids[0])

    # 5. Remove doc B from channel A , B
    doc_obj_B = db.getDocument(cbl_db, cbl_ids[1])
    doc_B_mut = document_obj.toMutable(doc_obj_B)
    doc_body_B = document_obj.toMap(doc_B_mut)
    doc_body_B["channels"] = []
    db.updateDocument(database=cbl_db, data=doc_body_B, doc_id=cbl_ids[1])

    # 6. continue push_pull replication
    replicator.wait_until_replicator_idle(repl)
    replicator.stop(repl)

    # 7. Verify user can only access doc A, but not doc B
    sg_docs = sg_client.get_all_docs(url=sg_url, db=sg_db, include_docs=True, auth=session)["rows"]
    assert len(sg_docs) == 1, "did not remove channels appropriately"
    sg_doc_ids = [doc['id'] for doc in sg_docs]
    assert cbl_ids[0] in sg_doc_ids, "doc A does not exist for the user"
    assert cbl_ids[1] not in sg_doc_ids, "doc B exist for the user"

    # Verify user can only access doc A, but not doc B on CBL side too
    cbl_doc_ids = db.getDocIds(cbl_db)
    assert cbl_ids[1] not in cbl_doc_ids, "user on cbl still able to access the doc even after unshare"


@pytest.mark.listener
@pytest.mark.replication
def test_doc_removal_with_multipleChannels(params_from_base_test_setup, setup_customized_teardown_test):
    """
        @summary:
        1. Create users in SGW with multiple channels
            user A -> channel_A,channel_B, channel_C;
            userB -> channel_B,
            userC-> channel_C
        2. create docs in SGW
            doca with channel_A, channel_B ;
            docb with channel_B ,
            docc with channel_C
        3. Verify User A can access docA and docC.
            docB by UserB, UserA
            docC by user A, user C
        4. Remove the channel c from all the docs.
        5. Verify userA can access only docA and doc B, but not docC
            UserB can access docB
            UserC cannot access docC
    """

    sg_db = "db"
    sg_url = params_from_base_test_setup["sg_url"]
    sg_admin_url = params_from_base_test_setup["sg_admin_url"]
    sg_blip_url = params_from_base_test_setup["target_url"]
    base_url = params_from_base_test_setup["base_url"]
    cluster_config = params_from_base_test_setup["cluster_config"]
    sg_config = params_from_base_test_setup["sg_config"]
    db = params_from_base_test_setup["db"]
    cbl_db1 = setup_customized_teardown_test["cbl_db1"]
    cbl_db2 = setup_customized_teardown_test["cbl_db2"]
    cbl_db3 = setup_customized_teardown_test["cbl_db3"]
    need_sgw_admin_auth = params_from_base_test_setup["need_sgw_admin_auth"]

    sync_gateway_version = params_from_base_test_setup["sync_gateway_version"]

    username_A = "autotestA"
    username_B = "autotestB"
    username_C = "autotestC"
    password = "password"
    num_of_docs = 1

    if sync_gateway_version < "2.5.0":
        pytest.skip('This test cannot run with sg version below 2.5.0')

    c = cluster.Cluster(config=cluster_config)
    c.reset(sg_config_path=sg_config)

    channel_A = ["ABC", "DEF", "XYZ"]
    channel_B = ["DEF"]
    channel_C = ["XYZ"]

    doc_channel_1 = ["ABC", "DEF"]
    doc_channel_2 = ["DEF"]

    sg_client = MobileRestClient()
    replicator = Replication(base_url)

    # 1. Create users in SGW with multiple channels
    auth = need_sgw_admin_auth and (RBAC_FULL_ADMIN['user'], RBAC_FULL_ADMIN['pwd']) or None
    sg_client.create_user(sg_admin_url, sg_db, username_A, password=password, channels=channel_A, auth=auth)
    cookie_A, session_id_A = sg_client.create_session(sg_admin_url, sg_db, username_A, auth=auth)
    session_A = cookie_A, session_id_A

    sg_client.create_user(sg_admin_url, sg_db, username_B, password=password, channels=channel_B, auth=auth)
    cookie_B, session_id_B = sg_client.create_session(sg_admin_url, sg_db, username_B, auth=auth)
    session_B = cookie_B, session_id_B

    sg_client.create_user(sg_admin_url, sg_db, username_C, password=password, channels=channel_C, auth=auth)
    cookie_C, session_id_C = sg_client.create_session(sg_admin_url, sg_db, username_C, auth=auth)
    session_C = cookie_C, session_id_C

    # 2. create docs in SGW
    #    doc a with channel_A, channel_B ;
    #    docb with channel_B ,
    #    docc with Channel_A, channel_B, channel_C
    sg_docs = document.create_docs(doc_id_prefix='sg_docs-A', number=num_of_docs, channels=doc_channel_1)
    sg_docs_A = sg_client.add_bulk_docs(url=sg_url, db=sg_db, docs=sg_docs, auth=session_A)

    sg_docs = document.create_docs(doc_id_prefix='sg_docs-B', number=num_of_docs, channels=doc_channel_2)
    sg_docs_B = sg_client.add_bulk_docs(url=sg_url, db=sg_db, docs=sg_docs, auth=session_B)

    sg_docs = document.create_docs(doc_id_prefix='sg_docs-C', number=num_of_docs, channels=channel_C)
    sg_docs_C = sg_client.add_bulk_docs(url=sg_url, db=sg_db, docs=sg_docs, auth=session_C)

    # 3. Verify User A(cbl_db1) can access docA and docc.
    #    UserB(cbl_db2), UserA(cbl_db1) can access docB
    #    user A(cbl_db1), user C(cbl_db3) can access docc

    # 3. Pull replication from SGW
    replicator = Replication(base_url)
    authenticator = Authenticator(base_url)
    replicator_authenticator_A = authenticator.authentication(session_id_A, cookie_A, authentication_type="session")
    repl1 = replicator.configure_and_replicate(source_db=cbl_db1,
                                               target_url=sg_blip_url,
                                               continuous=True,
                                               replicator_authenticator=replicator_authenticator_A,
                                               replication_type="pull")

    replicator_authenticator_B = authenticator.authentication(session_id_B, cookie_B, authentication_type="session")
    repl2 = replicator.configure_and_replicate(source_db=cbl_db2,
                                               target_url=sg_blip_url,
                                               continuous=True,
                                               replicator_authenticator=replicator_authenticator_B,
                                               replication_type="pull")

    replicator_authenticator_C = authenticator.authentication(session_id_C, cookie_C, authentication_type="session")
    repl3 = replicator.configure_and_replicate(source_db=cbl_db3,
                                               target_url=sg_blip_url,
                                               continuous=True,
                                               replicator_authenticator=replicator_authenticator_C,
                                               replication_type="pull")

    doc_ids_A = db.getDocIds(cbl_db1)
    doc_ids_B = db.getDocIds(cbl_db2)
    doc_ids_C = db.getDocIds(cbl_db3)

    for doc in sg_docs_A:
        assert doc["id"] in doc_ids_A, "docs ids of userA does not exist in cbl db1"

    for doc in sg_docs_B:
        assert doc["id"] in doc_ids_A, "docs ids of userA does not exist in cbl db1"
        assert doc["id"] in doc_ids_B, "docs ids of userB does not exist in cbl db2"

    for doc in sg_docs_C:
        assert doc["id"] in doc_ids_A, "docs ids of userA does not exist in cbl db1"
        assert doc["id"] in doc_ids_C, "docs ids of userB does not exist in cbl db2"

    # 4. Remove the channel c from all the docs
    for sg_doc in sg_docs_A:
        sg_client.update_doc(url=sg_url, db=sg_db, doc_id=sg_doc["id"],
                             number_updates=1, auth=session_A,
                             channels=["ABC", "DEF"])

    for sg_doc in sg_docs_C:
        sg_client.update_doc(url=sg_url, db=sg_db, doc_id=sg_doc["id"],
                             number_updates=1, auth=session_C,
                             channels=[])

    replicator.wait_until_replicator_idle(repl1)
    replicator.wait_until_replicator_idle(repl2)
    replicator.wait_until_replicator_idle(repl3)
    replicator.stop(repl1)
    replicator.stop(repl2)
    replicator.stop(repl3)

    # 5. Verify userA can access only docA and doc B, but not docC
    #       UserB can access docB
    #       UserC cannot access docC
    doc_ids_A = db.getDocIds(cbl_db1)
    doc_ids_B = db.getDocIds(cbl_db2)
    doc_ids_C = db.getDocIds(cbl_db3)

    for doc in sg_docs_A:
        assert doc["id"] in doc_ids_A, "docs ids of userA does not exist in cbl db1"

    for doc in sg_docs_B:
        assert doc["id"] in doc_ids_A, "docs ids of userA does not exist in cbl db1"
        assert doc["id"] in doc_ids_B, "docs ids of userB does not exist in cbl db2"

    for doc in sg_docs_C:
        assert doc["id"] not in doc_ids_A, "docs ids of userA  exist in cbl db1"
        assert doc["id"] not in doc_ids_C, "docs ids of userB  exist in cbl db2"


@pytest.mark.listener
@pytest.mark.replication
@pytest.mark.syncgateway
def test_roles_replication(params_from_base_test_setup):
    """
        @summary:
        1. Create user.
        2. Create 2 roles with 2 differrent channels.
        3. Create docs on SGW in both channels.
        4. Do pull replication from SGW .
        5. Verify docs got replicated to CBL dB from only one channel
        6. Add 2nd role to the user .
        8. Add new docs to SGW in both channels.
        9.Continue to pull replication from SGW .
        10.Verify all new docs got replicated from both channels

    """
    sg_db = "db"
    sg_admin_url = params_from_base_test_setup["sg_admin_url"]
    sg_blip_url = params_from_base_test_setup["target_url"]
    base_url = params_from_base_test_setup["base_url"]
    cluster_config = params_from_base_test_setup["cluster_config"]
    sg_config = params_from_base_test_setup["sg_config"]
    db = params_from_base_test_setup["db"]
    cbl_db = params_from_base_test_setup["source_db"]
    sync_gateway_version = params_from_base_test_setup["sync_gateway_version"]
    need_sgw_admin_auth = params_from_base_test_setup["need_sgw_admin_auth"]

    username = "autotest"
    password = "password"
    num_docs = 10

    if sync_gateway_version < "2.5.0":
        pytest.skip('This test cannot run with sg version below 2.5.0')

    c = cluster.Cluster(config=cluster_config)
    c.reset(sg_config_path=sg_config)

    role1_channels = ["ABC", "DEF"]
    role2_channels = ["xyz", "XXX"]
    role_name = "cache_role"
    roles = [role_name]
    new_role_name = "new_role"

    sg_client = MobileRestClient()
    authenticator = Authenticator(base_url)
    replicator = Replication(base_url)

    # 1. Create user.
    auth = need_sgw_admin_auth and (RBAC_FULL_ADMIN['user'], RBAC_FULL_ADMIN['pwd']) or None
    sg_client.create_user(sg_admin_url, sg_db, username, password=password, roles=roles, auth=auth)
    cookie, session_id = sg_client.create_session(sg_admin_url, sg_db, username, auth=auth)
    # session = cookie, session_id

    # 2. Add new roles.
    sg_client.create_role(url=sg_admin_url, db=sg_db, name=role_name, channels=role1_channels, auth=auth)
    sg_client.create_role(url=sg_admin_url, db=sg_db, name=new_role_name, channels=role2_channels, auth=auth)

    # 3. Create docs on SGW.
    sg_client.add_docs(url=sg_admin_url, db=sg_db, number=num_docs, id_prefix="role_doc",
                       channels=role1_channels, auth=auth)

    # 4. Do pull replication from SGW.
    replicator_authenticator = authenticator.authentication(session_id, cookie, authentication_type="session")
    repl = replicator.configure_and_replicate(source_db=cbl_db,
                                              target_url=sg_blip_url,
                                              continuous=True,
                                              replication_type="pull",
                                              replicator_authenticator=replicator_authenticator)
    replicator.wait_until_replicator_idle(repl)

    # 5. verify docs got replicated to CBL
    cbl_doc_ids = db.getDocIds(cbl_db)
    cbl_docs = db.getDocuments(cbl_db, cbl_doc_ids)
    assert len(cbl_docs) == num_docs, "Docs did not get replicated to CBL"

    # 6. Add 2nd role to the user .
    sg_client.update_user(url=sg_admin_url, db=sg_db, name=username, roles=[role_name, new_role_name], auth=auth)

    # 7. Add new docs to SGW.
    sg_client.add_docs(url=sg_admin_url, db=sg_db, number=num_docs, id_prefix="new_role1_doc",
                       channels=role1_channels, auth=auth)
    sg_client.add_docs(url=sg_admin_url, db=sg_db, number=num_docs, id_prefix="new_role2_doc",
                       channels=role2_channels, auth=auth)

    # 8. Continue to pull replication from SGW
    replicator.wait_until_replicator_idle(repl)
    replicator.stop(repl)

    # 10.Verify all new docs got replicated from both channels
    cbl_doc_ids = db.getDocIds(cbl_db)
    assert len(cbl_doc_ids) == num_docs * 3, "new docs which created in sgw after role change got replicated to cbl"


@pytest.mark.listener
@pytest.mark.replication
@pytest.mark.syncgateway
def test_channel_update_replication(params_from_base_test_setup):
    """
        @summary:
        1. Create user.
        2. Create docs on SGW.
        3. Do pull replication from SGW.
        4. verify docs got replicated to CBL
        5 Update the user to a differrent channel while replication is happening.
        6. Add new docs to SGW.
        7. Continue to pull replication from SGW
        8. CBL  should not get any new docs which created at step #6.
        Have the coverage from CBL.Verify the docs from CBL side according to the new role.
    """
    sg_db = "db"
    sg_admin_url = params_from_base_test_setup["sg_admin_url"]
    sg_blip_url = params_from_base_test_setup["target_url"]
    base_url = params_from_base_test_setup["base_url"]
    cluster_config = params_from_base_test_setup["cluster_config"]
    sg_config = params_from_base_test_setup["sg_config"]
    db = params_from_base_test_setup["db"]
    cbl_db = params_from_base_test_setup["source_db"]
    sync_gateway_version = params_from_base_test_setup["sync_gateway_version"]
    need_sgw_admin_auth = params_from_base_test_setup["need_sgw_admin_auth"]

    username = "autotest"
    password = "password"
    num_docs = 10

    if sync_gateway_version < "2.5.0":
        pytest.skip('This test cannot run with sg version below 2.5.0')

    c = cluster.Cluster(config=cluster_config)
    c.reset(sg_config_path=sg_config)

    abc_channels = ["ABC", "DEF"]
    xyz_channels = ["xyz"]

    sg_client = MobileRestClient()
    authenticator = Authenticator(base_url)
    replicator = Replication(base_url)

    # 1. Create user.
    auth = need_sgw_admin_auth and (RBAC_FULL_ADMIN['user'], RBAC_FULL_ADMIN['pwd']) or None
    sg_client.create_user(sg_admin_url, sg_db, username, password=password, channels=abc_channels, auth=auth)
    cookie, session_id = sg_client.create_session(sg_admin_url, sg_db, username, auth=auth)
    # session = cookie, session_id

    # 2. Create docs on SGW.
    sg_client.add_docs(url=sg_admin_url, db=sg_db, number=num_docs, id_prefix="role_doc",
                       channels=abc_channels, auth=auth)

    # 3. Do pull replication from SGW.
    replicator_authenticator = authenticator.authentication(session_id, cookie, authentication_type="session")
    repl = replicator.configure_and_replicate(source_db=cbl_db,
                                              target_url=sg_blip_url,
                                              continuous=True,
                                              replication_type="pull",
                                              replicator_authenticator=replicator_authenticator)
    replicator.wait_until_replicator_idle(repl)

    # 4. verify docs got replicated to CBL
    cbl_doc_ids = db.getDocIds(cbl_db)
    cbl_docs = db.getDocuments(cbl_db, cbl_doc_ids)
    assert len(cbl_docs) == num_docs, "Docs did not get replicated to CBL"

    # 5. update the user to a differrent channel  to something while replication is happening .
    sg_client.update_user(url=sg_admin_url, db=sg_db, name=username, channels=xyz_channels, auth=auth)

    # 6. Add new docs to SGW.
    sg_client.add_docs(url=sg_admin_url, db=sg_db, number=num_docs, id_prefix="new_role_doc",
                       channels=abc_channels, auth=auth)

    # 7. Continue to pull replication from SGW
    replicator.wait_until_replicator_idle(repl)
    replicator.stop(repl)

    # 8. CBL should not get any new docs which created at step
    cbl_doc_ids = db.getDocIds(cbl_db)
    if sync_gateway_version < "3.0":
        assert len(cbl_doc_ids) == num_docs, "new docs which created in sgw after role change got replicated to cbl"
    else:
        assert len(cbl_doc_ids) == 0, "Existing docs in cbl is not purged or new docs got replicated to cbl with channel update to the user"
    for id in cbl_doc_ids:
        assert "new_role_doc" not in id, "new doc got replicated to cbl"


@pytest.mark.listener
@pytest.mark.replication
@pytest.mark.syncgateway
def test_replication_behavior_with_channelRole_modification(params_from_base_test_setup):
    """
        @summary:
        1. Create user
        2. Add new role.
        3. Create docs on SGW.
        4. Do pull replication from SGW.
        5. verify docs got replicated to CBL
        6 change the channel of the role to something while replication is happening.
        7. Add new docs to SGW.
        8. Continue to pull replication from SGW
        9. CBL should not get any new docs which created at step #6.
    """
    sg_db = "db"
    sg_admin_url = params_from_base_test_setup["sg_admin_url"]
    sg_blip_url = params_from_base_test_setup["target_url"]
    base_url = params_from_base_test_setup["base_url"]
    cluster_config = params_from_base_test_setup["cluster_config"]
    sg_config = params_from_base_test_setup["sg_config"]
    db = params_from_base_test_setup["db"]
    cbl_db = params_from_base_test_setup["source_db"]
    sync_gateway_version = params_from_base_test_setup["sync_gateway_version"]
    need_sgw_admin_auth = params_from_base_test_setup["need_sgw_admin_auth"]

    username = "autotest"
    password = "password"
    abc_channels = ["ABC", "DEF"]
    num_docs = 10

    if sync_gateway_version < "2.5.0":
        pytest.skip('This test cannot run with sg version below 2.5.0')

    c = cluster.Cluster(config=cluster_config)
    c.reset(sg_config_path=sg_config)

    sg_client = MobileRestClient()
    authenticator = Authenticator(base_url)
    replicator = Replication(base_url)

    # 1. Create user
    auth = need_sgw_admin_auth and (RBAC_FULL_ADMIN['user'], RBAC_FULL_ADMIN['pwd']) or None
    sg_client.create_user(sg_admin_url, sg_db, username, password=password, channels=abc_channels, auth=auth)
    cookie, session_id = sg_client.create_session(sg_admin_url, sg_db, username, auth=auth)
    # session = cookie, session_id

    # 2. Add new role.
    sg_client.create_role(url=sg_admin_url, db=sg_db, name="ABCDEF_role", channels=abc_channels, auth=auth)

    # 3. Create docs on SGW.
    sg_client.add_docs(url=sg_admin_url, db=sg_db, number=num_docs, id_prefix="role_doc",
                       channels=abc_channels, auth=auth)

    # 4. Do pull replication from SGW.
    replicator_authenticator = authenticator.authentication(session_id, cookie, authentication_type="session")
    repl = replicator.configure_and_replicate(source_db=cbl_db,
                                              target_url=sg_blip_url,
                                              continuous=True,
                                              replication_type="pull",
                                              replicator_authenticator=replicator_authenticator)
    replicator.wait_until_replicator_idle(repl)

    # 5. verify docs got replicated to CBL
    cbl_doc_ids = db.getDocIds(cbl_db)
    cbl_docs = db.getDocuments(cbl_db, cbl_doc_ids)
    assert len(cbl_docs) == num_docs, "Docs did not get replicated to CBL"

    # 6 change it to new channel to the role
    abc_channels = ["XYZ"]
    sg_client.update_role(url=sg_admin_url, db=sg_db, name="ABCDEF_role", channels=["new_channel"], auth=auth)

    # 7. Add new docs to SGW.
    sg_client.add_docs(url=sg_admin_url, db=sg_db, number=num_docs, id_prefix="new_role_doc",
                       channels=abc_channels, auth=auth)

    # 8. Continue to pull replication from SGW
    replicator.wait_until_replicator_idle(repl)
    replicator.stop(repl)

    # 9. CBL should not get any new docs which created at step #6.
    cbl_doc_ids = db.getDocIds(cbl_db)
    assert len(cbl_doc_ids) == num_docs, "new docs which created in sgw after role change got replicated to cbl"
    for id in cbl_doc_ids:
        assert "new_role_doc" not in id, "new doc got replicated to cbl"


<<<<<<< HEAD
@pytest.mark.listener
@pytest.mark.replication
@pytest.mark.parametrize("blob_data_type", [
    pytest.param('byte_array', marks=pytest.mark.ce_sanity),
    pytest.param('stream', marks=pytest.mark.sanity),
    'file_url'
])
def test_blob_contructor_replication(params_from_base_test_setup, blob_data_type):
    '''
    @summary:
    1. Create docs in CBL
    2. Do push replication
    3. update docs in CBL with attachment in specified blob type
    4. Do push replication after docs update
    5. Verify blob content replicated successfully
    '''
    cbl_db = params_from_base_test_setup["source_db"]
    db = params_from_base_test_setup["db"]
    base_url = params_from_base_test_setup["base_url"]
    sg_blip_url = params_from_base_test_setup["target_url"]
    cluster_config = params_from_base_test_setup["cluster_config"]
    sg_config = params_from_base_test_setup["sg_config"]
    sg_admin_url = params_from_base_test_setup["sg_admin_url"]
    liteserv_platform = params_from_base_test_setup["liteserv_platform"]
    need_sgw_admin_auth = params_from_base_test_setup["need_sgw_admin_auth"]

    # Reset cluster to ensure no data in system
    c = cluster.Cluster(config=cluster_config)
    c.reset(sg_config_path=sg_config)

    sg_db = "db"
    num_of_docs = 10
    channels = ["ABC"]
    username = "autotest"
    password = "password"

    if "c-" in liteserv_platform and blob_data_type == "file_url":
        pytest.skip('This test cannot run for C platforms')

    sg_client = MobileRestClient()
    auth = need_sgw_admin_auth and (RBAC_FULL_ADMIN['user'], RBAC_FULL_ADMIN['pwd']) or None
    sg_client.create_user(sg_admin_url, sg_db, username, password=password, channels=channels, auth=auth)
    cookie, session_id = sg_client.create_session(sg_admin_url, sg_db, username, auth=auth)
    # session = cookie, session_id

    # 1. Create docs in CBL
    db.create_bulk_docs(num_of_docs, "cbl_sync", db=cbl_db, channels=channels)

    # 2. Do push replication
    replicator = Replication(base_url)
    authenticator = Authenticator(base_url)
    replicator_authenticator = authenticator.authentication(session_id, cookie, authentication_type="session")
    repl = replicator.configure_and_replicate(source_db=cbl_db,
                                              target_url=sg_blip_url,
                                              continuous=True,
                                              replicator_authenticator=replicator_authenticator,
                                              replication_type="push")
    replicator.stop(repl)

    sg_docs = sg_client.get_all_docs(url=sg_admin_url, db=sg_db, include_docs=True, auth=auth)["rows"]
    # Verify database doc counts
    cbl_doc_count = db.getCount(cbl_db)
    assert len(sg_docs) == cbl_doc_count, "Expected number of docs does not exist in sync-gateway after replication"

    # 3. update docs in CBL with attachment in specified blob type
    blob = Blob(base_url)
    dictionary = Dictionary(base_url)

    doc_ids = db.getDocIds(cbl_db)
    cbl_db_docs = db.getDocuments(cbl_db, doc_ids)
    for doc_id, doc_body in list(cbl_db_docs.items()):
        mutable_dictionary = dictionary.toMutableDictionary(doc_body)
        dictionary.setString(mutable_dictionary, "new_field_string_1", random_string(length=30))
        dictionary.setString(mutable_dictionary, "new_field_string_2", random_string(length=80))

        image_location = get_embedded_asset_file_path(liteserv_platform, db, cbl_db, "golden_gate_large.jpg")

        if blob_data_type == "byte_array":
            image_byte_array = blob.createImageContent(image_location, cbl_db)
            blob_value = blob.create("image/jpeg", content=image_byte_array)
        elif blob_data_type == "stream":
            image_stream = blob.createImageStream(image_location, cbl_db)
            blob_value = blob.create("image/jpeg", stream=image_stream)
        elif blob_data_type == "file_url":
            image_file_url = blob.createImageFileUrl(image_location)
            blob_value = blob.create("image/jpeg", file_url=image_file_url)

        dictionary.setBlob(mutable_dictionary, "new_field_blob", blob_value)
        doc_body_new = dictionary.toMap(mutable_dictionary)
        db.updateDocument(database=cbl_db, data=doc_body_new, doc_id=doc_id)

    # 4. Do push replication after docs update
    repl = replicator.configure_and_replicate(source_db=cbl_db,
                                              target_url=sg_blip_url,
                                              continuous=True,
                                              replicator_authenticator=replicator_authenticator,
                                              replication_type="push")

    replicator.stop(repl)

    # 5. Verify blob content replicated successfully
    doc_ids = db.getDocIds(cbl_db)
    cbl_db_docs = db.getDocuments(cbl_db, doc_ids)
    for doc_id, doc_body in list(cbl_db_docs.items()):
        sg_data = sg_client.get_doc(url=sg_admin_url, db=sg_db, doc_id=doc_id, auth=auth)
        assert "new_field_string_1" in sg_data, "Updated docs failed to get replicated"
        assert "new_field_string_2" in sg_data, "Updated docs failed to get replicated"
        assert "new_field_blob" in sg_data, "Updated docs failed to get replicated"


=======
>>>>>>> 01d3f41f
@pytest.mark.parametrize("attachment_generator, cbl_action_before_init_replication", [
    [None, False],
    [generate_2_png_100_100, True]
])
def test_replication_pull_from_empty_database(params_from_base_test_setup, attachment_generator, cbl_action_before_init_replication):
    '''
    @summary:
    This test to validate pull replication on empty database. It should avoid sending deleted(tombstoned) documents.
    1. create 50 docs in SGW
    2. delete 10 docs in SGW
    3. add another 50 docs in SGW, verify SGW doc counts and the 10 docs are in tombstone state
    4. create a cbl db, if input param cbl_action_before_init_replication:
        False, do nothing (cbl db is empty, absolutely no action before replication, NO tombstone docs get pull)
        True, create 9 docs in cbl db, delete these 9 docs (cbl db is empty, but no longer in initial state, tombstone docs get pull)
    5. create a onetime pull replicator, start replication
    6. verify SGW stats, if cbl_action_before_init_replication:
        False, cbl_replication_pull.rev_send_count = 90
        True, cbl_replication_pull.rev_send_count = 100
    7. verify CBL, total number of docs is 90, and verify the doc ids are not belongs to tombstone docs
    8. delete 15 more docs on SGW
    9. restart the replication, verify SGW stats, if cbl_action_before_init_replication:
        False, cbl_replication_pull.rev_send_count = 105 (90 + 15 deleted in the second time)
        True, cbl_replication_pull.rev_send_count = 115 (100 + 15 deleted in the second time)
    10. verify CBL deleted docs in step 8 have been removed from CBL db
    '''
    cluster_config = params_from_base_test_setup["cluster_config"]
    sg_config = params_from_base_test_setup["sg_config"]
    sg_admin_url = params_from_base_test_setup["sg_admin_url"]
    sg_url = params_from_base_test_setup["sg_url"]
    base_url = params_from_base_test_setup["base_url"]
    sg_blip_url = params_from_base_test_setup["target_url"]
    db = params_from_base_test_setup["db"]
    db_config = params_from_base_test_setup["db_config"]
    need_sgw_admin_auth = params_from_base_test_setup["need_sgw_admin_auth"]

    # Reset cluster to ensure no data in system
    c = cluster.Cluster(config=cluster_config)
    c.reset(sg_config_path=sg_config)

    sg_db = "db"
    num_sg_docs = 50
    channels = ["ABC"]
    username = "autotest"
    password = "password"

    sg_client = MobileRestClient()
    auth = need_sgw_admin_auth and (RBAC_FULL_ADMIN['user'], RBAC_FULL_ADMIN['pwd']) or None
    sg_client.create_user(sg_admin_url, sg_db, username, password=password, channels=channels, auth=auth)
    cookie, session_id = sg_client.create_session(sg_admin_url, sg_db, username, auth=auth)
    auth_session = cookie, session_id

    # 1. create 50 docs on SGW
    sg_added_docs = sg_client.add_docs(url=sg_url, db=sg_db, number=num_sg_docs, id_prefix="sg_doc_a", channels=channels, auth=auth_session, attachments_generator=attachment_generator)

    # 2. delete 10 docs in SGW
    docs_to_delete_1 = sg_added_docs[0:10]
    sg_client.delete_docs(url=sg_url, db=sg_db, docs=docs_to_delete_1, auth=auth_session)

    # 3. add another 50 docs in SGW
    sg_added_docs_2 = sg_client.add_docs(url=sg_url, db=sg_db, number=num_sg_docs, id_prefix="sg_doc_b", channels=channels, auth=auth_session, attachments_generator=attachment_generator)

    # 3b. verify the 10 deleted docs are in tombstone state
    sg_docs = sg_client.get_all_docs(url=sg_admin_url, db=sg_db, include_docs=True, auth=auth)["rows"]
    assert len(sg_docs) == 90, "Expected number of docs is incorrect after doc deletion in sync-gateway"
    for sg_doc in sg_docs:
        assert sg_doc not in docs_to_delete_1, "Deleted doc should not show on sg doc list"

    # 4a. create a cbl db, but do not create any doc (cbl db is empty)
    cbl_db_name = "empty-db-" + str(time.time())
    cbl_db = db.create(cbl_db_name, db_config)
    # 4b. alternate scenario - create docs on cbl then delete all docs on cbl
    if cbl_action_before_init_replication:
        db.create_bulk_docs(db=cbl_db, number=9, id_prefix="pre-repl", channels=channels)
        cbl_doc_ids = db.getDocIds(cbl_db)
        db.delete_bulk_docs(cbl_db, cbl_doc_ids)

    # 5. create a pull replicator, start replication
    replicator = Replication(base_url)
    authenticator = Authenticator(base_url)
    replicator_authenticator = authenticator.authentication(session_id, cookie, authentication_type="session")
    repl = replicator.configure_and_replicate(source_db=cbl_db,
                                              target_url=sg_blip_url,
                                              continuous=False,
                                              replicator_authenticator=replicator_authenticator,
                                              replication_type="pull")

    # 6. verify SGW stats, cbl_replication_pull.rev_send_count sent to CBL equals to 90
    expvars = sg_client.get_expvars(sg_admin_url, auth=auth)
    rev_send_count = expvars["syncgateway"]["per_db"][sg_db]["cbl_replication_pull"]["rev_send_count"]
    if cbl_action_before_init_replication:
        assert rev_send_count == 100, "rev_send_count {} is incorrect".format(rev_send_count)
    else:
        assert rev_send_count == 90, "rev_send_count {} is incorrect".format(rev_send_count)

    # 7. verify CBL, total number of docs is 90, and verify the doc ids are not belongs to tombstone docs
    cbl_doc_ids = db.getDocIds(cbl_db)
    cbl_docs = db.getDocuments(cbl_db, cbl_doc_ids)
    assert len(cbl_docs) == 90, "The number of docs pull from SGW is incorrect"
    if not cbl_action_before_init_replication:
        for deleted_sg_doc in docs_to_delete_1:
            assert deleted_sg_doc["id"] not in cbl_doc_ids, "deleted doc on SGW should not be pulled to CBL"

    # 8. delete 15 more docs on SGW
    docs_to_delete_2 = sg_added_docs_2[0:15]
    sg_client.delete_docs(url=sg_url, db=sg_db, docs=docs_to_delete_2, auth=auth_session)
    sg_docs = sg_client.get_all_docs(url=sg_admin_url, db=sg_db, include_docs=True, auth=auth)["rows"]
    assert len(sg_docs) == 75, "Expected number of docs is incorrect after doc deletion in sync-gateway"

    # 9. restart the replication, verify SGW stats, cbl_replication_pull.rev_send_count = 115, regardless cbl_action_before_init_replication:
    replicator.start(repl)
    replicator.wait_until_replicator_idle(repl)
    replicator.stop(repl)

    expvars = sg_client.get_expvars(sg_admin_url, auth=auth)
    rev_send_count2 = expvars["syncgateway"]["per_db"][sg_db]["cbl_replication_pull"]["rev_send_count"]
    if not cbl_action_before_init_replication:
        assert rev_send_count2 == 105, "rev_send_count {} is incorrect".format(rev_send_count2)
    else:
        assert rev_send_count2 == 115, "rev_send_count {} is incorrect".format(rev_send_count2)

    # 10. verify CBL deleted docs in step 7 have been removed from CBL db
    cbl_doc_ids = db.getDocIds(cbl_db)
    cbl_docs = db.getDocuments(cbl_db, cbl_doc_ids)
    assert len(cbl_docs) == 75, "The number of docs pull from SGW is incorrect"


@pytest.mark.listener
@pytest.mark.replication
@pytest.mark.parametrize("num_of_docs, continuous, wait_time, retries, type", [
    pytest.param(500, True, "2", "25", "pull"),
    pytest.param(500, True, "3", "20", "push"),
    pytest.param(500, True, "6", "15", "pull-push"),
])
def test_replication_with_custom_retries(params_from_base_test_setup, num_of_docs, continuous, wait_time, retries,
                                         type):
    """
        @summary:
        1. Create CBL DB and create bulk doc in CBL
        2. Stop the SG
        3. Start replication with retries(push and pull)
        4. Verify replicator is retrying
        5. Start the SG and verify replicator connect to SG
    """
    sg_db = "db"
    sg_url = params_from_base_test_setup["sg_url"]
    sg_admin_url = params_from_base_test_setup["sg_admin_url"]
    cluster_config = params_from_base_test_setup["cluster_config"]
    sg_blip_url = params_from_base_test_setup["target_url"]
    base_url = params_from_base_test_setup["base_url"]
    sg_config = params_from_base_test_setup["sg_config"]
    db = params_from_base_test_setup["db"]
    cbl_db = params_from_base_test_setup["source_db"]
    sync_gateway_version = params_from_base_test_setup["sync_gateway_version"]
    need_sgw_admin_auth = params_from_base_test_setup["need_sgw_admin_auth"]

    if sync_gateway_version < "2.0.0":
        pytest.skip('This test cannot run with sg version below 2.0')
    channels_sg = ["replicator"]
    username = "autotest"
    password = "password"

    # Create CBL database
    sg_client = MobileRestClient()

    # Reset cluster to ensure no data in system
    c = cluster.Cluster(config=cluster_config)
    c.reset(sg_config_path=sg_config)
    sg_controller = SyncGateway()

    # Configure replication with push_pull
    replicator = Replication(base_url)
    auth = need_sgw_admin_auth and (RBAC_FULL_ADMIN['user'], RBAC_FULL_ADMIN['pwd']) or None
    sg_client.create_user(sg_admin_url, sg_db, username, password, channels=channels_sg, auth=auth)
    session, replicator_authenticator, repl = replicator.create_session_configure_replicate(
        base_url, sg_admin_url, sg_db, username, password, channels_sg, sg_client, cbl_db, sg_blip_url,
        continuous=continuous, replication_type=type, max_retry_wait_time=wait_time, max_retries=retries, auth=auth)

    if type == "pull":
        sg_docs = sg_client.add_docs(url=sg_url, db=sg_db, number=num_of_docs, id_prefix="sg_doc", channels=channels_sg,
                                     auth=session)
    else:
        db.create_bulk_docs(num_of_docs, "cbl-replicator-retries", db=cbl_db, channels=channels_sg)

    start_time = time.time()
    repl_change_listener = replicator.addChangeListener(repl)

    # Stop Sync Gateway
    sg_controller = SyncGateway()
    sg_controller.stop_sync_gateways(cluster_config, url=sg_url)
    end_time = time.time()
    time.sleep(15)
    sg_controller.start_sync_gateways(cluster_config, url=sg_url, config=sg_config)
    changes_count = replicator.getChangesCount(repl_change_listener)
    if wait_time == 2:
        assert changes_count > 8
    elif wait_time == 3:
        assert changes_count > 4
    time_taken = end_time - start_time
    log_info(time_taken)

    sg_docs = sg_client.get_all_docs(url=sg_admin_url, db=sg_db, include_docs=True, auth=auth)
    # Give some time to replicator to retry
    # Commented as all network errors are causing test failures, but replicator retrying as expected
    replicator.wait_until_replicator_idle(repl, err_check=False)
    sg_docs = sg_client.get_all_docs(url=sg_admin_url, db=sg_db, include_docs=True, auth=auth)
    sg_docs = sg_docs["rows"]
    # Verify database doc counts
    cbl_doc_count = db.getCount(cbl_db)
    assert len(sg_docs) == cbl_doc_count, "Expected number of docs does not exist in sync-gateway after replication"
    replicator.stop(repl)


@pytest.mark.listener
@pytest.mark.replication
@pytest.mark.parametrize("num_of_docs, continuous, wait_time, type", [
    pytest.param(500, False, "1", "pull-push"),
])
def test_replication_with_custom_timeout(params_from_base_test_setup, num_of_docs, continuous, wait_time, type):
    """
        @summary:
        Tests verify 9 retries and on-shot replicator
        1. Create CBL DB and create bulk doc in CBL
        2. Configure the replicator with single shot replicator
        3. Stop the SG
        4. Start replication with  pull-push
        5. sleep until replicator completes 9 default attempts
        6. Assert replicator error
        7. Stop the SG
        8. Start the replicator
        9. Start the SG
        10. Verify replication retries are resets and connects to SG
        11. Verify replicator docs on SG

    """
    sg_db = "db"
    sg_url = params_from_base_test_setup["sg_url"]
    sg_admin_url = params_from_base_test_setup["sg_admin_url"]
    cluster_config = params_from_base_test_setup["cluster_config"]
    sg_blip_url = params_from_base_test_setup["target_url"]
    base_url = params_from_base_test_setup["base_url"]
    sg_config = params_from_base_test_setup["sg_config"]
    db = params_from_base_test_setup["db"]
    cbl_db = params_from_base_test_setup["source_db"]
    sync_gateway_version = params_from_base_test_setup["sync_gateway_version"]
    need_sgw_admin_auth = params_from_base_test_setup["need_sgw_admin_auth"]

    if sync_gateway_version < "2.0.0":
        pytest.skip('This test cannot run with sg version below 2.0')
    channels_sg = ["replicator"]
    username = "autotest"
    password = "password"

    # Create CBL database
    sg_client = MobileRestClient()

    # Reset cluster to ensure no data in system
    c = cluster.Cluster(config=cluster_config)
    c.reset(sg_config_path=sg_config)
    sg_controller = SyncGateway()

    # Configure replication with push_pull
    replicator = Replication(base_url)
    auth = need_sgw_admin_auth and (RBAC_FULL_ADMIN['user'], RBAC_FULL_ADMIN['pwd']) or None
    sg_client.create_user(sg_admin_url, sg_db, username, password, channels=channels_sg, auth=auth)
    authenticator = Authenticator(base_url)
    cookie, session_id = sg_client.create_session(sg_admin_url, sg_db, username, auth=auth)
    replicator_authenticator = authenticator.authentication(session_id, cookie, authentication_type="session")

    repl_config = replicator.configure(cbl_db, sg_blip_url, continuous=False, channels=channels_sg, max_retry_wait_time=wait_time,
                                       replication_type=type, replicator_authenticator=replicator_authenticator)
    repl = replicator.create(repl_config)
    db.create_bulk_docs(num_of_docs, "cbl-replicator-retries", db=cbl_db, channels=channels_sg)
    repl_change_listener = replicator.addChangeListener(repl)

    # Stop Sync Gateway
    sg_controller = SyncGateway()
    sg_controller.stop_sync_gateways(cluster_config, url=sg_url)
    start_time = time.time()
    replicator.start(repl)
    time.sleep(60)
    sg_controller.start_sync_gateways(cluster_config, url=sg_url, config=sg_config)
    end_time = time.time()
    changes_count = replicator.getChangesCount(repl_change_listener)
    log_info("*" * 90)
    log_info(changes_count)
    time_taken = end_time - start_time
    log_info(time_taken)
    try:
        replicator.wait_until_replicator_idle(repl)
        replicator.stop(repl)
        assert False, "Replicator is able to connect to SG"
    except Exception as e:
        assert "Error while replicating" in str(e)
        replicator.stop(repl)


@pytest.mark.listener
@pytest.mark.replication
@pytest.mark.parametrize("num_of_docs, continuous, retries, wait_time, type", [
    pytest.param(500, True, "17", "10", "pull-push"),
    pytest.param(500, True, "17", "10", "push")
])
def test_replication_reset_retires(params_from_base_test_setup, num_of_docs, continuous, retries, wait_time, type):
    """
        @summary:
        Tests verify the reset retries and pull-push replicator
        1. Create CBL DB and create bulk doc in CBL
        2. Configure the replicator with single shot replicator
        3. Stop the SG
        4. Start SG
        5. Make sure replicator connects
        7. Stop the SG
        9. Start the SG
        10. Verify replication retries are resets and connects to SG
        11. Verify replicator docs on SG

    """
    sg_db = "db"
    sg_url = params_from_base_test_setup["sg_url"]
    sg_admin_url = params_from_base_test_setup["sg_admin_url"]
    cluster_config = params_from_base_test_setup["cluster_config"]
    sg_blip_url = params_from_base_test_setup["target_url"]
    base_url = params_from_base_test_setup["base_url"]
    sg_config = params_from_base_test_setup["sg_config"]
    db = params_from_base_test_setup["db"]
    cbl_db = params_from_base_test_setup["source_db"]
    sync_gateway_version = params_from_base_test_setup["sync_gateway_version"]
    need_sgw_admin_auth = params_from_base_test_setup["need_sgw_admin_auth"]

    if sync_gateway_version < "2.0.0":
        pytest.skip('This test cannot run with sg version below 2.0')
    channels_sg = ["replicator"]
    username = "autotest"
    password = "password"

    # Create CBL database
    sg_client = MobileRestClient()

    # Reset cluster to ensure no data in system
    c = cluster.Cluster(config=cluster_config)
    c.reset(sg_config_path=sg_config)

    # Configure replication with push_pull
    replicator = Replication(base_url)
    auth = need_sgw_admin_auth and (RBAC_FULL_ADMIN['user'], RBAC_FULL_ADMIN['pwd']) or None
    sg_client.create_user(sg_admin_url, sg_db, username, password, channels=channels_sg, auth=auth)
    authenticator = Authenticator(base_url)
    cookie, session_id = sg_client.create_session(sg_admin_url, sg_db, username, auth=auth)
    replicator_authenticator = authenticator.authentication(session_id, cookie, authentication_type="session")

    repl_config = replicator.configure(cbl_db, sg_blip_url, continuous=continuous, channels=channels_sg,
                                       max_retry_wait_time=wait_time, max_retries=retries,
                                       replication_type=type, replicator_authenticator=replicator_authenticator)
    repl = replicator.create(repl_config)
    db.create_bulk_docs(num_of_docs, "cbl-replicator-retries", db=cbl_db, channels=channels_sg)
    repl_change_listener = replicator.addChangeListener(repl)

    # Stop Sync Gateway
    sg_controller = SyncGateway()
    sg_controller.stop_sync_gateways(cluster_config, url=sg_url)
    replicator.start(repl)
    start_time = time.time()
    sg_controller.start_sync_gateways(cluster_config, url=sg_url, config=sg_config)
    end_time = time.time()
    changes_count = replicator.getChangesCount(repl_change_listener)
    log_info("*" * 90)
    time_taken = end_time - start_time
    log_info(time_taken)
    log_info(changes_count)
    replicator.wait_until_replicator_idle(repl, err_check=False)

    # Stop the sg and restart the replicator
    sg_controller.stop_sync_gateways(cluster_config, url=sg_url)

    # start the sg before retries ends
    # Adding enough sleep to wait for the retries
    time.sleep(int(wait_time))
    sg_controller.start_sync_gateways(cluster_config, url=sg_url, config=sg_config)
    replicator.wait_until_replicator_idle(repl, err_check=False)

    sg_docs = sg_client.get_all_docs(url=sg_admin_url, db=sg_db, include_docs=True, auth=auth)
    sg_docs = sg_docs["rows"]
    # Verify database doc counts
    cbl_doc_count = db.getCount(cbl_db)
    assert len(sg_docs) == cbl_doc_count, "Expected number of docs does not exist in sync-gateway after replication"
    replicator.stop(repl)


def update_and_resetCheckPoint(db, cbl_db, replicator, repl, replication_type, repl_config, num_of_updates):
    # update docs in CBL
    db.update_bulk_docs(cbl_db)
    cbl_doc_ids = db.getDocIds(cbl_db)
    cbl_db_docs = db.getDocuments(cbl_db, cbl_doc_ids)

    replicator.wait_until_replicator_idle(repl)
    replicator.stop(repl)

    # Reset checkpoint and do replication again from sg to cbl
    # Verify all docs are back

    if replication_type == "one_way":
        replicator.setReplicatorType(repl_config, "pull")
        repl = replicator.create(repl_config)

    replicator.resetCheckPoint(repl)
    replicator.wait_until_replicator_idle(repl)
    replicator.stop(repl)

    for doc in cbl_db_docs:
        assert cbl_db_docs[doc]["updates-cbl"] == num_of_updates, "cbl docs did not get latest updates"


def restart_sg(c, sg_conf, cluster_config):
    status = c.sync_gateways[0].restart(config=sg_conf, cluster_config=cluster_config)
    log_info("Restarting sg ....")
    assert status == 0, "Sync_gateway did not start"


def verify_sgDocIds_cblDocIds(sg_client, url, sg_db, session, cbl_db, db):
    sg_docs = sg_client.get_all_docs(url=url, db=sg_db, auth=session)
    sg_docs = sg_docs["rows"]
    sg_doc_ids = [row["id"] for row in sg_docs]
    cbl_doc_ids = db.getDocIds(cbl_db)
    count = 0
    while len(sg_doc_ids) != len(cbl_doc_ids):
        if count == 30:
            break

        time.sleep(1)
        cbl_doc_ids = db.getDocIds(cbl_db)
        sg_docs = sg_client.get_all_docs(url=url, db=sg_db, auth=session)
        sg_docs = sg_docs["rows"]
        sg_doc_ids = [row["id"] for row in sg_docs]
        count += 1

    for id in sg_doc_ids:
        assert id in cbl_doc_ids, "sg doc is not replicated to cbl "


def verify_cblDocs_in_sgDocs(sg_client, url, sg_db, session, cbl_db, db, topology_type="1cbl"):
    sg_docs = sg_client.get_all_docs(url=url, db=sg_db, auth=session, include_docs=True)
    sg_docs = sg_docs["rows"]
    if "1cbl" in topology_type:
        num_cbl_updates = 3
    else:
        num_cbl_updates = 1

    cbl_doc_ids = db.getDocIds(cbl_db)
    sg_doc_ids = [row["id"] for row in sg_docs]

    count = 0
    while len(sg_doc_ids) != len(cbl_doc_ids):
        if count == 30:
            break

        time.sleep(1)
        cbl_doc_ids = db.getDocIds(cbl_db)
        sg_docs = sg_client.get_all_docs(url=url, db=sg_db, auth=session, include_docs=True)
        sg_docs = sg_docs["rows"]
        sg_doc_ids = [row["id"] for row in sg_docs]
        count += 1

    for doc in sg_docs:
        assert doc["doc"]["updates-cbl"] == num_cbl_updates, "updated doc in cbl did not replicated to sg"


def setup_sg_cbl_docs(params_from_base_test_setup, sg_db, base_url, db, cbl_db, sg_url,
                      sg_admin_url, sg_blip_url, replication_type=None, document_ids=None,
                      channels=None, replicator_authenticator_type=None, headers=None,
                      cbl_id_prefix="cbl", sg_id_prefix="sg_doc",
                      num_cbl_docs=5, num_sg_docs=10, attachments_generator=None, auth=None):

    sg_client = MobileRestClient()

    db.create_bulk_docs(number=num_cbl_docs, id_prefix=cbl_id_prefix, db=cbl_db, channels=channels, attachments_generator=attachments_generator)
    cbl_added_doc_ids = db.getDocIds(cbl_db)
    # Add docs in SG
    sg_client.create_user(sg_admin_url, sg_db, "autotest", password="password", channels=channels, auth=auth)
    cookie, session = sg_client.create_session(sg_admin_url, sg_db, "autotest", auth=auth)
    auth_session = cookie, session
    sg_added_docs = sg_client.add_docs(url=sg_url, db=sg_db, number=num_sg_docs, id_prefix=sg_id_prefix, channels=channels, auth=auth_session, attachments_generator=attachments_generator)
    sg_added_ids = [row["id"] for row in sg_added_docs]

    # Start and stop continuous replication
    replicator = Replication(base_url)
    authenticator = Authenticator(base_url)
    if replicator_authenticator_type == "session":
        replicator_authenticator = authenticator.authentication(session, cookie, authentication_type="session")
    elif replicator_authenticator_type == "basic":
        replicator_authenticator = authenticator.authentication(username="autotest", password="password", authentication_type="basic")
    else:
        replicator_authenticator = None
    log_info("Configuring replicator")
    repl_config = replicator.configure(cbl_db, target_url=sg_blip_url, replication_type=replication_type, continuous=False,
                                       documentIDs=document_ids, channels=channels, replicator_authenticator=replicator_authenticator, headers=headers)
    repl = replicator.create(repl_config)
    log_info("Starting replicator")
    replicator.start(repl)
    log_info("Waiting for replicator to go idle")
    replicator.wait_until_replicator_idle(repl)
    replicator.stop(repl)

    return sg_added_ids, cbl_added_doc_ids, auth_session<|MERGE_RESOLUTION|>--- conflicted
+++ resolved
@@ -3903,119 +3903,6 @@
         assert "new_role_doc" not in id, "new doc got replicated to cbl"
 
 
-<<<<<<< HEAD
-@pytest.mark.listener
-@pytest.mark.replication
-@pytest.mark.parametrize("blob_data_type", [
-    pytest.param('byte_array', marks=pytest.mark.ce_sanity),
-    pytest.param('stream', marks=pytest.mark.sanity),
-    'file_url'
-])
-def test_blob_contructor_replication(params_from_base_test_setup, blob_data_type):
-    '''
-    @summary:
-    1. Create docs in CBL
-    2. Do push replication
-    3. update docs in CBL with attachment in specified blob type
-    4. Do push replication after docs update
-    5. Verify blob content replicated successfully
-    '''
-    cbl_db = params_from_base_test_setup["source_db"]
-    db = params_from_base_test_setup["db"]
-    base_url = params_from_base_test_setup["base_url"]
-    sg_blip_url = params_from_base_test_setup["target_url"]
-    cluster_config = params_from_base_test_setup["cluster_config"]
-    sg_config = params_from_base_test_setup["sg_config"]
-    sg_admin_url = params_from_base_test_setup["sg_admin_url"]
-    liteserv_platform = params_from_base_test_setup["liteserv_platform"]
-    need_sgw_admin_auth = params_from_base_test_setup["need_sgw_admin_auth"]
-
-    # Reset cluster to ensure no data in system
-    c = cluster.Cluster(config=cluster_config)
-    c.reset(sg_config_path=sg_config)
-
-    sg_db = "db"
-    num_of_docs = 10
-    channels = ["ABC"]
-    username = "autotest"
-    password = "password"
-
-    if "c-" in liteserv_platform and blob_data_type == "file_url":
-        pytest.skip('This test cannot run for C platforms')
-
-    sg_client = MobileRestClient()
-    auth = need_sgw_admin_auth and (RBAC_FULL_ADMIN['user'], RBAC_FULL_ADMIN['pwd']) or None
-    sg_client.create_user(sg_admin_url, sg_db, username, password=password, channels=channels, auth=auth)
-    cookie, session_id = sg_client.create_session(sg_admin_url, sg_db, username, auth=auth)
-    # session = cookie, session_id
-
-    # 1. Create docs in CBL
-    db.create_bulk_docs(num_of_docs, "cbl_sync", db=cbl_db, channels=channels)
-
-    # 2. Do push replication
-    replicator = Replication(base_url)
-    authenticator = Authenticator(base_url)
-    replicator_authenticator = authenticator.authentication(session_id, cookie, authentication_type="session")
-    repl = replicator.configure_and_replicate(source_db=cbl_db,
-                                              target_url=sg_blip_url,
-                                              continuous=True,
-                                              replicator_authenticator=replicator_authenticator,
-                                              replication_type="push")
-    replicator.stop(repl)
-
-    sg_docs = sg_client.get_all_docs(url=sg_admin_url, db=sg_db, include_docs=True, auth=auth)["rows"]
-    # Verify database doc counts
-    cbl_doc_count = db.getCount(cbl_db)
-    assert len(sg_docs) == cbl_doc_count, "Expected number of docs does not exist in sync-gateway after replication"
-
-    # 3. update docs in CBL with attachment in specified blob type
-    blob = Blob(base_url)
-    dictionary = Dictionary(base_url)
-
-    doc_ids = db.getDocIds(cbl_db)
-    cbl_db_docs = db.getDocuments(cbl_db, doc_ids)
-    for doc_id, doc_body in list(cbl_db_docs.items()):
-        mutable_dictionary = dictionary.toMutableDictionary(doc_body)
-        dictionary.setString(mutable_dictionary, "new_field_string_1", random_string(length=30))
-        dictionary.setString(mutable_dictionary, "new_field_string_2", random_string(length=80))
-
-        image_location = get_embedded_asset_file_path(liteserv_platform, db, cbl_db, "golden_gate_large.jpg")
-
-        if blob_data_type == "byte_array":
-            image_byte_array = blob.createImageContent(image_location, cbl_db)
-            blob_value = blob.create("image/jpeg", content=image_byte_array)
-        elif blob_data_type == "stream":
-            image_stream = blob.createImageStream(image_location, cbl_db)
-            blob_value = blob.create("image/jpeg", stream=image_stream)
-        elif blob_data_type == "file_url":
-            image_file_url = blob.createImageFileUrl(image_location)
-            blob_value = blob.create("image/jpeg", file_url=image_file_url)
-
-        dictionary.setBlob(mutable_dictionary, "new_field_blob", blob_value)
-        doc_body_new = dictionary.toMap(mutable_dictionary)
-        db.updateDocument(database=cbl_db, data=doc_body_new, doc_id=doc_id)
-
-    # 4. Do push replication after docs update
-    repl = replicator.configure_and_replicate(source_db=cbl_db,
-                                              target_url=sg_blip_url,
-                                              continuous=True,
-                                              replicator_authenticator=replicator_authenticator,
-                                              replication_type="push")
-
-    replicator.stop(repl)
-
-    # 5. Verify blob content replicated successfully
-    doc_ids = db.getDocIds(cbl_db)
-    cbl_db_docs = db.getDocuments(cbl_db, doc_ids)
-    for doc_id, doc_body in list(cbl_db_docs.items()):
-        sg_data = sg_client.get_doc(url=sg_admin_url, db=sg_db, doc_id=doc_id, auth=auth)
-        assert "new_field_string_1" in sg_data, "Updated docs failed to get replicated"
-        assert "new_field_string_2" in sg_data, "Updated docs failed to get replicated"
-        assert "new_field_blob" in sg_data, "Updated docs failed to get replicated"
-
-
-=======
->>>>>>> 01d3f41f
 @pytest.mark.parametrize("attachment_generator, cbl_action_before_init_replication", [
     [None, False],
     [generate_2_png_100_100, True]
