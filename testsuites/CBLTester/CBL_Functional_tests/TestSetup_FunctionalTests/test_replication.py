--- conflicted
+++ resolved
@@ -4127,12 +4127,9 @@
     time_taken = end_time - start_time
     log_info(time_taken)
 
-<<<<<<< HEAD
     sg_docs = sg_client.get_all_docs(url=sg_admin_url, db=sg_db, include_docs=True)
     # Give some time to replicator to retry
     # Commented as all network errors are causing test failures, but replicator retrying as expected
-=======
->>>>>>> 52bcf351
     replicator.wait_until_replicator_idle(repl, err_check=False)
     sg_docs = sg_client.get_all_docs(url=sg_admin_url, db=sg_db, include_docs=True)
     sg_docs = sg_docs["rows"]
