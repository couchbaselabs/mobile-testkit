--- conflicted
+++ resolved
@@ -811,10 +811,6 @@
     if replication_type == "push":
         doc_ids = db.getDocIds(cbl_db)
         cbl_db_docs = db.getDocuments(cbl_db, doc_ids)
-<<<<<<< HEAD
-<<<<<<< HEAD
-=======
->>>>>>> b151e250
 
         for doc_id, doc_body in cbl_db_docs.items():
             for _ in range(number_of_updates):
