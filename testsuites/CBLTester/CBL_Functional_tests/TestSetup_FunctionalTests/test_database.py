import pytest
import time

from CBLClient.Database import Database
from CBLClient.DatabaseConfiguration import DatabaseConfiguration


@pytest.mark.listener
@pytest.mark.database
@pytest.mark.parametrize(
    'password',
    [
        pytest.param('encrypting-password', marks=pytest.mark.sanity),
        ('123'),
        ('****&&&'),
        ('1*rt')
    ]
)
def test_databaseEncryption(params_from_base_test_setup, password):
    '''
        @summary:
        1. Create database without password
        2. access database withtout password
        3. Verify database can be accessed successfully
        4. Now add the encryption using the password
        5. Verify that database cannot be accessed without password.
        6. Verify that database can be accessed with password
    '''

    base_url = params_from_base_test_setup["base_url"]
    liteserv_platform = params_from_base_test_setup["liteserv_platform"]
    liteserv_version = params_from_base_test_setup["liteserv_version"]
    if liteserv_version < "2.1":
        pytest.skip('database encryption feature not available with version < 2.1')
    db = Database(base_url)
    cbl_db_name = "cbl_db_name" + str(time.time())
    db_config = db.configure()
    cbl_db = db.create(cbl_db_name, db_config)
    db.create_bulk_docs(2, "db-encryption", db=cbl_db)
    cbl_doc_ids = db.getDocIds(cbl_db)
    print("cbl doc ids are {}", cbl_doc_ids)
    db.close(cbl_db)

    # 2. Access database withtout password
    # 3. Verify database can be accessed successfully
    cbl_db1 = db.create(cbl_db_name, db_config)
    cbl_doc_ids1 = db.getDocIds(cbl_db1)
    assert len(cbl_doc_ids) == len(cbl_doc_ids1), "docs ids did not match"
    for doc_id in cbl_doc_ids:
        assert doc_id in cbl_doc_ids1, "cbl doc is in first list does not exist in second list"

    # 4. Now add the encryption using the password
    db.changeEncryptionKey(cbl_db1, password)
    db.close(cbl_db1)

    # 5. Verify that database cannot be accessed without password.
    if liteserv_platform == "ios":
        cbl_db2 = db.create(cbl_db_name, db_config)
        assert "file is not a database" in cbl_db2
    else:
        with pytest.raises(Exception) as he:
            db.create(cbl_db_name, db_config)
<<<<<<< HEAD
        assert str(he.value).startswith('400 Client Error: Bad Request for url:')
=======
        assert he.value.args[0].startswith('400 Client Error: Bad Request for url:')
>>>>>>> bc326608

    # 6. Verify that database can be accessed with password
    db_config1 = db.configure(password=password)
    cbl_db3 = db.create(cbl_db_name, db_config1)
    cbl_doc_ids3 = db.getDocIds(cbl_db3)
    assert len(cbl_doc_ids) == len(cbl_doc_ids3), "docs ids did not match"
    for doc_id in cbl_doc_ids:
        assert doc_id in cbl_doc_ids3, "cbl doc is in first list does not exist in second list"
    db.deleteDB(cbl_db3)


@pytest.mark.listener
@pytest.mark.database
@pytest.mark.parametrize(
    'password',
    [
        ('wrong_password'),
        (None)
    ]
)
def test_invalidEncryption(params_from_base_test_setup, password):
    '''
        @summary:
        1. Create database with password
        2. access database withtout password
        3. Verify database cannot be accessed
        4. access database with invalid password
        5. Verify database cannot be accessed
    '''

    base_url = params_from_base_test_setup["base_url"]
    liteserv_platform = params_from_base_test_setup["liteserv_platform"]
    liteserv_version = params_from_base_test_setup["liteserv_version"]
    if liteserv_version < "2.1":
        pytest.skip('database encryption feature not available with version < 2.1')
    db = Database(base_url)
    db_configure = DatabaseConfiguration(base_url)

    # 1. Create database with password
    cbl_db_name = "cbl_db_name" + str(time.time())
    db_config = db.configure(password="database-password")
    cbl_db = db.create(cbl_db_name, db_config)
    db.create_bulk_docs(2, "db-encryption", db=cbl_db)
    db.close(cbl_db)

    # 2. Access database withtout password
    # 3. Verify database cannot be accessed
    db_config_without_password = db.configure()
    if liteserv_platform == "ios":
        cbl_db1 = db.create(cbl_db_name, db_config_without_password)
        assert "file is not a database" in cbl_db1
    else:
        with pytest.raises(Exception) as he:
            db.create(cbl_db_name, db_config_without_password)
<<<<<<< HEAD
        assert str(he.value).startswith('400 Client Error: Bad Request for url:')
=======
        assert he.value.args[0].startswith('400 Client Error: Bad Request for url:')
>>>>>>> bc326608

    # 4. access database with invalid password
    # 5. Verify database cannot be accessed
    if liteserv_platform.lower() == "ios":
        invalid_key_db_config = db_configure.setEncryptionKey(db_config, password=password)
        cbl_db2 = db.create(cbl_db_name, invalid_key_db_config)
        assert "file is not a database" in cbl_db2
    else:
        with pytest.raises(Exception) as he:
            invalid_key_db_config = db_configure.setEncryptionKey(db_config, password=password)
            db.create(cbl_db_name, invalid_key_db_config)
<<<<<<< HEAD
        assert str(he.value).startswith('400 Client Error: Bad Request for url:')
=======
        assert he.value.args[0].startswith('400 Client Error: Bad Request for url:')
>>>>>>> bc326608


@pytest.mark.listener
@pytest.mark.database
def test_updateDBEncryptionKey(params_from_base_test_setup):
    '''
        @summary:
        1. Create database with password
        2. Update password with new password
        3. Verify database can be accessed with new password
        4. Verify database cannot be accessed with old password
    '''

    base_url = params_from_base_test_setup["base_url"]
    liteserv_platform = params_from_base_test_setup["liteserv_platform"]
    liteserv_version = params_from_base_test_setup["liteserv_version"]
    if liteserv_version < "2.1":
        pytest.skip('database encryption feature not available with version < 2.1')
    db = Database(base_url)

    # 1. Create database with password
    cbl_db_name = "cbl_db_name" + str(time.time())
    db_config = db.configure(password="database-password")
    cbl_db = db.create(cbl_db_name, db_config)
    db.create_bulk_docs(2, "db-encryption", db=cbl_db)
    cbl_doc_ids = db.getDocIds(cbl_db)

    # 2.Update password with new password
    db.changeEncryptionKey(cbl_db, password="database-new-password")
    # db.close(cbl_db)

    # 3.Verify database can be accessed with new password
    db_config_withNewKey = db.configure(password="database-new-password")
    cbl_db_withNewKey = db.create(cbl_db_name, db_config_withNewKey)
    cbl_doc_ids_with_newKey = db.getDocIds(cbl_db_withNewKey)
    assert len(cbl_doc_ids) == len(cbl_doc_ids_with_newKey), "docs ids did not match"
    for doc_id in cbl_doc_ids:
        assert doc_id in cbl_doc_ids_with_newKey, "cbl doc is in first list does not exist in second list"

    # 4. Verify database cannot be accessed with old password
    if liteserv_platform == "ios":
        cbl_db1 = db.create(cbl_db_name, db_config)
        assert "file is not a database" in cbl_db1
    else:
        with pytest.raises(Exception) as he:
            db.create(cbl_db_name, db_config)
<<<<<<< HEAD
        assert str(he.value).startswith('400 Client Error: Bad Request for url:')
=======
        assert he.value.args[0].startswith('400 Client Error: Bad Request for url:')
>>>>>>> bc326608


@pytest.mark.listener
@pytest.mark.database
def test_DBEncryptionKey_withCompact(params_from_base_test_setup):
    '''
        @summary:
        1. Create database with password
        2. Create documents to the database
        3. Update documents
        4. Compact database
        5. update the document again
        6. Verify database is accessible
    '''

    base_url = params_from_base_test_setup["base_url"]
    liteserv_version = params_from_base_test_setup["liteserv_version"]
    if liteserv_version < "2.1":
        pytest.skip('database encryption feature not available with version < 2.1')
    db = Database(base_url)

    # 1. Create database with password
    cbl_db_name = "cbl_db_name" + str(time.time())
    db_config = db.configure(password="database-password")
    cbl_db = db.create(cbl_db_name, db_config)

    # 2. Create documents to the database
    db.create_bulk_docs(2, "db-encryption", db=cbl_db)
    cbl_doc_ids = db.getDocIds(cbl_db)
    # db.close(cbl_db)

    # 3. Update documents
    db.update_bulk_docs(database=cbl_db, number_of_updates=1)

    # 4. Compact database
    db.compact(cbl_db)

    # 5. update the document again
    db.update_bulk_docs(database=cbl_db, number_of_updates=1)
    db.close(cbl_db)

    # 6. Verify database is accessible
    cbl_db1 = db.create(cbl_db_name, db_config)
    cbl_doc_ids1 = db.getDocIds(cbl_db1)
    assert len(cbl_doc_ids) == len(cbl_doc_ids1), "docs ids did not match"
    for doc_id in cbl_doc_ids:
        assert doc_id in cbl_doc_ids1, "cbl doc is in first list does not exist in second list"


@pytest.mark.listener
@pytest.mark.database
def test_removeDBEncryptionKey(params_from_base_test_setup):
    '''
        @summary:
        1. Create database with password
        2. Verify database can be access with password.
        3. remove password.
        4. Verify database cannot be accessed with password.
        5. Verify database can be accessed without password.
    '''

    base_url = params_from_base_test_setup["base_url"]
    liteserv_platform = params_from_base_test_setup["liteserv_platform"]
    liteserv_version = params_from_base_test_setup["liteserv_version"]
    if liteserv_version < "2.1":
        pytest.skip('database encryption feature not available with version < 2.1')
    password = "encryption"
    db = Database(base_url)
    dbConfiguration = DatabaseConfiguration(base_url)

    # 1. Create database with password
    cbl_db_name = "cbl_db_name" + str(time.time())
    db_config = db.configure(password=password)
    cbl_db = db.create(cbl_db_name, db_config)
    db.create_bulk_docs(2, "db-encryption", db=cbl_db)
    cbl_doc_ids = db.getDocIds(cbl_db)
    db.close(cbl_db)

    # 2. Verify database can be accessed with password.
    db_config = dbConfiguration.setEncryptionKey(db_config, password)
    # db_config1 = db.configure(password=password)
    cbl_db3 = db.create(cbl_db_name, db_config)
    cbl_doc_ids3 = db.getDocIds(cbl_db3)
    assert cbl_doc_ids == cbl_doc_ids3, "docs ids did not match when compared with and without password"

    # 3. remove password.
    db.changeEncryptionKey(cbl_db3, "nil")
    db.close(cbl_db3)

    # 4. Verify that database cannot be accessed with password.
    if liteserv_platform == "ios":
        cbl_db2 = db.create(cbl_db_name, db_config)
        assert "file is not a database" in cbl_db2
    else:
        with pytest.raises(Exception) as he:
            db.create(cbl_db_name, db_config)
<<<<<<< HEAD
        assert str(he.value).startswith('400 Client Error: Bad Request for url:')
=======
        assert he.value.args[0].startswith('400 Client Error: Bad Request for url:')
>>>>>>> bc326608

    # 5. Verify database can be accessed without password.
    print("starting the database access without password")
    db_config1 = db.configure()
    cbl_db4 = db.create(cbl_db_name, db_config1)
    print("Trying to get doc ids")
    cbl_doc_ids4 = db.getDocIds(cbl_db4)
    assert cbl_doc_ids == cbl_doc_ids4, "docs ids did not match when compared with and without password"
    db.close(cbl_db4)


@pytest.mark.listener
@pytest.mark.replication
@pytest.mark.parametrize("encrypted", [
    False,
    True
])
def test_copy_prebuilt_database(params_from_base_test_setup, encrypted):
    """
        @summary:
        1. Clean up the database/ Remove any existing database.
        2. Copy the prebuilt database
        3. Verify database is created successfully
        4. Verify docs in prebuilt database are copied over and exits in current app

    """

    db = params_from_base_test_setup["db"]
    cbl_db = params_from_base_test_setup["source_db"]
    sync_gateway_version = params_from_base_test_setup["sync_gateway_version"]
    liteserv_platform = params_from_base_test_setup["liteserv_platform"]

    prebuilt_doc_ids = ['cbl_2', 'cbl_1', 'cbl_3', 'cbl_4', 'cbl_0', 'cbl2_3', 'cbl2_0', 'cbl2_2', 'cbl2_4', 'cbl2_1']

    if sync_gateway_version < "2.0.0":
        pytest.skip('This test cannnot run with sg version below 2.0')

    db_name = db.getName(cbl_db)
    db_path = db.getPath(cbl_db).rstrip("\\")
    db.deleteDB(cbl_db, db_name)
    cbl_db_name = "copiedDB" + str(time.time())
    if encrypted:
        db_config = db.configure(password="password")
        db_prefix = "PrebuiltDB-encrypted"
    else:
        db_config = db.configure()
        db_prefix = "PrebuiltDB"
    if liteserv_platform == "android":
        prebuilt_db_path = "/assets/{}.cblite2.zip".format(db_prefix)
    elif liteserv_platform in ["xamarin-android", "java-macosx", "java-msft", "java-ubuntu", "java-centos",
                               "javaws-macosx", "javaws-msft", "javaws-ubuntu", "javaws-centos"]:
        prebuilt_db_path = "{}.cblite2.zip".format(db_prefix)
    elif liteserv_platform == "net-msft":
        app_dir = "\\".join(db_path.split("\\")[:-2])
        prebuilt_db_path = "{}\\Databases\\{}.cblite2".format(app_dir, db_prefix)
    else:
        prebuilt_db_path = "Databases/{}.cblite2".format(db_prefix)

    old_db_path = db.get_pre_built_db(prebuilt_db_path)
    db.copyDatabase(old_db_path, cbl_db_name, db_config)
    cbl_db1 = db.create(cbl_db_name, db_config)
    cbl_doc_ids = db.getDocIds(cbl_db1)
    assert len(cbl_doc_ids) == 10
    for doc_id in prebuilt_doc_ids:
        assert doc_id in cbl_doc_ids

    # Cleaning the database , tearing down
    db.deleteDB(cbl_db1)<|MERGE_RESOLUTION|>--- conflicted
+++ resolved
@@ -60,11 +60,9 @@
     else:
         with pytest.raises(Exception) as he:
             db.create(cbl_db_name, db_config)
-<<<<<<< HEAD
-        assert str(he.value).startswith('400 Client Error: Bad Request for url:')
-=======
-        assert he.value.args[0].startswith('400 Client Error: Bad Request for url:')
->>>>>>> bc326608
+
+        assert str(he.value).startswith('400 Client Error: Bad Request for url:')
+
 
     # 6. Verify that database can be accessed with password
     db_config1 = db.configure(password=password)
@@ -119,11 +117,7 @@
     else:
         with pytest.raises(Exception) as he:
             db.create(cbl_db_name, db_config_without_password)
-<<<<<<< HEAD
-        assert str(he.value).startswith('400 Client Error: Bad Request for url:')
-=======
-        assert he.value.args[0].startswith('400 Client Error: Bad Request for url:')
->>>>>>> bc326608
+        assert str(he.value).startswith('400 Client Error: Bad Request for url:')
 
     # 4. access database with invalid password
     # 5. Verify database cannot be accessed
@@ -135,11 +129,7 @@
         with pytest.raises(Exception) as he:
             invalid_key_db_config = db_configure.setEncryptionKey(db_config, password=password)
             db.create(cbl_db_name, invalid_key_db_config)
-<<<<<<< HEAD
-        assert str(he.value).startswith('400 Client Error: Bad Request for url:')
-=======
-        assert he.value.args[0].startswith('400 Client Error: Bad Request for url:')
->>>>>>> bc326608
+        assert str(he.value).startswith('400 Client Error: Bad Request for url:')
 
 
 @pytest.mark.listener
@@ -186,11 +176,8 @@
     else:
         with pytest.raises(Exception) as he:
             db.create(cbl_db_name, db_config)
-<<<<<<< HEAD
-        assert str(he.value).startswith('400 Client Error: Bad Request for url:')
-=======
-        assert he.value.args[0].startswith('400 Client Error: Bad Request for url:')
->>>>>>> bc326608
+
+        assert str(he.value).startswith('400 Client Error: Bad Request for url:')
 
 
 @pytest.mark.listener
@@ -287,11 +274,8 @@
     else:
         with pytest.raises(Exception) as he:
             db.create(cbl_db_name, db_config)
-<<<<<<< HEAD
-        assert str(he.value).startswith('400 Client Error: Bad Request for url:')
-=======
-        assert he.value.args[0].startswith('400 Client Error: Bad Request for url:')
->>>>>>> bc326608
+        assert str(he.value).startswith('400 Client Error: Bad Request for url:')
+
 
     # 5. Verify database can be accessed without password.
     print("starting the database access without password")
