--- conflicted
+++ resolved
@@ -112,18 +112,10 @@
         pytest.fail("Replication failed due to " + str(e))
 
     # checking existence of doc after replication complete
-<<<<<<< HEAD
-    docs = []
-    for i in range(0, no_of_docs):
-        docId = "cbl_" + str(i)
-        docs.append(sg_client.get_doc(sg_url, sg_db, docId, auth=session, scope=scope, collection=collection))
-    assert len(docs) == no_of_docs, "Number of docs mismatched"
-=======
     sg_docs = sg_client.get_all_docs(url=sg_url, db=sg_db, auth=session, scope=scope, collection=collection)
     sg_docs = sg_docs["rows"]
     assert len(sg_docs) == no_of_docs, "Number of docs mismatched"
     # verify_sgDocIds_cblDocIds(sg_client=sg_client, url=sg_url, sg_db=sg_db, session=session, cbl_db=cbl_db, db=db)
->>>>>>> 1e024dca
 
 
 @pytest.mark.listener
