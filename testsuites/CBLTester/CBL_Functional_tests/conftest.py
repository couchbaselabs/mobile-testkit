--- conflicted
+++ resolved
@@ -170,13 +170,11 @@
                      help="Hides SGW product version when you hit SGW url",
                      default=False)
 
-<<<<<<< HEAD
-=======
     parser.addoption("--enable-cbs-developer-preview",
                      action="store_true",
                      help="Enabling CBS developer preview",
                      default=False)
->>>>>>> 4fa074df
+
 
 # This will get called once before the first test that
 # runs with this as input parameters in this file
