import os
import time
import pytest
import datetime

from utilities.cluster_config_utils import persist_cluster_config_environment_prop
from keywords.constants import SDK_TIMEOUT
from keywords.utils import log_info
from keywords.utils import host_for_url, clear_resources_pngs
from keywords.ClusterKeywords import ClusterKeywords
from keywords.couchbaseserver import CouchbaseServer
from keywords.constants import CLUSTER_CONFIGS_DIR
from keywords.MobileRestClient import MobileRestClient
from keywords.TestServerFactory import TestServerFactory
from keywords.SyncGateway import sync_gateway_config_path_for_mode
from keywords.SyncGateway import SyncGateway
from keywords.exceptions import ProvisioningError
from keywords.tklogging import Logging
from keywords.constants import RESULTS_DIR

from CBLClient.FileLogging import FileLogging
from CBLClient.Replication import Replication
from CBLClient.BasicAuthenticator import BasicAuthenticator
from CBLClient.Database import Database
from CBLClient.Document import Document
from CBLClient.Array import Array
from CBLClient.Dictionary import Dictionary
from CBLClient.DataTypeInitiator import DataTypeInitiator
from CBLClient.SessionAuthenticator import SessionAuthenticator
from CBLClient.Utils import Utils
from CBLClient.ReplicatorConfiguration import ReplicatorConfiguration
from utilities.cluster_config_utils import get_load_balancer_ip
from couchbase.bucket import Bucket
from couchbase.n1ql import N1QLQuery


def pytest_addoption(parser):
    parser.addoption("--mode",
                     action="store",
                     help="Sync Gateway mode to run the test in, 'cc' for channel cache or 'di' for distributed index")

    parser.addoption("--skip-provisioning",
                     action="store_true",
                     help="Skip cluster provisioning at setup",
                     default=False)

    parser.addoption("--use-local-testserver",
                     action="store_true",
                     help="Skip download and launch TestServer, use local debug build",
                     default=False)

    parser.addoption("--server-version",
                     action="store",
                     help="server-version: Couchbase Server version to install (ex. 4.5.0 or 4.5.0-2601)")

    parser.addoption("--sync-gateway-version",
                     action="store",
                     help="sync-gateway-version: Sync Gateway version to install "
                          "(ex. 1.3.1-16 or 590c1c31c7e83503eff304d8c0789bdd268d6291)")

    parser.addoption("--liteserv-platform",
                     action="store",
                     help="liteserv-platform: the platform to assign to the liteserv")

    parser.addoption("--liteserv-version",
                     action="store",
                     help="liteserv-version: the version to download / install for the liteserv")

    parser.addoption("--liteserv-host",
                     action="store",
                     help="liteserv-host: the host to start liteserv on")

    parser.addoption("--liteserv-port",
                     action="store",
                     help="liteserv-port: the port to assign to liteserv")

    parser.addoption("--enable-sample-bucket",
                     action="store",
                     help="enable-sample-bucket: Enable a sample server bucket")

    parser.addoption("--xattrs",
                     action="store_true",
                     help="xattrs: Enable xattrs for sync gateway")

    parser.addoption("--create-db-per-test",
                     action="store",
                     help="create-db-per-test: Creates/deletes client DB for every test")

    parser.addoption("--create-db-per-suite",
                     action="store",
                     help="create-db-per-suite: Creates/deletes client DB per suite")

    parser.addoption("--no-conflicts",
                     action="store_true",
                     help="If set, allow_conflicts is set to false in sync-gateway config")

    parser.addoption("--device", action="store_true",
                     help="Enable device if you want to run it on device", default=False)

    parser.addoption("--cbl-ce", action="store_true",
                     help="If set, community edition will get picked up , default is enterprise", default=False)

    parser.addoption("--cbs-ce", action="store_true",
                     help="If set, community edition will get picked up , default is enterprise", default=False)

    parser.addoption("--sg-ce", action="store_true",
                     help="If set, community edition will get picked up , default is enterprise", default=False)

    parser.addoption("--sg-ssl",
                     action="store_true",
                     help="If set, will enable SSL communication between Sync Gateway and CBL")

    parser.addoption("--flush-memory-per-test",
                     action="store_true",
                     help="If set, will flush server memory per test")

    parser.addoption("--sg-lb",
                     action="store_true",
                     help="If set, will enable load balancer for Sync Gateway")

    parser.addoption("--ci",
                     action="store_true",
                     help="If set, will target larger cluster (3 backing servers instead of 1, 2 accels if in di mode)")

    parser.addoption("--debug-mode", action="store_true",
                     help="Enable debug mode for the app ", default=False)

    parser.addoption("--use-views",
                     action="store_true",
                     help="If set, uses views instead of GSI - SG 2.1 and above only")

    parser.addoption("--number-replicas",
                     action="store",
                     help="Number of replicas for the indexer node - SG 2.1 and above only",
                     default=0)

    parser.addoption("--enable-file-logging",
                     action="store_true",
                     help="If set, CBL file logging would enable. Supported only cbl2.5 onwards")

    parser.addoption("--delta-sync",
                     action="store_true",
                     help="delta-sync: Enable delta-sync for sync gateway")

    parser.addoption("--cbl-log-decoder-platform",
                     action="store",
                     help="cbl-log-decoder-platform: the platform to assign to the cbl-log-decoder platform")

    parser.addoption("--cbl-log-decoder-build",
                     action="store",
                     help="cbl-log-decoder-build: the platform to assign to the cbl-log-decoder build")

    parser.addoption("--enable-encryption",
                     action="store_true",
                     help="Encryption will be enabled for CBL db",
                     default=True)

    parser.addoption("--encryption-password",
                     action="store",
                     help="Encryption will be enabled for CBL db",
                     default="password")


# This will get called once before the first test that
# runs with this as input parameters in this file
# This setup will be called once for all tests in the
# testsuites/CBLTester/CBL_Functional_tests/ directory
@pytest.hookimpl(tryfirst=True, hookwrapper=True)
@pytest.fixture(scope="session")
def params_from_base_suite_setup(request):
    liteserv_platform = request.config.getoption("--liteserv-platform")
    liteserv_version = request.config.getoption("--liteserv-version")
    liteserv_host = request.config.getoption("--liteserv-host")
    liteserv_port = request.config.getoption("--liteserv-port")

    skip_provisioning = request.config.getoption("--skip-provisioning")
    use_local_testserver = request.config.getoption("--use-local-testserver")
    sync_gateway_version = request.config.getoption("--sync-gateway-version")
    mode = request.config.getoption("--mode")

    server_version = request.config.getoption("--server-version")
    enable_sample_bucket = request.config.getoption("--enable-sample-bucket")
    xattrs_enabled = request.config.getoption("--xattrs")
    create_db_per_test = request.config.getoption("--create-db-per-test")
    create_db_per_suite = request.config.getoption("--create-db-per-suite")
    device_enabled = request.config.getoption("--device")
    cbl_ce = request.config.getoption("--cbl-ce")
    cbs_ce = request.config.getoption("--cbs-ce")
    sg_ce = request.config.getoption("--sg-ce")
    sg_ssl = request.config.getoption("--sg-ssl")
    flush_memory_per_test = request.config.getoption("--flush-memory-per-test")
    sg_lb = request.config.getoption("--sg-lb")
    ci = request.config.getoption("--ci")
    debug_mode = request.config.getoption("--debug-mode")
    no_conflicts_enabled = request.config.getoption("--no-conflicts")
    use_views = request.config.getoption("--use-views")
    number_replicas = request.config.getoption("--number-replicas")
    delta_sync_enabled = request.config.getoption("--delta-sync")
    enable_file_logging = request.config.getoption("--enable-file-logging")
    cbl_log_decoder_platform = request.config.getoption("--cbl-log-decoder-platform")
    cbl_log_decoder_build = request.config.getoption("--cbl-log-decoder-build")

    enable_encryption = request.config.getoption("--enable-encryption")
    encryption_password = request.config.getoption("--encryption-password")

    test_name = request.node.name

    testserver = TestServerFactory.create(platform=liteserv_platform,
                                          version_build=liteserv_version,
                                          host=liteserv_host,
                                          port=liteserv_port,
                                          community_enabled=cbl_ce,
                                          debug_mode=debug_mode)

    if not use_local_testserver:
        log_info("Downloading TestServer ...")
        # Download TestServer app
        testserver.download()

        # Install TestServer app
        if device_enabled:
            testserver.install_device()
        else:
            testserver.install()

    base_url = "http://{}:{}".format(liteserv_host, liteserv_port)
    sg_config = sync_gateway_config_path_for_mode("sync_gateway_travel_sample", mode)

    sg_db = "db"
    suite_cbl_db = None

    # use base_(lb_)cc cluster config if mode is "cc" or base_(lb_)di cluster config if mode is "di"
    if ci:
        cluster_config = "{}/ci_{}".format(CLUSTER_CONFIGS_DIR, mode)
        if sg_lb:
            cluster_config = "{}/ci_lb_{}".format(CLUSTER_CONFIGS_DIR, mode)
    else:
        cluster_config = "{}/base_{}".format(CLUSTER_CONFIGS_DIR, mode)
        if sg_lb:
            cluster_config = "{}/base_lb_{}".format(CLUSTER_CONFIGS_DIR, mode)

    cluster_utils = ClusterKeywords(cluster_config)
    cluster_topology = cluster_utils.get_cluster_topology(cluster_config)

    sg_url = cluster_topology["sync_gateways"][0]["public"]
    sg_ip = host_for_url(sg_url)

    persist_cluster_config_environment_prop(cluster_config, 'sync_gateway_ssl', False)
    target_url = "ws://{}:4984/{}".format(sg_ip, sg_db)
    target_admin_url = "ws://{}:4985/{}".format(sg_ip, sg_db)

    if sg_ssl:
        log_info("Enabling SSL on sync gateway")
        persist_cluster_config_environment_prop(cluster_config, 'sync_gateway_ssl', True)
        target_url = "wss://{}:4984/{}".format(sg_ip, sg_db)
        target_admin_url = "wss://{}:4985/{}".format(sg_ip, sg_db)

    if sg_lb:
        persist_cluster_config_environment_prop(cluster_config, 'sg_lb_enabled', True)
        log_info("Running tests with load balancer enabled: {}".format(get_load_balancer_ip(cluster_config)))
    else:
        log_info("Running tests with load balancer disabled")
        persist_cluster_config_environment_prop(cluster_config, 'sg_lb_enabled', False)

    try:
        server_version
    except NameError:
        log_info("Server version is not provided")
        persist_cluster_config_environment_prop(cluster_config, 'server_version', "")
    else:
        log_info("Running test with server version {}".format(server_version))
        persist_cluster_config_environment_prop(cluster_config, 'server_version', server_version)

    try:
        sync_gateway_version
    except NameError:
        log_info("Sync gateway version is not provided")
        persist_cluster_config_environment_prop(cluster_config, 'sync_gateway_version', "")
    else:
        log_info("Running test with sync_gateway version {}".format(sync_gateway_version))
        persist_cluster_config_environment_prop(cluster_config, 'sync_gateway_version', sync_gateway_version)

    try:
        cbl_log_decoder_platform
    except NameError:
        log_info("cbl_log_decoder_platform is not provided")
        persist_cluster_config_environment_prop(cluster_config, 'cbl_log_decoder_platform', "macos",
                                                property_name_check=False)
    else:
        log_info("Running test with cbl_log_decoder_platform {}".format(cbl_log_decoder_platform))
        persist_cluster_config_environment_prop(cluster_config, 'cbl_log_decoder_platform', cbl_log_decoder_platform,
                                                property_name_check=False)

    try:
        cbl_log_decoder_build
    except NameError:
        log_info("cbl_log_decoder_build is not provided")
        persist_cluster_config_environment_prop(cluster_config, 'cbl_log_decoder_build', "", property_name_check=False)
    else:
        log_info("Running test with cbl_log_decoder_platform {}".format(cbl_log_decoder_platform))
        persist_cluster_config_environment_prop(cluster_config, 'cbl_log_decoder_platform', cbl_log_decoder_platform,
                                                property_name_check=False)

    if xattrs_enabled:
        log_info("Running test with xattrs for sync meta storage")
        persist_cluster_config_environment_prop(cluster_config, 'xattrs_enabled', True)
    else:
        log_info("Using document storage for sync meta data")
        persist_cluster_config_environment_prop(cluster_config, 'xattrs_enabled', False)

    if no_conflicts_enabled:
        log_info("Running with no conflicts")
        persist_cluster_config_environment_prop(cluster_config, 'no_conflicts_enabled', True)
    else:
        log_info("Running with allow conflicts")
        persist_cluster_config_environment_prop(cluster_config, 'no_conflicts_enabled', False)

    if use_views:
        log_info("Running SG tests using views")
        # Enable sg views in cluster configs
        persist_cluster_config_environment_prop(cluster_config, 'sg_use_views', True)
    else:
        log_info("Running tests with cbs <-> sg ssl disabled")
        # Disable sg views in cluster configs
        persist_cluster_config_environment_prop(cluster_config, 'sg_use_views', False)

    if delta_sync_enabled:
        log_info("Running with delta sync")
        persist_cluster_config_environment_prop(cluster_config, 'delta_sync_enabled', True)
    else:
        log_info("Running without delta sync")
        persist_cluster_config_environment_prop(cluster_config, 'delta_sync_enabled', False)

    # As cblite jobs run with on Centos platform, adding by default centos to environment config
    persist_cluster_config_environment_prop(cluster_config, 'sg_platform', "centos", False)

    # Write the number of replicas to cluster config
    persist_cluster_config_environment_prop(cluster_config, 'number_replicas', number_replicas)
    cluster_utils = ClusterKeywords(cluster_config)
    cluster_topology = cluster_utils.get_cluster_topology(cluster_config)
    cbs_url = cluster_topology['couchbase_servers'][0]
    cbs_ip = host_for_url(cbs_url)

    if sync_gateway_version < "2.0":
        pytest.skip('Does not work with sg < 2.0 , so skipping the test')

    if not skip_provisioning:
        log_info("Installing Sync Gateway + Couchbase Server + Accels ('di' only)")

        try:
            cluster_utils.provision_cluster(
                cluster_config=cluster_config,
                server_version=server_version,
                sync_gateway_version=sync_gateway_version,
                sync_gateway_config=sg_config,
                cbs_ce=cbs_ce,
                sg_ce=sg_ce
            )
        except ProvisioningError:
            logging_helper = Logging()
            logging_helper.fetch_and_analyze_logs(cluster_config=cluster_config, test_name=request.node.name)
            raise

    # Hit this installed running services to verify the correct versions are installed
    cluster_utils.verify_cluster_versions(
        cluster_config,
        expected_server_version=server_version,
        expected_sync_gateway_version=sync_gateway_version
    )

    if enable_sample_bucket and not create_db_per_suite:
        # if enable_sample_bucket and not create_db_per_test:
        raise Exception("enable_sample_bucket has to be used with create_db_per_suite")

    # Start Test server which needed for suite level set up like query tests
    if not use_local_testserver and create_db_per_suite:
        log_info("Starting TestServer...")
        test_name_cp = test_name.replace("/", "-")
        if device_enabled:
            testserver.start_device("{}/logs/{}-{}-{}.txt".format(RESULTS_DIR, type(testserver).__name__,
                                                                  test_name_cp,
                                                                  datetime.datetime.now()))
        else:
            testserver.start("{}/logs/{}-{}-{}.txt".format(RESULTS_DIR, type(testserver).__name__,
                                                           test_name_cp,
                                                           datetime.datetime.now()))

    suite_source_db = None
    suite_db = None
    suite_db_log_files = None
    suite_cbllog = FileLogging(base_url)
    if create_db_per_suite:
        if enable_file_logging and liteserv_version >= "2.5.0":
            suite_cbllog.configure(log_level="verbose", max_rotate_count=2,
                                   max_size=1000000 * 512, plain_text=True)
            suite_db_log_files = suite_cbllog.get_directory()
            log_info("Log files available at - {}".format(suite_db_log_files))
        # Create CBL database
        suite_cbl_db = create_db_per_suite
        suite_db = Database(base_url)

        log_info("Creating a Database {} at the suite setup".format(suite_cbl_db))
        if enable_encryption:
            db_config = suite_db.configure(password=encryption_password)
        else:
            db_config = suite_db.configure()
        suite_source_db = suite_db.create(suite_cbl_db, db_config)
        log_info("Getting the database name")
        db_name = suite_db.getName(suite_source_db)
        assert db_name == suite_cbl_db

    if enable_sample_bucket:
        server_url = cluster_topology["couchbase_servers"][0]
        server = CouchbaseServer(server_url)
        buckets = server.get_bucket_names()
        if enable_sample_bucket in buckets:
            log_info("Deleting existing {} bucket".format(enable_sample_bucket))
            server.delete_bucket(enable_sample_bucket)
            time.sleep(5)

        log_info("Loading sample bucket {}".format(enable_sample_bucket))
        server.load_sample_bucket(enable_sample_bucket)
        time.sleep(60)
        server._create_internal_rbac_bucket_user(enable_sample_bucket, cluster_config=cluster_config)

        # Restart SG after the bucket deletion
        sync_gateways = cluster_topology["sync_gateways"]
        sg_obj = SyncGateway()

        for sg in sync_gateways:
            sg_ip = host_for_url(sg["admin"])
            log_info("Restarting sync gateway {}".format(sg_ip))
            sg_obj.restart_sync_gateways(cluster_config=cluster_config, url=sg_ip)
            # Giving time to SG to load all docs into it's cache
            time.sleep(240)

        if mode == "di":
            ac_obj = SyncGateway()
            sg_accels = cluster_topology["sg_accels"]
            for ac in sg_accels:
                ac_ip = host_for_url(ac)
                log_info("Restarting sg accel {}".format(ac_ip))
                ac_obj.restart_sync_gateways(cluster_config=cluster_config, url=ac_ip)
                time.sleep(5)

        # Create primary index
        password = "password"
        log_info("Connecting to {}/{} with password {}".format(cbs_ip, enable_sample_bucket, password))
        sdk_client = Bucket('couchbase://{}/{}'.format(cbs_ip, enable_sample_bucket),
                            password=password,
                            timeout=SDK_TIMEOUT)
        log_info("Creating primary index for {}".format(enable_sample_bucket))
        n1ql_query = 'create primary index on {}'.format(enable_sample_bucket)
        query = N1QLQuery(n1ql_query)
        sdk_client.n1ql_query(query)

        # Start continuous replication
        repl_obj = Replication(base_url)
        auth_obj = BasicAuthenticator(base_url)
        authenticator = auth_obj.create("travel-sample", "password")
        repl_config = repl_obj.configure(source_db=suite_source_db,
                                         target_url=target_admin_url,
                                         replication_type="PUSH_AND_PULL",
                                         continuous=True,
                                         replicator_authenticator=authenticator)
        repl = repl_obj.create(repl_config)
        repl_obj.start(repl)
        # max_times is 3000 to give more time to replicate travel sample as it is huge
        repl_obj.wait_until_replicator_idle(repl, max_times=3000)
        log_info("Stopping replication")
        repl_obj.stop(repl)

    yield {
        "cluster_config": cluster_config,
        "mode": mode,
        "xattrs_enabled": xattrs_enabled,
        "liteserv_platform": liteserv_platform,
        "cluster_topology": cluster_topology,
        "liteserv_version": liteserv_version,
        "liteserv_host": liteserv_host,
        "liteserv_port": liteserv_port,
        "target_url": target_url,
        "sg_ip": sg_ip,
        "sg_db": sg_db,
        "no_conflicts_enabled": no_conflicts_enabled,
        "sync_gateway_version": sync_gateway_version,
        "target_admin_url": target_admin_url,
        "base_url": base_url,
        "enable_sample_bucket": enable_sample_bucket,
        "create_db_per_test": create_db_per_test,
        "suite_source_db": suite_source_db,
        "suite_cbl_db": suite_cbl_db,
        "sg_config": sg_config,
        "testserver": testserver,
        "device_enabled": device_enabled,
        "flush_memory_per_test": flush_memory_per_test,
        "delta_sync_enabled": delta_sync_enabled,
        "enable_file_logging": enable_file_logging,
        "cbl_log_decoder_platform": cbl_log_decoder_platform,
        "cbl_log_decoder_build": cbl_log_decoder_build,
        "suite_db_log_files": suite_db_log_files,
        "enable_encryption": enable_encryption,
        "encryption_password": encryption_password,
        "cbs_ce": cbs_ce,
        "sg_ce": sg_ce,
        "cbl_ce": cbl_ce
    }

    if request.node.testsfailed != 0 and enable_file_logging and create_db_per_suite is not None:
        tests_list = request.node.items
        failed_test_list = []
        for test in tests_list:
            if test.rep_call.failed:
                failed_test_list.append(test.rep_call.nodeid)
        zip_data = suite_cbllog.get_logs_in_zip(suite_db_log_files)
        suite_log_zip_file = "Suite_test_log_{}.zip".format(str(time.time()))
        log_info("Log file for failed Suite tests is: {}".format(suite_log_zip_file))
        with open(suite_log_zip_file, 'wb') as fh:
            fh.write(zip_data)
            fh.close()

    if create_db_per_suite:
        # Delete CBL database
        log_info("Deleting the database {} at the suite teardown".format(create_db_per_suite))
        time.sleep(2)
        suite_db.deleteDB(suite_source_db)
        time.sleep(1)

    if create_db_per_suite:
        # Flush all the memory contents on the server app
        log_info("Flushing server memory")
        utils_obj = Utils(base_url)
        utils_obj.flushMemory()
        if not use_local_testserver:
            log_info("Stopping the test server per suite")
            testserver.stop()
    # Delete png files under resources/data
    clear_resources_pngs()


@pytest.fixture(scope="function")
def params_from_base_test_setup(request, params_from_base_suite_setup):
    cluster_config = params_from_base_suite_setup["cluster_config"]
    xattrs_enabled = params_from_base_suite_setup["xattrs_enabled"]
    liteserv_host = params_from_base_suite_setup["liteserv_host"]
    liteserv_port = params_from_base_suite_setup["liteserv_port"]
    create_db_per_test = params_from_base_suite_setup["create_db_per_test"]
    no_conflicts_enabled = params_from_base_suite_setup["no_conflicts_enabled"]
    target_admin_url = params_from_base_suite_setup["target_admin_url"]
    suite_source_db = params_from_base_suite_setup["suite_source_db"]
    suite_cbl_db = params_from_base_suite_setup["suite_cbl_db"]
    test_name = request.node.name
    cluster_topology = params_from_base_suite_setup["cluster_topology"]
    mode = params_from_base_suite_setup["mode"]
    target_url = params_from_base_suite_setup["target_url"]
    base_url = params_from_base_suite_setup["base_url"]
    sg_ip = params_from_base_suite_setup["sg_ip"]
    sg_db = params_from_base_suite_setup["sg_db"]
    sync_gateway_version = params_from_base_suite_setup["sync_gateway_version"]
    sg_config = params_from_base_suite_setup["sg_config"]
    liteserv_platform = params_from_base_suite_setup["liteserv_platform"]
    testserver = params_from_base_suite_setup["testserver"]
    device_enabled = params_from_base_suite_setup["device_enabled"]
    enable_sample_bucket = params_from_base_suite_setup["enable_sample_bucket"]
    liteserv_version = params_from_base_suite_setup["liteserv_version"]
    delta_sync_enabled = params_from_base_suite_setup["delta_sync_enabled"]
    enable_file_logging = params_from_base_suite_setup["enable_file_logging"]
    cbl_log_decoder_platform = params_from_base_suite_setup["cbl_log_decoder_platform"]
    cbl_log_decoder_build = params_from_base_suite_setup["cbl_log_decoder_build"]
    encryption_password = params_from_base_suite_setup["encryption_password"]
    enable_encryption = params_from_base_suite_setup["enable_encryption"]
    use_local_testserver = request.config.getoption("--use-local-testserver")
    cbl_ce = params_from_base_suite_setup["cbl_ce"]
    cbs_ce = params_from_base_suite_setup["cbs_ce"]
    sg_ce = params_from_base_suite_setup["sg_ce"]

    source_db = None
    test_name_cp = test_name.replace("/", "-")
    log_filename = "{}/logs/{}-{}-{}.txt".format(RESULTS_DIR, type(testserver).__name__,
                                                 test_name_cp,
                                                 datetime.datetime.now())

    if not use_local_testserver and create_db_per_test:
        log_info("Starting TestServer...")
        if device_enabled:
            testserver.start_device(log_filename)
        else:
            testserver.start(log_filename)

    cluster_helper = ClusterKeywords(cluster_config)
    cluster_hosts = cluster_helper.get_cluster_topology(cluster_config=cluster_config)
    sg_url = cluster_hosts["sync_gateways"][0]["public"]
    sg_admin_url = cluster_hosts["sync_gateways"][0]["admin"]

    log_info("Running test '{}'".format(test_name))
    log_info("cluster_config: {}".format(cluster_config))
    log_info("cluster_topology: {}".format(cluster_topology))
    log_info("mode: {}".format(mode))
    log_info("xattrs_enabled: {}".format(xattrs_enabled))
    db_config = None

    db = None
    cbl_db = None
    test_db_log_file = None
    path = None
    test_cbllog = FileLogging(base_url)
    if create_db_per_test:
        if enable_file_logging and liteserv_version >= "2.5.0":
            test_cbllog.configure(log_level="verbose", max_rotate_count=2,
                                  max_size=100000 * 512, plain_text=True)
            test_db_log_file = test_cbllog.get_directory()
            log_info("Log files available at - {}".format(test_db_log_file))
        cbl_db = create_db_per_test + str(time.time())
        # Create CBL database
        db = Database(base_url)

        log_info("Creating a Database {} at test setup".format(cbl_db))
        if enable_encryption:
            db_config = db.configure(password=encryption_password)
        else:
            db_config = db.configure()
        source_db = db.create(cbl_db, db_config)
        log_info("Getting the database name")
        db_name = db.getName(source_db)
        assert db_name == cbl_db
        path = db.getPath(source_db).rstrip("/\\")
        if '\\' in path:
            path = '\\'.join(path.split('\\')[:-1])
        else:
            path = '/'.join(path.split('/')[:-1])

    # This dictionary is passed to each test
    yield {
        "cluster_config": cluster_config,
        "cluster_topology": cluster_topology,
        "mode": mode,
        "sg_url": sg_url,
        "sg_admin_url": sg_admin_url,
        "xattrs_enabled": xattrs_enabled,
        "liteserv_host": liteserv_host,
        "liteserv_port": liteserv_port,
        "liteserv_platform": liteserv_platform,
        "target_url": target_url,
        "target_admin_url": target_admin_url,
        "sg_ip": sg_ip,
        "sg_db": sg_db,
        "no_conflicts_enabled": no_conflicts_enabled,
        "sync_gateway_version": sync_gateway_version,
        "source_db": source_db,
        "cbl_db": cbl_db,
        "suite_source_db": suite_source_db,
        "suite_cbl_db": suite_cbl_db,
        "base_url": base_url,
        "sg_config": sg_config,
        "db": db,
        "device_enabled": device_enabled,
        "testserver": testserver,
        "db_config": db_config,
        "enable_sample_bucket": enable_sample_bucket,
        "log_filename": log_filename,
        "test_db_log_file": test_db_log_file,
        "liteserv_version": liteserv_version,
        "delta_sync_enabled": delta_sync_enabled,
        "cbl_log_decoder_platform": cbl_log_decoder_platform,
        "cbl_log_decoder_build": cbl_log_decoder_build,
        "enable_encryption": enable_encryption,
        "encryption_password": encryption_password,
        "enable_file_logging": enable_file_logging,
<<<<<<< HEAD
        "test_cbllog": test_cbllog
=======
        "cbs_ce": cbs_ce,
        "sg_ce": sg_ce,
        "cbl_ce": cbl_ce
>>>>>>> c090654b
    }

    if request.node.rep_call.failed and enable_file_logging and create_db_per_test is not None:
        test_id = request.node.nodeid
        log_info("\n Collecting logs for failed test: {}".format(test_id))
        zip_data = test_cbllog.get_logs_in_zip(test_db_log_file)
        log_directory = "results"
        if not os.path.exists(log_directory):
            os.mkdir(log_directory)
        test_log_zip_file = "{}_{}.zip".format(test_id.split("::")[-1], str(time.time()))
        test_log = os.path.join(log_directory, test_log_zip_file)
        log_info("Log file for failed test is: {}".format(test_log_zip_file))
        with open(test_log, 'wb') as fh:
            fh.write(zip_data)
            fh.close()

    log_info("Tearing down test")
    if create_db_per_test:
        # Delete CBL database
        log_info("Deleting the database {} at test teardown".format(create_db_per_test))
        time.sleep(1)
        try:
            if db.exists(cbl_db, path):
                db.deleteDB(source_db)
            log_info("Flushing server memory")
            utils_obj = Utils(base_url)
            utils_obj.flushMemory()
            if not use_local_testserver:
                log_info("Stopping the test server per test")
                testserver.stop()
        except Exception, err:
            log_info("Exception occurred: {}".format(err))


@pytest.fixture(scope="class")
def class_init(request, params_from_base_suite_setup):
    base_url = params_from_base_suite_setup["base_url"]
    liteserv_platform = params_from_base_suite_setup["liteserv_platform"]
    liteserv_version = params_from_base_suite_setup["liteserv_version"]
    enable_encryption = params_from_base_suite_setup["enable_encryption"]
    encryption_password = params_from_base_suite_setup["encryption_password"]

    db_obj = Database(base_url)
    doc_obj = Document(base_url)
    datatype = DataTypeInitiator(base_url)
    repl_obj = Replication(base_url)
    array_obj = Array(base_url)
    dict_obj = Dictionary(base_url)
    repl_config_obj = ReplicatorConfiguration(base_url)

    base_auth_obj = BasicAuthenticator(base_url)
    session_auth_obj = SessionAuthenticator(base_url)
    sg_client = MobileRestClient()
    if enable_encryption:
        db_config = db_obj.configure(password=encryption_password)
    else:
        db_config = db_obj.configure()
    db = db_obj.create("cbl-init-db", db_config)

    request.cls.db_obj = db_obj
    request.cls.doc_obj = doc_obj
    request.cls.dict_obj = dict_obj
    request.cls.datatype = datatype
    request.cls.repl_obj = repl_obj
    request.cls.repl_config_obj = repl_config_obj
    request.cls.array_obj = array_obj
    request.cls.dict_obj = dict_obj
    request.cls.array_obj = array_obj
    request.cls.datatype = datatype
    request.cls.repl_obj = repl_obj
    request.cls.base_auth_obj = base_auth_obj
    request.cls.session_auth_obj = session_auth_obj
    request.cls.sg_client = sg_client
    request.cls.db_obj = db_obj
    request.cls.db = db
    request.cls.liteserv_platform = liteserv_platform
    request.cls.liteserv_version = liteserv_version

    yield
    db_obj.deleteDB(db)


@pytest.fixture(scope="function")
def setup_customized_teardown_test(params_from_base_test_setup):
    cbl_db_name1 = "cbl_db1" + str(time.time())
    cbl_db_name2 = "cbl_db2" + str(time.time())
    cbl_db_name3 = "cbl_db3" + str(time.time())
    base_url = params_from_base_test_setup["base_url"]
    enable_encryption = params_from_base_test_setup["enable_encryption"]
    encryption_password = params_from_base_test_setup["encryption_password"]
    db = Database(base_url)
    if enable_encryption:
        db_config = db.configure(password=encryption_password)
    else:
        db_config = db.configure()
    cbl_db1 = db.create(cbl_db_name1, db_config)
    cbl_db2 = db.create(cbl_db_name2, db_config)
    cbl_db3 = db.create(cbl_db_name3, db_config)
    log_info("setting up all 3 dbs")

    yield{
        "db": db,
        "cbl_db_name1": cbl_db_name1,
        "cbl_db_name2": cbl_db_name2,
        "cbl_db_name3": cbl_db_name3,
        "cbl_db1": cbl_db1,
        "cbl_db2": cbl_db2,
        "cbl_db3": cbl_db3,
    }
    log_info("Tearing down test")
    db.deleteDB(cbl_db1)
    db.deleteDB(cbl_db2)
    db.deleteDB(cbl_db3)<|MERGE_RESOLUTION|>--- conflicted
+++ resolved
@@ -666,13 +666,10 @@
         "enable_encryption": enable_encryption,
         "encryption_password": encryption_password,
         "enable_file_logging": enable_file_logging,
-<<<<<<< HEAD
-        "test_cbllog": test_cbllog
-=======
+        "test_cbllog": test_cbllog,
         "cbs_ce": cbs_ce,
         "sg_ce": sg_ce,
         "cbl_ce": cbl_ce
->>>>>>> c090654b
     }
 
     if request.node.rep_call.failed and enable_file_logging and create_db_per_test is not None:
