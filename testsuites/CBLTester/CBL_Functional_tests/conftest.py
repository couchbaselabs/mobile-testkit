--- conflicted
+++ resolved
@@ -317,12 +317,8 @@
     log_info("Flushing server memory")
     utils_obj = Utils(base_url)
     utils_obj.flushMemory()
-<<<<<<< HEAD
     log_info("Stopping the test server")
     testserver.stop()
-=======
-    # testserver.stop()
->>>>>>> 4fcceed2
 
 
 @pytest.fixture(scope="function")
