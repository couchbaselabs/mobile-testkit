--- conflicted
+++ resolved
@@ -187,11 +187,10 @@
                      action="store_true",
                      help="magma-storage: Enable magma storage on couchbase server")
 
-<<<<<<< HEAD
     parser.addoption("--liteserv-android-serial-numbers",
                      action="store",
                      help="liteserv-android-serial-numbers: the android device serial numbers")
-=======
+
     parser.addoption("--disable-persistent-config",
                      action="store_true",
                      help="Disable Centralized Persistent Config")
@@ -207,7 +206,6 @@
     parser.addoption("--disable-admin-auth",
                      action="store_true",
                      help="Disable Admin auth")
->>>>>>> f0063be9
 
 
 # This will get called once before the first test that
@@ -256,19 +254,17 @@
     enable_cbs_developer_preview = request.config.getoption("--enable-cbs-developer-preview")
     cbs_ssl = request.config.getoption("--server-ssl")
     magma_storage_enabled = request.config.getoption("--magma-storage")
-<<<<<<< HEAD
+
     liteserv_android_serial_numbers = request.config.getoption("--liteserv-android-serial-numbers")
     liteserv_android_serial_number = []
     if liteserv_android_serial_numbers:
         liteserv_android_serial_number = liteserv_android_serial_numbers.split(',')
-=======
     disable_persistent_config = request.config.getoption("--disable-persistent-config")
     enable_server_tls_skip_verify = request.config.getoption("--enable-server-tls-skip-verify")
     disable_tls_server = request.config.getoption("--disable-tls-server")
 
     disable_admin_auth = request.config.getoption("--disable-admin-auth")
 
->>>>>>> f0063be9
     test_name = request.node.name
 
     testserver = TestServerFactory.create(platform=liteserv_platform,
@@ -277,7 +273,6 @@
                                           port=liteserv_port,
                                           community_enabled=cbl_ce,
                                           debug_mode=debug_mode)
-
 
     if not use_local_testserver:
         log_info("Downloading TestServer ...")
