import pytest
import time
import random
from sys import maxsize
from threading import Thread

from keywords.MobileRestClient import MobileRestClient
from CBLClient.Replication import Replication
from CBLClient.Authenticator import Authenticator
from keywords.utils import log_info
from libraries.testkit.cluster import Cluster
from libraries.data.doc_generators import simple, four_k, simple_user, complex_doc
from datetime import datetime, timedelta
from CBLClient.Utils import Utils


@pytest.mark.listener
@pytest.mark.replication
def test_system(params_from_base_suite_setup):
    sg_db = "db"
    sg_url = params_from_base_suite_setup["sg_url"]
    sg_admin_url = params_from_base_suite_setup["sg_admin_url"]
    cluster_config = params_from_base_suite_setup["cluster_config"]
    sg_blip_url = params_from_base_suite_setup["target_url"]
    base_url_list = params_from_base_suite_setup["base_url_list"]
    sg_config = params_from_base_suite_setup["sg_config"]
    db_obj_list = params_from_base_suite_setup["db_obj_list"]
    cbl_db_list = params_from_base_suite_setup["cbl_db_list"]
    db_name_list = params_from_base_suite_setup["db_name_list"]
    query_obj_list = params_from_base_suite_setup["query_obj_list"]
    sync_gateway_version = params_from_base_suite_setup["sync_gateway_version"]
    resume_cluster = params_from_base_suite_setup["resume_cluster"]
    generator = params_from_base_suite_setup["generator"]
    enable_rebalance = params_from_base_suite_setup["enable_rebalance"]
    num_of_docs = params_from_base_suite_setup["num_of_docs"]
    num_of_doc_updates = params_from_base_suite_setup["num_of_doc_updates"]
    num_of_docs_to_update = params_from_base_suite_setup["num_of_docs_to_update"]
    num_of_docs_in_itr = params_from_base_suite_setup["num_of_docs_in_itr"]
    num_of_docs_to_delete = params_from_base_suite_setup["num_of_docs_to_delete"]
    num_of_docs_to_add = params_from_base_suite_setup["num_of_docs_to_add"]
    up_time = params_from_base_suite_setup["up_time"]
    repl_status_check_sleep_time = params_from_base_suite_setup["repl_status_check_sleep_time"]
    platform_list = params_from_base_suite_setup["platform_list"]
    doc_id_for_new_docs = num_of_docs
    query_limit = 1000
    query_offset = 0

    if sync_gateway_version < "2.0.0":
        pytest.skip('This test cannot run with sg version below 2.0')
    channels_sg = ["ABC"]
    username = "autotest"
    password = "password"

    # Create CBL database
    sg_client = MobileRestClient()

    doc_ids = set()
    docs_per_db = num_of_docs // len(cbl_db_list)  # Equally distributing docs to db
    extra_docs = num_of_docs % len(cbl_db_list)  # Docs left after equal distribution
    num_of_itr_per_db = docs_per_db // num_of_docs_in_itr  # iteration required to add docs in each db
    extra_docs_in_itr_per_db = docs_per_db % num_of_docs_in_itr  # iteration required to add docs leftover docs per db

    cluster = Cluster(config=cluster_config)
    if enable_rebalance:
        if len(cluster.servers) < 2:
            raise Exception("Please provide at least 3 servers")

        server_urls = []
        for server in cluster.servers:
            server_urls.append(server.url)
        primary_server = cluster.servers[0]
        servers = cluster.servers[1:]

    if not resume_cluster:
        # Reset cluster to ensure no data in system
        cluster.reset(sg_config_path=sg_config)
        log_info("Using SG ur: {}".format(sg_admin_url))
        sg_client.create_user(sg_admin_url, sg_db, username, password, channels=channels_sg)

        # adding bulk docs to each db
        for cbl_db, db_obj, db_name in zip(cbl_db_list, db_obj_list, db_name_list):
            log_info("Adding doc on {} db".format(db_name))
            doc_prefix = "{}_doc".format(db_name)
            j = 0
            for j in range(num_of_itr_per_db):
                ids = db_obj.create_bulk_docs(num_of_docs_in_itr, doc_prefix, db=cbl_db, channels=channels_sg,
                                              id_start_num=j * num_of_docs_in_itr, generator=generator)
                doc_ids.update(ids)
            # adding remaining docs to each db
            if extra_docs_in_itr_per_db != 0:
                ids = db_obj.create_bulk_docs(extra_docs_in_itr_per_db, "cbl_{}".format(db_name), db=cbl_db,
                                              channels=channels_sg, id_start_num=(j + 1) * num_of_docs_in_itr,
                                              generator=generator)
                doc_ids.update(ids)
        # add the extra docs to last db
        if extra_docs != 0:
            ids = db_obj.create_bulk_docs(extra_docs, "cbl_{}".format(db_name), db=cbl_db, channels=channels_sg,
                                          id_start_num=docs_per_db, generator=generator)
            doc_ids.update(ids)
    else:
        # getting doc ids from the dbs
        # _check_doc_count(db_obj_list, cbl_db_list)
        count = db_obj_list[0].getCount(cbl_db_list[0])
        itr_count = count // query_limit
        if itr_count == 0:
            itr_count = 1
        for _ in range(itr_count):
            existing_docs = db_obj_list[0].getDocIds(cbl_db_list[0], query_limit, query_offset)
            doc_ids.update(existing_docs)
            query_offset += query_limit
        log_info("{} Docs in DB".format(len(doc_ids)))
        query_offset = 0
        try:
            # Precautionary creation of user
            sg_client.create_user(sg_admin_url, sg_db, username, password, channels=channels_sg)
        except Exception as err:
            log_info("User already exist: {}".format(err))

    time.sleep(5)
    # _check_doc_count(db_obj_list, cbl_db_list)
    # Configure replication with push_pull for all db
    replicator_obj_list = []
    replicator_list = []
    for base_url, cbl_db, query, platform in zip(base_url_list, cbl_db_list, query_obj_list, platform_list):
        repl_obj = Replication(base_url)
        replicator_obj_list.append(repl_obj)
        authenticator = Authenticator(base_url)
        cookie, session_id = sg_client.create_session(sg_admin_url, sg_db, username, ttl=900000)
        replicator_authenticator = authenticator.authentication(session_id, cookie, authentication_type="session")
        session = cookie, session_id
        repl_config = repl_obj.configure(cbl_db, sg_blip_url, continuous=True, channels=channels_sg,
                                         replication_type="push_pull",
                                         replicator_authenticator=replicator_authenticator)
        repl = repl_obj.create(repl_config)
        repl_obj.start(repl)
        repl_obj.wait_until_replicator_idle(repl, max_times=maxsize, sleep_time=repl_status_check_sleep_time)
        replicator_list.append(repl)
        results = query.query_get_docs_limit_offset(cbl_db, limit=query_limit, offset=query_offset)
        # Query results do not store in memory for dot net, so no need to release memory for dotnet
        if(platform.lower() != "net-msft" and platform.lower() != "uwp" and platform.lower() != "xamarin-ios" and platform.lower() != "xamarin-android"):
            _releaseQueryResults(base_url, results)

    current_time = datetime.now()
    running_time = current_time + timedelta(minutes=up_time)

    # _check_doc_count(db_obj_list, cbl_db_list)
    x = 1
    while running_time - current_time > timedelta(0):

        log_info('*' * 20)
        log_info("Starting iteration no. {} of system testing".format(x))
        log_info('*' * 20)
        x += 1
        if enable_rebalance:
            server = servers[random.randint(0, len(servers) - 1)]
        ######################################
        # Checking for docs update on SG side #
        ######################################
        docs_to_update = random.sample(doc_ids, num_of_docs_to_update)
        sg_docs = sg_client.get_bulk_docs(url=sg_url, db=sg_db, doc_ids=list(docs_to_update), auth=session)[0]
        for sg_doc in sg_docs:
            sg_doc["id"] = sg_doc["_id"]
        log_info("Updating {} docs on SG - {}".format(len(docs_to_update),
                                                      docs_to_update))
        sg_client.update_docs(url=sg_url, db=sg_db, docs=sg_docs,
                              number_updates=num_of_doc_updates, auth=session, channels=channels_sg)

        # Waiting until replicator finishes on all dbs
        for base_url, repl_obj, repl, cbl_db, query, platform in zip(base_url_list,
                                                           replicator_obj_list,
                                                           replicator_list,
                                                           cbl_db_list,
                                                           query_obj_list,
                                                           platform_list):
            t = Thread(target=_replicaton_status_check, args=(repl_obj, repl, repl_status_check_sleep_time))
            t.start()
            t.join()
            results = query.query_get_docs_limit_offset(cbl_db, limit=query_limit, offset=query_offset)
            # Query results do not store in memory for dot net, so no need to release memory for dotnet
            if(platform.lower() != "net-msft" and platform.lower() != "uwp" and platform.lower() != "xamarin-ios" and platform.lower() != "xamarin-android"):
                _releaseQueryResults(base_url, results)

        #######################################
        # Checking for doc update on CBL side #
        #######################################
        docs_to_update = random.sample(doc_ids, num_of_docs_to_update)
        i = 0
<<<<<<< HEAD
        for base_url, db_obj, cbl_db, repl_obj, repl, query in zip(base_url_list,
                                                                   db_obj_list,
                                                                   cbl_db_list,
                                                                   replicator_obj_list,
                                                                   replicator_list,
                                                                   query_obj_list):
            updates_per_db = len(docs_to_update) // len(db_obj_list)

=======
        for base_url, db_obj, cbl_db, repl_obj, repl, query, platform in zip(base_url_list,
                                                                             db_obj_list,
                                                                             cbl_db_list,
                                                                             replicator_obj_list,
                                                                             replicator_list,
                                                                             query_obj_list,
                                                                             platform_list):
            updates_per_db = len(docs_to_update) / len(db_obj_list)
>>>>>>> 5060b01c
            log_info("Updating {} docs on {} db - {}".format(updates_per_db,
                                                             db_obj.getName(cbl_db),
                                                             list(docs_to_update)[i: i + updates_per_db]))
            db_obj.update_bulk_docs(cbl_db, num_of_doc_updates, list(docs_to_update)[i: i + updates_per_db])
            i += updates_per_db
            # updating docs will affect all dbs as they are synced with SG.
            t = Thread(target=_replicaton_status_check, args=(repl_obj, repl, repl_status_check_sleep_time))
            t.start()
            t.join()
            results = query.query_get_docs_limit_offset(cbl_db, limit=query_limit, offset=query_offset)
            # Query results do not store in memory for dot net, so no need to release memory for dotnet
            if(platform.lower() != "net-msft" and platform.lower() != "uwp" and platform.lower() != "xamarin-ios" and platform.lower() != "xamarin-android"):
                _releaseQueryResults(base_url, results)

        ###########################
        # Deleting docs on SG side #
        ###########################
        docs_to_delete = set(random.sample(doc_ids, num_of_docs_to_delete))
        sg_docs = sg_client.get_bulk_docs(url=sg_url, db=sg_db, doc_ids=list(docs_to_delete), auth=session)[0]
        log_info("Deleting {} docs on SG - {}".format(len(docs_to_delete),
                                                      docs_to_delete))
        sg_client.delete_bulk_docs(url=sg_url, db=sg_db,
                                   docs=sg_docs, auth=session)
        for base_url, repl_obj, repl, cbl_db, query, platform in zip(base_url_list,
                                                           replicator_obj_list,
                                                           replicator_list,
                                                           cbl_db_list,
                                                           query_obj_list,
                                                           platform_list):
            t = Thread(target=_replicaton_status_check, args=(repl_obj, repl, repl_status_check_sleep_time))
            t.start()
            t.join()
            results = query.query_get_docs_limit_offset(cbl_db, limit=query_limit, offset=query_offset)
            # Query results do not store in memory for dot net, so no need to release memory for dotnet
            if(platform.lower() != "net-msft" and platform.lower() != "uwp" and platform.lower() != "xamarin-ios" and platform.lower() != "xamarin-android"):
                _releaseQueryResults(base_url, results)
            time.sleep(5)
        # _check_doc_count(db_obj_list, cbl_db_list)
        # removing ids of deleted doc from the list
        doc_ids = doc_ids - docs_to_delete
        if enable_rebalance:
            # Deleting a node from the cluster
            log_info("Rebalance out server: {}".format(server.host))
            primary_server.rebalance_out(server_urls, server)
        ############################
        # Deleting docs on CBL side #
        ############################
        docs_to_delete = set(random.sample(doc_ids, num_of_docs_to_delete))
        docs_to_delete_per_db = len(docs_to_delete) // len(db_obj_list)
        i = 0
        for base_url, db_obj, cbl_db, repl_obj, repl, query, platform in zip(base_url_list,
                                                                   db_obj_list,
                                                                   cbl_db_list,
                                                                   replicator_obj_list,
                                                                   replicator_list,
                                                                   query_obj_list,
                                                                   platform_list):
            log_info("deleting {} docs from {} db - {}".format(docs_to_delete_per_db,
                                                               db_obj.getName(cbl_db),
                                                               list(docs_to_delete)[i: i + docs_to_delete_per_db]))
            db_obj.delete_bulk_docs(cbl_db, list(docs_to_delete)[i: i + docs_to_delete_per_db])
            i += docs_to_delete_per_db
            time.sleep(5)
            results = query.query_get_docs_limit_offset(cbl_db, limit=query_limit,
                                                        offset=query_offset)
            # Query results do not store in memory for dot net, so no need to release memory for dotnet
            if(platform.lower() != "net-msft" and platform.lower() != "uwp" and platform.lower() != "xamarin-ios" and platform.lower() != "xamarin-android"):
                _releaseQueryResults(base_url, results)

            # Deleting docs will affect all dbs as they are synced with SG.
            _check_parallel_replication_changes(base_url_list, replicator_obj_list, replicator_list, cbl_db_list, query_obj_list,
                                                repl_status_check_sleep_time, query_limit, platform_list, query_offset)
        # _check_doc_count(db_obj_list, cbl_db_list)
        # removing ids of deleted doc from the list
        doc_ids = doc_ids - docs_to_delete
        if enable_rebalance:
            # Adding the node back to the cluster
            log_info("Adding Server back {}".format(server.host))
            primary_server.add_node(server, services="kv,index,n1ql")
            log_info("Rebalance in server: {}".format(server.host))
            primary_server.rebalance_in(server_urls, server)

        #############################
        # Creating docs on CBL side #
        #############################
        for base_url, db_obj, cbl_db, repl_obj, repl, query, platform in zip(base_url_list,
                                                                   db_obj_list,
                                                                   cbl_db_list,
                                                                   replicator_obj_list,
                                                                   replicator_list,
                                                                   query_obj_list,
                                                                   platform_list):
            name = db_obj.getName(cbl_db)
            docs_to_create = ["cbl_{}_{}".format(name, doc_id) for doc_id in range(doc_id_for_new_docs,
                                                                                   doc_id_for_new_docs +
                                                                                   num_of_docs_to_add)]
            added_docs = {}
            new_doc_ids = []
            for doc_id in docs_to_create:
                if generator == "complex_doc":
                    data = complex_doc()
                elif generator == "four_k":
                    data = four_k()
                elif generator == "simple_user":
                    data = simple_user()
                else:
                    data = simple()
                data["channels"] = channels_sg
                data["_id"] = doc_id
                added_docs[doc_id] = data
                new_doc_ids.append(doc_id)
            doc_ids.update(new_doc_ids)
            log_info("creating {} docs on {} - {}".format(len(docs_to_create),
                                                          db_obj.getName(cbl_db),
                                                          new_doc_ids))
            db_obj.saveDocuments(cbl_db, added_docs)
            time.sleep(5)

            # Adding docs will affect all dbs as they are synced with SG.
            t = Thread(target=_replicaton_status_check, args=(repl_obj, repl, repl_status_check_sleep_time))
            t.start()
            t.join()
            results = query.query_get_docs_limit_offset(cbl_db, limit=query_limit,
                                                        offset=query_offset)
            # Query results do not store in memory for dot net, so no need to release memory for dotnet
            if(platform.lower() != "net-msft" and platform.lower() != "uwp" and platform.lower() != "xamarin-ios" and platform.lower() != "xamarin-android"):
                _releaseQueryResults(base_url, results)

            time.sleep(5)
        doc_id_for_new_docs += num_of_docs_to_add
        # _check_doc_count(db_obj_list, cbl_db_list)

        current_time = datetime.now()
    # stopping replication
    log_info("Test completed. Stopping Replicators")

    for repl_obj, repl in zip(replicator_obj_list, replicator_list):
        repl_obj.stop(repl)
        time.sleep(5)
    # _check_doc_count(db_obj_list, cbl_db_list)


def _replicaton_status_check(repl_obj, replicator, repl_status_check_sleep_time=2):
    repl_obj.wait_until_replicator_idle(replicator, max_times=maxsize, sleep_time=repl_status_check_sleep_time)
    total = repl_obj.getTotal(replicator)
    completed = repl_obj.getCompleted(replicator)
    log_info("total: {}".format(total))
    log_info("completed: {}".format(completed))
    # assert total == completed, "total is not equal to completed"


def _check_doc_count(db_obj_list, cbl_db_list):
    new_docs_count = set([db_obj.getCount(cbl_db) for db_obj, cbl_db in zip(db_obj_list, cbl_db_list)])
    log_info("Doc count is - {}".format(new_docs_count))
    if len(new_docs_count) != 1:
        assert 0, "Doc count in all DBs are not equal"


def _check_parallel_replication_changes(base_url_list, replicator_obj_list, replicator_list, cbl_db_list, query_obj_list,
                                        repl_status_check_sleep_time, query_limit, platform_list, query_offset):
    for base_url, repl_obj, repl, cbl_db, query, platform in zip(base_url_list,
                                                       replicator_obj_list,
                                                       replicator_list,
                                                       cbl_db_list,
                                                       query_obj_list,
                                                       platform_list):
        t = Thread(target=_replicaton_status_check, args=(repl_obj, repl, repl_status_check_sleep_time))
        t.start()
        t.join()
        results = query.query_get_docs_limit_offset(cbl_db, limit=query_limit, offset=query_offset)
        # Query results do not store in memory for dot net, so no need to release memory for dotnet 
        if(platform.lower() != "net-msft" and platform.lower() != "uwp" and platform.lower() != "xamarin-ios" and platform.lower() != "xamarin-android"):
            _releaseQueryResults(base_url, results)


def _releaseQueryResults(base_url, results):
    utils = Utils(base_url)
    utils.release(results)<|MERGE_RESOLUTION|>--- conflicted
+++ resolved
@@ -185,16 +185,6 @@
         #######################################
         docs_to_update = random.sample(doc_ids, num_of_docs_to_update)
         i = 0
-<<<<<<< HEAD
-        for base_url, db_obj, cbl_db, repl_obj, repl, query in zip(base_url_list,
-                                                                   db_obj_list,
-                                                                   cbl_db_list,
-                                                                   replicator_obj_list,
-                                                                   replicator_list,
-                                                                   query_obj_list):
-            updates_per_db = len(docs_to_update) // len(db_obj_list)
-
-=======
         for base_url, db_obj, cbl_db, repl_obj, repl, query, platform in zip(base_url_list,
                                                                              db_obj_list,
                                                                              cbl_db_list,
@@ -202,8 +192,7 @@
                                                                              replicator_list,
                                                                              query_obj_list,
                                                                              platform_list):
-            updates_per_db = len(docs_to_update) / len(db_obj_list)
->>>>>>> 5060b01c
+            updates_per_db = len(docs_to_update) // len(db_obj_list)
             log_info("Updating {} docs on {} db - {}".format(updates_per_db,
                                                              db_obj.getName(cbl_db),
                                                              list(docs_to_update)[i: i + updates_per_db]))
