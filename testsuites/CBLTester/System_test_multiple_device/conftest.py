import time
import datetime
import pytest

from utilities.cluster_config_utils import persist_cluster_config_environment_prop
from keywords.utils import host_for_url, clear_resources_pngs
from keywords.utils import log_info
from keywords.ClusterKeywords import ClusterKeywords
from keywords.constants import CLUSTER_CONFIGS_DIR
from keywords.TestServerFactory import TestServerFactory
from keywords.SyncGateway import sync_gateway_config_path_for_mode
from keywords.exceptions import ProvisioningError
from keywords.tklogging import Logging
from CBLClient.Database import Database
from CBLClient.Query import Query
from CBLClient.Utils import Utils
from keywords.constants import RESULTS_DIR
from CBLClient.FileLogging import FileLogging


def pytest_addoption(parser):
    parser.addoption("--use-local-testserver",
                     action="store_true",
                     help="Skip installing testserver at setup",
                     default=False)

    parser.addoption("--mode",
                     action="store",
                     help="Sync Gateway mode to run the test in, 'cc' for channel cache or 'di' for distributed index")

    parser.addoption("--skip-provisioning",
                     action="store_true",
                     help="Skip cluster provisioning at setup",
                     default=False)

    parser.addoption("--server-version",
                     action="store",
                     help="server-version: Couchbase Server version to install (ex. 4.5.0 or 4.5.0-2601)")

    parser.addoption("--sync-gateway-version",
                     action="store",
                     help="sync-gateway-version: Sync Gateway version to install "
                          "(ex. 1.3.1-16 or 590c1c31c7e83503eff304d8c0789bdd268d6291)")

    parser.addoption("--liteserv-platforms",
                     action="store",
                     help="liteserv-platforms: the platforms to assign to the liteserv")

    parser.addoption("--liteserv-versions",
                     action="store",
                     help="liteserv-versions: the versions to download / install for the liteserv")

    parser.addoption("--liteserv-hosts",
                     action="store",
                     help="liteserv-hosts: the hosts to start liteserv on")

    parser.addoption("--liteserv-ports",
                     action="store",
                     help="liteserv-ports: the ports to assign to liteserv")

    parser.addoption("--liteserv-android-serial-numbers",
                     action="store",
                     help="liteserv-android-serial-numbers: the android device serial numbers")

    parser.addoption("--enable-sample-bucket",
                     action="store",
                     help="enable-sample-bucket: Enable a sample server bucket")

    parser.addoption("--xattrs",
                     action="store_true",
                     help="xattrs: Enable xattrs for sync gateway")

    parser.addoption("--create-db-per-suite",
                     action="store",
                     help="create-db-per-suite: Creates/deletes client DB per suite")

    parser.addoption("--no-conflicts",
                     action="store_true",
                     help="If set, allow_conflicts is set to false in sync-gateway config")

    parser.addoption("--doc-generator",
                     action="store",
                     help="Provide the doc generator type. Valid values are - simple, four_k, simple_user and"
                          " complex_doc",
                     default="simple")

    parser.addoption("--resume-cluster", action="store_true",
                     help="Enable System test to start without reseting cluster", default=False)

    parser.addoption("--no-db-delete", action="store_true",
                     help="Enable System test to start without reseting cluster", default=False)

    parser.addoption("--device", action="store_true",
                     help="Enable device if you want to run it on device", default=False)

    parser.addoption("--community", action="store_true",
                     help="If set, community edition will get picked up , default is enterprise", default=False)

    parser.addoption("--sg-ssl",
                     action="store_true",
                     help="If set, will enable SSL communication between Sync Gateway and CBL")

    parser.addoption("--use-views",
                     action="store_true",
                     help="If set, uses views instead of GSI - SG 2.1 and above only")

    parser.addoption("--number-replicas",
                     action="store",
                     help="Number of replicas for the indexer node - SG 2.1 and above only",
                     default=0)

    parser.addoption("--cluster-config",
                     action="store",
                     help="Provide cluster config to use. Default is base config",
                     default="base")

    parser.addoption("--create-db-per-test",
                     action="store",
                     help="create-db-per-test: Creates/deletes client DB for every test",
                     default="test")

    parser.addoption("--enable-file-logging",
                     action="store_true",
                     help="If set, CBL file logging would enable. Supported only cbl2.5 onwards")

    parser.addoption("--enable-rebalance",
                     action="store_true",
                     default=False,
                     help="If set, CBS not would be rebalance in/out of cluster")

    parser.addoption("--enable-encryption",
                     action="store_true",
                     help="Encryption will be enabled for CBL db",
                     default=True)

    parser.addoption("--encryption-password",
                     action="store",
                     help="Encryption will be enabled for CBL db",
                     default="password")

    parser.addoption("--delta-sync",
                     action="store_true",
                     help="delta-sync: Enable delta-sync for sync gateway")

    parser.addoption("--num-of-docs",
                     action="store",
                     default="1000000",
                     help="Specify the initial no. of docs for an app to start the system test. Default is 1M Docs")

    parser.addoption("--num-of-doc-updates",
                     action="store",
                     default="100",
                     help="Specify the no. of times a random doc will be update. Default is 100 times")

    parser.addoption("--num-of-docs-to-update",
                     action="store",
                     default="100",
                     help="Specify the no. of random doc to update in each iteration. Default is 100 times")

    parser.addoption("--num-of-docs-to-delete",
                     action="store",
                     default="1000",
                     help="Specify the no. of random docs to delete in each iteration. Default is 1000 times."
                          "In each iteration twice the no. of docs specified will be deleted. Once from SG side and "
                          "once from all cbl app in cluster")

    parser.addoption("--num-of-docs-in-itr",
                     action="store",
                     default="1000",
                     help="Specify the max no. of docs that be created in one batch of create doc. "
                          "Default is 1000 times")

    parser.addoption("--num-of-docs-to-add",
                     action="store",
                     default="2000",
                     help="Specify the no. of random docs to add in each iteration per cbl app. Default is 1000 times")

    parser.addoption("--up-time",
                     action="store",
                     default="2",
                     help="Specify the no. of days system test will execute. Default is 2 days")

    parser.addoption("--repl-status-check-sleep-time",
                     action="store",
                     default="20",
                     help="Specify the time for replicator to sleep before it polls again for replication status")

    parser.addoption("--hide-product-version",
                     action="store_true",
                     help="Hides SGW product version when you hit SGW url",
                     default=False)

    parser.addoption("--skip-couchbase-provision",
                     action="store_true",
                     help="skip the couchbase provision step")

    parser.addoption("--enable-cbs-developer-preview",
                     action="store_true",
                     help="Enabling CBS developer preview",
                     default=False)


# This will get called once before the first test that
# runs with this as input parameters in this file
# This setup will be called once for all tests in the
# testsuites/CBLTester/CBL_Functional_tests/ directory
@pytest.fixture(scope="session")
def params_from_base_suite_setup(request):
    use_local_testserver = request.config.getoption("--use-local-testserver")
    liteserv_platforms = request.config.getoption("--liteserv-platforms")
    liteserv_versions = request.config.getoption("--liteserv-versions")
    liteserv_hosts = request.config.getoption("--liteserv-hosts")
    liteserv_ports = request.config.getoption("--liteserv-ports")
    liteserv_android_serial_numbers = request.config.getoption("--liteserv-android-serial-numbers")

    platform_list = liteserv_platforms.split(',')
    version_list = liteserv_versions.split(',')
    host_list = liteserv_hosts.split(',')
    port_list = liteserv_ports.split(',')
    liteserv_android_serial_number = liteserv_android_serial_numbers.split(',')

    if len(platform_list) != len(version_list) != len(host_list) != len(port_list):
        raise Exception("Provide equal no. of Parameters for host, port, version and platforms")
    skip_provisioning = request.config.getoption("--skip-provisioning")
    sync_gateway_version = request.config.getoption("--sync-gateway-version")
    mode = request.config.getoption("--mode")

    server_version = request.config.getoption("--server-version")
    enable_sample_bucket = request.config.getoption("--enable-sample-bucket")
    xattrs_enabled = request.config.getoption("--xattrs")
    device_enabled = request.config.getoption("--device")
    sg_ssl = request.config.getoption("--sg-ssl")
    resume_cluster = request.config.getoption("--resume-cluster")
    generator = request.config.getoption("--doc-generator")
    no_db_delete = request.config.getoption("--no-db-delete")
    use_views = request.config.getoption("--use-views")
    number_replicas = request.config.getoption("--number-replicas")
    cluster_config_prefix = request.config.getoption("--cluster-config")
    create_db_per_test = request.config.getoption("--create-db-per-test")
    create_db_per_suite = request.config.getoption("--create-db-per-suite")
    enable_rebalance = request.config.getoption("--enable-rebalance")
    enable_file_logging = request.config.getoption("--enable-file-logging")
    delta_sync_enabled = request.config.getoption("--delta-sync")

    community_enabled = request.config.getoption("--community")

    enable_encryption = request.config.getoption("--enable-encryption")
    encryption_password = request.config.getoption("--encryption-password")
    num_of_docs = int(request.config.getoption("--num-of-docs"))
    num_of_doc_updates = int(request.config.getoption("--num-of-doc-updates"))
    num_of_docs_to_update = int(request.config.getoption("--num-of-docs-to-update"))
    num_of_docs_in_itr = int(request.config.getoption("--num-of-docs-in-itr"))
    num_of_docs_to_delete = int(request.config.getoption("--num-of-docs-to-delete"))
    num_of_docs_to_add = int(request.config.getoption("--num-of-docs-to-add"))
    hide_product_version = request.config.getoption("--hide-product-version")
<<<<<<< HEAD
    up_time = float(request.config.getoption("--up-time"))
=======
    skip_couchbase_provision = request.config.getoption("--skip-couchbase-provision")
    up_time = int(request.config.getoption("--up-time"))
>>>>>>> ea078321
    enable_cbs_developer_preview = request.config.getoption("--enable-cbs-developer-preview")
    # Changing up_time in days
    up_time = up_time * 24 * 60
    repl_status_check_sleep_time = int(request.config.getoption("--repl-status-check-sleep-time"))

    test_name = request.node.name
    testserver_list = []
    android_device_idx = 0
    for platform, version, host, port in zip(platform_list,
                                             version_list,
                                             host_list,
                                             port_list):
        testserver = TestServerFactory.create(platform=platform,
                                              version_build=version,
                                              host=host,
                                              port=port,
                                              community_enabled=community_enabled)

        if not use_local_testserver:
            log_info("Downloading TestServer ...")
            # Download TestServer app
            testserver.download()

            # Install TestServer app
            if device_enabled and (platform == "ios" or platform == "android"):
                if platform == "android" and len(liteserv_android_serial_number) != 0:
                    testserver.serial_number = liteserv_android_serial_number[android_device_idx]
                    android_device_idx += 1
                testserver.install_device()
            else:
                testserver.install()

        testserver_list.append(testserver)
    base_url_list = []
    for host, port in zip(host_list, port_list):
        base_url_list.append("http://{}:{}".format(host, port))

    cluster_config = "{}/{}_{}".format(CLUSTER_CONFIGS_DIR, cluster_config_prefix, mode)
    sg_config = sync_gateway_config_path_for_mode("sync_gateway_default", mode)
    no_conflicts_enabled = request.config.getoption("--no-conflicts")
    cluster_utils = ClusterKeywords(cluster_config)
    cluster_topology = cluster_utils.get_cluster_topology(cluster_config)

    sg_db = "db"
    sg_url = cluster_topology["sync_gateways"][0]["public"]
    sg_ip = host_for_url(sg_url)
    target_url = "ws://{}:4984/{}".format(sg_ip, sg_db)
    target_admin_url = "ws://{}:4985/{}".format(sg_ip, sg_db)
    persist_cluster_config_environment_prop(cluster_config, 'sync_gateway_ssl', False)

    if sg_ssl:
        log_info("Enabling SSL on sync gateway")
        persist_cluster_config_environment_prop(cluster_config, 'sync_gateway_ssl', True)
        target_url = "wss://{}:4984/{}".format(sg_ip, sg_db)
        target_admin_url = "wss://{}:4985/{}".format(sg_ip, sg_db)

    try:
        server_version
    except NameError:
        log_info("Server version is not provided")
        persist_cluster_config_environment_prop(cluster_config, 'server_version', "")
    else:
        log_info("Running test with server version {}".format(server_version))
        persist_cluster_config_environment_prop(cluster_config, 'server_version', server_version)

    try:
        sync_gateway_version
    except NameError:
        log_info("Sync gateway version is not provided")
        persist_cluster_config_environment_prop(cluster_config, 'sync_gateway_version', "")
    else:
        log_info("Running test with sync_gateway version {}".format(sync_gateway_version))
        persist_cluster_config_environment_prop(cluster_config, 'sync_gateway_version', sync_gateway_version)

    if xattrs_enabled:
        log_info("Running test with xattrs for sync meta storage")
        persist_cluster_config_environment_prop(cluster_config, 'xattrs_enabled', True)
    else:
        log_info("Using document storage for sync meta data")
        persist_cluster_config_environment_prop(cluster_config, 'xattrs_enabled', False)

    if no_conflicts_enabled:
        log_info("Running with no conflicts")
        persist_cluster_config_environment_prop(cluster_config, 'no_conflicts_enabled', True)
    else:
        log_info("Running with allow conflicts")
        persist_cluster_config_environment_prop(cluster_config, 'no_conflicts_enabled', False)

    if use_views:
        log_info("Running SG tests using views")
        # Enable sg views in cluster configs
        persist_cluster_config_environment_prop(cluster_config, 'sg_use_views', True)
    else:
        log_info("Running tests with cbs <-> sg ssl disabled")
        # Disable sg views in cluster configs
        persist_cluster_config_environment_prop(cluster_config, 'sg_use_views', False)

    if delta_sync_enabled:
        log_info("Running with delta sync")
        persist_cluster_config_environment_prop(cluster_config, 'delta_sync_enabled', True)
    else:
        log_info("Running without delta sync")
        persist_cluster_config_environment_prop(cluster_config, 'delta_sync_enabled', False)
    # Write the number of replicas to cluster config
    persist_cluster_config_environment_prop(cluster_config, 'number_replicas', number_replicas)

    if hide_product_version:
        log_info("Suppress the SGW product Version")
        persist_cluster_config_environment_prop(cluster_config, 'hide_product_version', True)
    else:
        log_info("Running without suppress SGW product Version")
        persist_cluster_config_environment_prop(cluster_config, 'hide_product_version', False)
    # As cblite jobs run with on Centos platform, adding by default centos to environment config
    persist_cluster_config_environment_prop(cluster_config, 'sg_platform', "centos", False)

    if enable_cbs_developer_preview:
        log_info("Enable CBS developer preview")
        persist_cluster_config_environment_prop(cluster_config, 'cbs_developer_preview', True)
    else:
        log_info("Running without CBS developer preview")
        persist_cluster_config_environment_prop(cluster_config, 'cbs_developer_preview', False)

    if sync_gateway_version < "2.0":
        pytest.skip('Does not work with sg < 2.0 , so skipping the test')

    if not skip_provisioning:
        log_info("Installing Sync Gateway + Couchbase Server + Accels ('di' only)")

        try:
            cluster_utils.provision_cluster(
                cluster_config=cluster_config,
                server_version=server_version,
                sync_gateway_version=sync_gateway_version,
                sync_gateway_config=sg_config,
                skip_couchbase_provision=skip_couchbase_provision
            )
        except ProvisioningError:
            logging_helper = Logging()
            logging_helper.fetch_and_analyze_logs(cluster_config=cluster_config, test_name=request.node.name)
            raise

    # update sgw urls to meet the runtime settings
    cluster_helper = ClusterKeywords(cluster_config)
    cluster_hosts = cluster_helper.get_cluster_topology(cluster_config=cluster_config)
    sg_url = cluster_hosts["sync_gateways"][0]["public"]
    log_info("sg_url: {}".format(sg_url))
    sg_admin_url = cluster_hosts["sync_gateways"][0]["admin"]
    log_info("sg_admin_url: {}".format(sg_admin_url))

    # Create CBL databases on all devices
    db_name_list = []
    cbl_db_list = []
    db_obj_list = []
    query_obj_list = []
    if create_db_per_suite:
        # Start Test server which needed for suite level set up like query tests
        for testserver in testserver_list:
            if not use_local_testserver:
                log_info("Starting TestServer...")
                test_name_cp = test_name.replace("/", "-")
                if device_enabled:
                    testserver.start_device("{}/logs/{}-{}-{}.txt".format(RESULTS_DIR, type(testserver).__name__,
                                                                          test_name_cp, datetime.datetime.now()))
                else:
                    testserver.start("{}/logs/{}-{}-{}.txt".format(RESULTS_DIR, type(testserver).__name__, test_name_cp,
                                                                   datetime.datetime.now()))
        for base_url, i, liteserv_version in zip(base_url_list, range(len(base_url_list)), version_list):

            if enable_file_logging and liteserv_version >= "2.5.0":
                cbllog = FileLogging(base_url)
                cbllog.configure(log_level="verbose", max_rotate_count=2,
                                 max_size=1000 * 512 * 4, plain_text=True)
                log_info("Log files available at - {}".format(cbllog.get_directory()))
            db_name = "{}-{}".format(create_db_per_suite, i + 1)
            log_info("db name for {} is {}".format(base_url, db_name))
            db_name_list.append(db_name)
            db = Database(base_url)
            query_obj_list.append(Query(base_url))
            db_obj_list.append(db)

            log_info("Creating a Database {} at the suite setup".format(db_name))
            if enable_encryption:
                db_config = db.configure(password=encryption_password)
            else:
                db_config = db.configure()
            cbl_db = db.create(db_name, db_config)
            cbl_db_list.append(cbl_db)
            log_info("Getting the database name")
            assert db.getName(cbl_db) == db_name
            if resume_cluster:
                path = db.getPath(cbl_db).rstrip("/\\")
                if '\\' in path:
                    path = '\\'.join(path.split('\\')[:-1])
                else:
                    path = '/'.join(path.split('/')[:-1])
                assert db.exists(db_name, path)

    yield {
        "cluster_config": cluster_config,
        "mode": mode,
        "xattrs_enabled": xattrs_enabled,
        "platform_list": platform_list,
        "cluster_topology": cluster_topology,
        "version_list": version_list,
        "host_list": host_list,
        "port_list": port_list,
        "target_url": target_url,
        "sg_ip": sg_ip,
        "sg_db": sg_db,
        "sg_url": sg_url,
        "sg_admin_url": sg_admin_url,
        "no_conflicts_enabled": no_conflicts_enabled,
        "sync_gateway_version": sync_gateway_version,
        "target_admin_url": target_admin_url,
        "enable_sample_bucket": enable_sample_bucket,
        "cbl_db_list": cbl_db_list,
        "db_name_list": db_name_list,
        "base_url_list": base_url_list,
        "query_obj_list": query_obj_list,
        "sg_config": sg_config,
        "db_obj_list": db_obj_list,
        "device_enabled": device_enabled,
        "generator": generator,
        "resume_cluster": resume_cluster,
        "create_db_per_test": create_db_per_test,
        "enable_rebalance": enable_rebalance,
        "enable_encryption": enable_encryption,
        "encryption_password": encryption_password,
        "enable_file_logging": enable_file_logging,
        "delta_sync_enabled": delta_sync_enabled,
        "num_of_docs": num_of_docs,
        "num_of_docs_to_delete": num_of_docs_to_delete,
        "num_of_docs_in_itr": num_of_docs_in_itr,
        "num_of_docs_to_add": num_of_docs_to_add,
        "num_of_docs_to_update": num_of_docs_to_update,
        "num_of_doc_updates": num_of_doc_updates,
        "up_time": up_time,
        "repl_status_check_sleep_time": repl_status_check_sleep_time,
        "hide_product_version": hide_product_version
    }

    if create_db_per_suite:
        for cbl_db, db_obj, base_url in zip(cbl_db_list, db_obj_list, base_url_list):
            if not no_db_delete:
                log_info("Deleting the database {} at the suite teardown".format(db_obj.getName(cbl_db)))
                time.sleep(2)
                db_obj.deleteDB(cbl_db)

    # Flush all the memory contents on the server app
    for base_url, testserver in zip(base_url_list, testserver_list):
        log_info("Flushing server memory")
        utils_obj = Utils(base_url)
        utils_obj.flushMemory()
        if not use_local_testserver:
            log_info("Stopping the test server")
            testserver.stop()
    clear_resources_pngs()<|MERGE_RESOLUTION|>--- conflicted
+++ resolved
@@ -253,12 +253,8 @@
     num_of_docs_to_delete = int(request.config.getoption("--num-of-docs-to-delete"))
     num_of_docs_to_add = int(request.config.getoption("--num-of-docs-to-add"))
     hide_product_version = request.config.getoption("--hide-product-version")
-<<<<<<< HEAD
     up_time = float(request.config.getoption("--up-time"))
-=======
     skip_couchbase_provision = request.config.getoption("--skip-couchbase-provision")
-    up_time = int(request.config.getoption("--up-time"))
->>>>>>> ea078321
     enable_cbs_developer_preview = request.config.getoption("--enable-cbs-developer-preview")
     # Changing up_time in days
     up_time = up_time * 24 * 60
