--- conflicted
+++ resolved
@@ -370,12 +370,7 @@
         "enable_rebalance": enable_rebalance,
         "enable_encryption": enable_encryption,
         "encryption_password": encryption_password,
-<<<<<<< HEAD
-        "testserver_list": testserver_list,
-        "enable_file_logging": enable_file_logging
-=======
         "delta_sync_enabled": delta_sync_enabled
->>>>>>> 8604bb72
     }
 
     if create_db_per_suite:
