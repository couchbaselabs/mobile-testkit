import time
import datetime
import pytest

from utilities.cluster_config_utils import persist_cluster_config_environment_prop
from keywords.utils import host_for_url, clear_resources_pngs
from keywords.utils import log_info
from keywords.ClusterKeywords import ClusterKeywords
from keywords.constants import CLUSTER_CONFIGS_DIR
from keywords.TestServerFactory import TestServerFactory
from keywords.SyncGateway import sync_gateway_config_path_for_mode
from keywords.exceptions import ProvisioningError
from keywords.tklogging import Logging
from CBLClient.Database import Database
from CBLClient.Query import Query
from CBLClient.Utils import Utils
from keywords.constants import RESULTS_DIR
from CBLClient.PeerToPeer import PeerToPeer
from CBLClient.FileLogging import FileLogging


def pytest_addoption(parser):
    parser.addoption("--mode",
                     action="store",
                     help="Sync Gateway mode to run the test in, 'cc' for channel cache or 'di' for distributed index")

    parser.addoption("--skip-provisioning",
                     action="store_true",
                     help="Skip cluster provisioning at setup",
                     default=False)

    parser.addoption("--server-version",
                     action="store",
                     help="server-version: Couchbase Server version to install (ex. 4.5.0 or 4.5.0-2601)")

    parser.addoption("--sync-gateway-version",
                     action="store",
                     help="sync-gateway-version: Sync Gateway version to install "
                          "(ex. 1.3.1-16 or 590c1c31c7e83503eff304d8c0789bdd268d6291)")

    parser.addoption("--liteserv-platforms",
                     action="store",
                     help="liteserv-platforms: the platforms to assign to the liteserv")

    parser.addoption("--liteserv-versions",
                     action="store",
                     help="liteserv-versions: the versions to download / install for the liteserv")

    parser.addoption("--liteserv-hosts",
                     action="store",
                     help="liteserv-hosts: the hosts to start liteserv on")

    parser.addoption("--liteserv-ports",
                     action="store",
                     help="liteserv-ports: the ports to assign to liteserv")

    parser.addoption("--enable-sample-bucket",
                     action="store",
                     help="enable-sample-bucket: Enable a sample server bucket")

    parser.addoption("--xattrs",
                     action="store_true",
                     help="xattrs: Enable xattrs for sync gateway")

    parser.addoption("--create-db-per-suite",
                     action="store",
                     help="create-db-per-suite: Creates/deletes client DB per suite")

    parser.addoption("--no-conflicts",
                     action="store_true",
                     help="If set, allow_conflicts is set to false in sync-gateway config")

    parser.addoption("--doc-generator",
                     action="store",
                     help="Provide the doc generator type. Valid values are - simple, four_k, simple_user and"
                          " complex_doc",
                     default="simple")

    parser.addoption("--resume-cluster", action="store_true",
                     help="Enable System test to start without reseting cluster", default=False)

    parser.addoption("--no-db-delete", action="store_true",
                     help="Enable System test to start without reseting cluster", default=False)

    parser.addoption("--device", action="store_true",
                     help="Enable device if you want to run it on device", default=False)

    parser.addoption("--community", action="store_true",
                     help="If set, community edition will get picked up , default is enterprise", default=False)

    parser.addoption("--sg-ssl",
                     action="store_true",
                     help="If set, will enable SSL communication between Sync Gateway and CBL")

    parser.addoption("--use-views",
                     action="store_true",
                     help="If set, uses views instead of GSI - SG 2.1 and above only")

    parser.addoption("--number-replicas",
                     action="store",
                     help="Number of replicas for the indexer node - SG 2.1 and above only",
                     default=0)

    parser.addoption("--cluster-config",
                     action="store",
                     help="Provide cluster config to use. Default is base config",
                     default="base")

    parser.addoption("--create-db-per-test",
                     action="store",
                     help="create-db-per-test: Creates/deletes client DB for every test",
                     default="test")

    parser.addoption("--enable-file-logging",
                     action="store_true",
                     help="If set, CBL file logging would enable. Supported only cbl2.5 onwards")

    parser.addoption("--enable-rebalance",
                     action="store_true",
                     default=False,
                     help="If set, CBS not would be rebalance in/out of cluster")

    parser.addoption("--enable-encryption",
                     action="store_true",
                     help="Encryption will be enabled for CBL db",
                     default=True)

    parser.addoption("--encryption-password",
                     action="store",
                     help="Encryption will be enabled for CBL db",
                     default="password")


# This will get called once before the first test that
# runs with this as input parameters in this file
# This setup will be called once for all tests in the
# testsuites/CBLTester/CBL_Functional_tests/ directory
@pytest.fixture(scope="session")
def params_from_base_suite_setup(request):
    liteserv_platforms = request.config.getoption("--liteserv-platforms")
    liteserv_versions = request.config.getoption("--liteserv-versions")
    liteserv_hosts = request.config.getoption("--liteserv-hosts")
    liteserv_ports = request.config.getoption("--liteserv-ports")

    platform_list = liteserv_platforms.split(',')
    version_list = liteserv_versions.split(',')
    host_list = liteserv_hosts.split(',')
    port_list = liteserv_ports.split(',')

    if len(platform_list) != len(version_list) != len(host_list) != len(port_list):
        raise Exception("Provide equal no. of Parameters for host, port, version and platforms")
    skip_provisioning = request.config.getoption("--skip-provisioning")
    sync_gateway_version = request.config.getoption("--sync-gateway-version")
    mode = request.config.getoption("--mode")

    server_version = request.config.getoption("--server-version")
    enable_sample_bucket = request.config.getoption("--enable-sample-bucket")
    xattrs_enabled = request.config.getoption("--xattrs")
    device_enabled = request.config.getoption("--device")
    sg_ssl = request.config.getoption("--sg-ssl")
    resume_cluster = request.config.getoption("--resume-cluster")
    generator = request.config.getoption("--doc-generator")
    no_db_delete = request.config.getoption("--no-db-delete")
    use_views = request.config.getoption("--use-views")
    number_replicas = request.config.getoption("--number-replicas")
    cluster_config_prefix = request.config.getoption("--cluster-config")
    create_db_per_test = request.config.getoption("--create-db-per-test")
    create_db_per_suite = request.config.getoption("--create-db-per-suite")
    enable_rebalance = request.config.getoption("--enable-rebalance")
    enable_file_logging = request.config.getoption("--enable-file-logging")

    community_enabled = request.config.getoption("--community")

    enable_encryption = request.config.getoption("--enable-encryption")
    encryption_password = request.config.getoption("--encryption-password")

    test_name = request.node.name
    testserver_list = []
    for platform, version, host, port in zip(platform_list,
                                             version_list,
                                             host_list,
                                             port_list):
        testserver = TestServerFactory.create(platform=platform,
                                              version_build=version,
                                              host=host,
                                              port=port,
                                              community_enabled=community_enabled)

        log_info("Downloading TestServer ...")
        # Download TestServer app
        testserver.download()

        # Install TestServer app
        if device_enabled and platform == "ios":
            testserver.install_device()
        else:
            testserver.install()
        testserver_list.append(testserver)
    base_url_list = []
    for host, port in zip(host_list, port_list):
        base_url_list.append("http://{}:{}".format(host, port))

    cluster_config = "{}/{}_{}".format(CLUSTER_CONFIGS_DIR, cluster_config_prefix, mode)
    sg_config = sync_gateway_config_path_for_mode("sync_gateway_default", mode)
    no_conflicts_enabled = request.config.getoption("--no-conflicts")
    cluster_utils = ClusterKeywords(cluster_config)
    cluster_topology = cluster_utils.get_cluster_topology(cluster_config)

    sg_db = "db"
    sg_url = cluster_topology["sync_gateways"][0]["public"]
    sg_admin_url = cluster_topology["sync_gateways"][0]["admin"]
    sg_ip = host_for_url(sg_url)
    target_url = "ws://{}:4984/{}".format(sg_ip, sg_db)
    target_admin_url = "ws://{}:4985/{}".format(sg_ip, sg_db)
    persist_cluster_config_environment_prop(cluster_config, 'sync_gateway_ssl', False)

    try:
        server_version
    except NameError:
        log_info("Server version is not provided")
        persist_cluster_config_environment_prop(cluster_config, 'server_version', "")
    else:
        log_info("Running test with server version {}".format(server_version))
        persist_cluster_config_environment_prop(cluster_config, 'server_version', server_version)

    try:
        sync_gateway_version
    except NameError:
        log_info("Sync gateway version is not provided")
        persist_cluster_config_environment_prop(cluster_config, 'sync_gateway_version', "")
    else:
        log_info("Running test with sync_gateway version {}".format(sync_gateway_version))
        persist_cluster_config_environment_prop(cluster_config, 'sync_gateway_version', sync_gateway_version)

    if xattrs_enabled:
        log_info("Running test with xattrs for sync meta storage")
        persist_cluster_config_environment_prop(cluster_config, 'xattrs_enabled', True)
    else:
        log_info("Using document storage for sync meta data")
        persist_cluster_config_environment_prop(cluster_config, 'xattrs_enabled', False)

    if no_conflicts_enabled:
        log_info("Running with no conflicts")
        persist_cluster_config_environment_prop(cluster_config, 'no_conflicts_enabled', True)
    else:
        log_info("Running with allow conflicts")
        persist_cluster_config_environment_prop(cluster_config, 'no_conflicts_enabled', False)

    if use_views:
        log_info("Running SG tests using views")
        # Enable sg views in cluster configs
        persist_cluster_config_environment_prop(cluster_config, 'sg_use_views', True)
    else:
        log_info("Running tests with cbs <-> sg ssl disabled")
        # Disable sg views in cluster configs
        persist_cluster_config_environment_prop(cluster_config, 'sg_use_views', False)

    # Write the number of replicas to cluster config
    persist_cluster_config_environment_prop(cluster_config, 'number_replicas', number_replicas)

    if sg_ssl:
        log_info("Enabling SSL on sync gateway")
        persist_cluster_config_environment_prop(cluster_config, 'sync_gateway_ssl', True)
        target_url = "wss://{}:4984/{}".format(sg_ip, sg_db)
        target_admin_url = "wss://{}:4985/{}".format(sg_ip, sg_db)

    if sync_gateway_version < "2.0":
        pytest.skip('Does not work with sg < 2.0 , so skipping the test')

    if not skip_provisioning:
        log_info("Installing Sync Gateway + Couchbase Server + Accels ('di' only)")

        try:
            cluster_utils.provision_cluster(
                cluster_config=cluster_config,
                server_version=server_version,
                sync_gateway_version=sync_gateway_version,
                sync_gateway_config=sg_config
            )
        except ProvisioningError:
            logging_helper = Logging()
            logging_helper.fetch_and_analyze_logs(cluster_config=cluster_config, test_name=request.node.name)
            raise

    # Create CBL databases on all devices
    db_name_list = []
    cbl_db_list = []
    db_obj_list = []
    query_obj_list = []
    if create_db_per_suite:
        # Start Test server which needed for suite level set up like query tests
        for testserver in testserver_list:
            log_info("Starting TestServer...")
            test_name_cp = test_name.replace("/", "-")
            if device_enabled:
                testserver.start_device("{}/logs/{}-{}-{}.txt".format(RESULTS_DIR, type(testserver).__name__,
                                                                      test_name_cp, datetime.datetime.now()))
            else:
                testserver.start("{}/logs/{}-{}-{}.txt".format(RESULTS_DIR, type(testserver).__name__, test_name_cp,
                                                               datetime.datetime.now()))
        for base_url, i in zip(base_url_list, range(len(base_url_list))):
            if enable_file_logging and version_list[0] >= "2.5.0":
                cbllog = FileLogging(base_url)
                cbllog.configure(log_level="verbose", max_rotate_count=2,
                                 max_size=1000 * 512 * 4, plain_text=True)
                log_info("Log files available at - {}".format(cbllog.get_directory()))
            db_name = "{}-{}".format(create_db_per_suite, i + 1)
            log_info("db name for {} is {}".format(base_url, db_name))
            db_name_list.append(db_name)
            db = Database(base_url)
            query_obj_list.append(Query(base_url))
            db_obj_list.append(db)

            log_info("Creating a Database {} at the suite setup".format(db_name))
            if enable_encryption:
                db_config = db.configure(password=encryption_password)
            else:
                db_config = db.configure()
            cbl_db = db.create(db_name, db_config)
            cbl_db_list.append(cbl_db)
            log_info("Getting the database name")
            assert db.getName(cbl_db) == db_name
            if resume_cluster:
                path = db.getPath(cbl_db).rstrip("/\\")
                if '\\' in path:
                    path = '\\'.join(path.split('\\')[:-1])
                else:
                    path = '/'.join(path.split('/')[:-1])
                assert db.exists(db_name, path)

    yield {
        "cluster_config": cluster_config,
        "mode": mode,
        "xattrs_enabled": xattrs_enabled,
        "platform_list": platform_list,
        "cluster_topology": cluster_topology,
        "version_list": version_list,
        "host_list": host_list,
        "port_list": port_list,
        "target_url": target_url,
        "sg_ip": sg_ip,
        "sg_db": sg_db,
        "sg_url": sg_url,
        "sg_admin_url": sg_admin_url,
        "no_conflicts_enabled": no_conflicts_enabled,
        "sync_gateway_version": sync_gateway_version,
        "target_admin_url": target_admin_url,
        "enable_sample_bucket": enable_sample_bucket,
        "cbl_db_list": cbl_db_list,
        "db_name_list": db_name_list,
        "base_url_list": base_url_list,
        "query_obj_list": query_obj_list,
        "sg_config": sg_config,
        "db_obj_list": db_obj_list,
        "device_enabled": device_enabled,
        "generator": generator,
        "resume_cluster": resume_cluster,
        "create_db_per_test": create_db_per_test,
        "enable_rebalance": enable_rebalance,
<<<<<<< HEAD
        "testserver_list": testserver_list,
        "test_name": request.node.name,
        "enable_file_logging": enable_file_logging
=======
        "enable_encryption": enable_encryption,
        "encryption_password": encryption_password
>>>>>>> 86aadd63
    }

    if create_db_per_suite:
        for cbl_db, db_obj, base_url in zip(cbl_db_list, db_obj_list, base_url_list):
            if not no_db_delete:
                log_info("Deleting the database {} at the suite teardown".format(db_obj.getName(cbl_db)))
                time.sleep(2)
                db_obj.deleteDB(cbl_db)

    # Flush all the memory contents on the server app
    for base_url, testserver in zip(base_url_list, testserver_list):
        log_info("Flushing server memory")
        utils_obj = Utils(base_url)
        utils_obj.flushMemory()
        log_info("Stopping the test server")
        testserver.stop()
    clear_resources_pngs()


@pytest.fixture(scope="function")
def params_from_base_test_setup(params_from_base_suite_setup):
    cluster_config = params_from_base_suite_setup["cluster_config"]
    mode = params_from_base_suite_setup["mode"]
    xattrs_enabled = params_from_base_suite_setup["xattrs_enabled"]
    platform_list = params_from_base_suite_setup["platform_list"]
    version_list = params_from_base_suite_setup["version_list"]
    host_list = params_from_base_suite_setup["host_list"]
    port_list = params_from_base_suite_setup["port_list"]
    target_url = params_from_base_suite_setup["target_url"]
    sg_ip = params_from_base_suite_setup["sg_ip"]
    sg_db = params_from_base_suite_setup["sg_db"]
    sg_url = params_from_base_suite_setup["sg_url"]
    sg_admin_url = params_from_base_suite_setup["sg_admin_url"]
    no_conflicts_enabled = params_from_base_suite_setup["no_conflicts_enabled"]
    sync_gateway_version = params_from_base_suite_setup["sync_gateway_version"]
    target_admin_url = params_from_base_suite_setup["target_admin_url"]
    enable_sample_bucket = params_from_base_suite_setup["enable_sample_bucket"]
    cbl_db_list = params_from_base_suite_setup["cbl_db_list"]
    db_name_list = params_from_base_suite_setup["db_name_list"]
    base_url_list = params_from_base_suite_setup["base_url_list"]
    query_obj_list = params_from_base_suite_setup["query_obj_list"]
    sg_config = params_from_base_suite_setup["sg_config"]
    db_obj_list = params_from_base_suite_setup["db_obj_list"]
    device_enabled = params_from_base_suite_setup["device_enabled"]
    generator = params_from_base_suite_setup["generator"]
    resume_cluster = params_from_base_suite_setup["resume_cluster"]
    create_db_per_test = params_from_base_suite_setup["create_db_per_test"]
    cluster_topology = params_from_base_suite_setup["cluster_topology"]
<<<<<<< HEAD
    testserver_list = params_from_base_suite_setup["testserver_list"]
    test_name = params_from_base_suite_setup["test_name"]
    enable_file_logging = params_from_base_suite_setup["enable_file_logging"]
=======
    encryption_password = params_from_base_suite_setup["encryption_password"]
    enable_encryption = params_from_base_suite_setup["enable_encryption"]
    # testserver_list = params_from_base_suite_setup["testserver_list"]
    # test_name = request.node.name
>>>>>>> 86aadd63

    if create_db_per_test:
        db_name_list = []
        cbl_db_list = []
        db_obj_list = []
        # Start Test server which needed for per test level
        for testserver in testserver_list:
            log_info("Starting TestServer...")
            test_name_cp = test_name.replace("/", "-")
            log_filename = "{}/logs/{}-{}-{}.txt".format(RESULTS_DIR,
                                                         type(testserver).__name__,
                                                         test_name_cp,
                                                         datetime.datetime.now())
            if device_enabled:
                testserver.start_device(log_filename)
            else:
                testserver.start(log_filename)

        for base_url, i in zip(base_url_list, range(len(base_url_list))):
            if enable_file_logging and version_list[0] >= "2.5.0":
                cbllog = FileLogging(base_url)
                cbllog.configure(log_level="verbose", max_rotate_count=2,
                                 max_size=1000 * 512, plain_text=True)
                log_info("Log files available at - {}".format(cbllog.get_directory()))

            db_name = "{}_{}_{}".format(create_db_per_test, str(time.time()), i + 1)
            log_info("db name for {} is {}".format(base_url, db_name))
            db_name_list.append(db_name)
            db = Database(base_url)
            query_obj_list.append(Query(base_url))
            db_obj_list.append(db)

            log_info("Creating a Database {} at the test setup".format(db_name))
            if enable_encryption:
                db_config = db.configure(password=encryption_password)
            else:
                db_config = db.configure()
            cbl_db = db.create(db_name, db_config)
            cbl_db_list.append(cbl_db)
            log_info("Getting the database name")
            assert db.getName(cbl_db) == db_name
            if resume_cluster:
                path = db.getPath(cbl_db)
                assert db.exists(db_name, path)

    yield {
        "cluster_config": cluster_config,
        "mode": mode,
        "xattrs_enabled": xattrs_enabled,
        "platform_list": platform_list,
        "cluster_topology": cluster_topology,
        "version_list": version_list,
        "host_list": host_list,
        "port_list": port_list,
        "target_url": target_url,
        "sg_ip": sg_ip,
        "sg_db": sg_db,
        "sg_url": sg_url,
        "sg_admin_url": sg_admin_url,
        "no_conflicts_enabled": no_conflicts_enabled,
        "sync_gateway_version": sync_gateway_version,
        "target_admin_url": target_admin_url,
        "enable_sample_bucket": enable_sample_bucket,
        "cbl_db_list": cbl_db_list,
        "db_name_list": db_name_list,
        "base_url_list": base_url_list,
        "query_obj_list": query_obj_list,
        "sg_config": sg_config,
        "db_obj_list": db_obj_list,
        # "testserver_list": testserver_list,
        "device_enabled": device_enabled,
        "generator": generator,
        "resume_cluster": resume_cluster
    }

    if create_db_per_test:
        for testserver, cbl_db, db_obj, base_url in zip(testserver_list, cbl_db_list, db_obj_list, base_url_list):
            log_info("Deleting the database {} at the test teardown for base url {}".format(db_obj.getName(cbl_db),
                                                                                            base_url))
            time.sleep(2)
            db_obj.deleteDB(cbl_db)
            testserver.stop()


@pytest.fixture(scope="function")
def server_setup(params_from_base_test_setup):
    base_url_list = params_from_base_test_setup["base_url_list"]
    cbl_db_list = params_from_base_test_setup["cbl_db_list"]
    base_url_server = base_url_list[0]
    peerToPeer_server = PeerToPeer(base_url_server)
    cbl_db_server = cbl_db_list[0]
    replicator_tcp_listener = peerToPeer_server.server_start(cbl_db_server)
    log_info("server starting .....")
    yield {
        "replicator_tcp_listener": replicator_tcp_listener,
        "peerToPeer_server": peerToPeer_server,
        "base_url_list": base_url_list,
        "base_url_server": base_url_server,
        "cbl_db_server": cbl_db_server,
        "cbl_db_list": cbl_db_list
    }
    peerToPeer_server.server_stop(replicator_tcp_listener)<|MERGE_RESOLUTION|>--- conflicted
+++ resolved
@@ -357,14 +357,10 @@
         "resume_cluster": resume_cluster,
         "create_db_per_test": create_db_per_test,
         "enable_rebalance": enable_rebalance,
-<<<<<<< HEAD
+        "enable_encryption": enable_encryption,
+        "encryption_password": encryption_password,
         "testserver_list": testserver_list,
-        "test_name": request.node.name,
         "enable_file_logging": enable_file_logging
-=======
-        "enable_encryption": enable_encryption,
-        "encryption_password": encryption_password
->>>>>>> 86aadd63
     }
 
     if create_db_per_suite:
@@ -385,7 +381,7 @@
 
 
 @pytest.fixture(scope="function")
-def params_from_base_test_setup(params_from_base_suite_setup):
+def params_from_base_test_setup(request, params_from_base_suite_setup):
     cluster_config = params_from_base_suite_setup["cluster_config"]
     mode = params_from_base_suite_setup["mode"]
     xattrs_enabled = params_from_base_suite_setup["xattrs_enabled"]
@@ -413,17 +409,12 @@
     resume_cluster = params_from_base_suite_setup["resume_cluster"]
     create_db_per_test = params_from_base_suite_setup["create_db_per_test"]
     cluster_topology = params_from_base_suite_setup["cluster_topology"]
-<<<<<<< HEAD
-    testserver_list = params_from_base_suite_setup["testserver_list"]
-    test_name = params_from_base_suite_setup["test_name"]
-    enable_file_logging = params_from_base_suite_setup["enable_file_logging"]
-=======
     encryption_password = params_from_base_suite_setup["encryption_password"]
     enable_encryption = params_from_base_suite_setup["enable_encryption"]
-    # testserver_list = params_from_base_suite_setup["testserver_list"]
-    # test_name = request.node.name
->>>>>>> 86aadd63
-
+    testserver_list = params_from_base_suite_setup["testserver_list"]
+    enable_file_logging = params_from_base_suite_setup["enable_file_logging"]
+    test_name = request.node.name
+    
     if create_db_per_test:
         db_name_list = []
         cbl_db_list = []
