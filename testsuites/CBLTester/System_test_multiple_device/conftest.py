--- conflicted
+++ resolved
@@ -370,11 +370,8 @@
         "enable_rebalance": enable_rebalance,
         "enable_encryption": enable_encryption,
         "encryption_password": encryption_password,
-<<<<<<< HEAD
-        "enable_file_logging": enable_file_logging
-=======
+        "enable_file_logging": enable_file_logging,
         "delta_sync_enabled": delta_sync_enabled
->>>>>>> b835821d
     }
 
     if create_db_per_suite:
