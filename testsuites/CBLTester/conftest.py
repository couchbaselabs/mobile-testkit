import pytest
import time

from keywords.utils import log_info
from utilities.cluster_config_utils import persist_cluster_config_environment_prop
from keywords.ClusterKeywords import ClusterKeywords
from keywords.couchbaseserver import CouchbaseServer
from keywords.constants import CLUSTER_CONFIGS_DIR
from keywords.SyncGateway import sync_gateway_config_path_for_mode
from keywords.exceptions import ProvisioningError
from keywords.tklogging import Logging
from CBLClient.Replication import Replication
from CBLClient.Replicator_new import Replicator
from CBLClient.ReplicatorConfiguration import ReplicatorConfiguration
from CBLClient.Database import Database
from keywords.utils import host_for_url
<<<<<<< HEAD
from libraries.testkit.cluster import Cluster
from time import sleep
=======
from couchbase.bucket import Bucket
from couchbase.n1ql import N1QLQuery

>>>>>>> 916ff36b

def pytest_addoption(parser):
    parser.addoption("--mode",
                     action="store",
                     help="Sync Gateway mode to run the test in, 'cc' for channel cache or 'di' for distributed index")

    parser.addoption("--skip-provisioning",
                     action="store_true",
                     help="Skip cluster provisioning at setup",
                     default=False)

    parser.addoption("--server-version",
                     action="store",
                     help="server-version: Couchbase Server version to install (ex. 4.5.0 or 4.5.0-2601)")

    parser.addoption("--sync-gateway-version",
                     action="store",
                     help="sync-gateway-version: Sync Gateway version to install (ex. 1.3.1-16 or 590c1c31c7e83503eff304d8c0789bdd268d6291)")

    parser.addoption("--liteserv-platform",
                     action="store",
                     help="liteserv-platform: the platform to assign to the liteserv")

    parser.addoption("--liteserv-version",
                     action="store",
                     help="liteserv-version: the version to download / install for the liteserv")

    parser.addoption("--liteserv-host",
                     action="store",
                     help="liteserv-host: the host to start liteserv on")

    parser.addoption("--liteserv-port",
                     action="store",
                     help="liteserv-port: the port to assign to liteserv")

    parser.addoption("--enable-sample-bucket",
                     action="store",
                     help="enable-sample-bucket: Enable a sample server bucket")

    parser.addoption("--xattrs",
                     action="store_true",
                     help="xattrs: Enable xattrs for sync gateway")
                    
    parser.addoption("--no-conflicts",
                     action="store_true",
                     help="If set, allow_conflicts is set to false in sync-gateway config")


# This will get called once before the first test that
# runs with this as input parameters in this file
# This setup will be called once for all tests in the
# testsuites/listener/shared/client_sg/ directory
@pytest.fixture(scope="session")
def params_from_base_suite_setup(request):
    liteserv_platform = request.config.getoption("--liteserv-platform")
    liteserv_version = request.config.getoption("--liteserv-version")
    liteserv_host = request.config.getoption("--liteserv-host")
    liteserv_port = request.config.getoption("--liteserv-port")

    skip_provisioning = request.config.getoption("--skip-provisioning")
    sync_gateway_version = request.config.getoption("--sync-gateway-version")
    mode = request.config.getoption("--mode")

    server_version = request.config.getoption("--server-version")
    enable_sample_bucket = request.config.getoption("--enable-sample-bucket")
    xattrs_enabled = request.config.getoption("--xattrs")
    base_url = "http://{}:{}".format(liteserv_host, liteserv_port)
    cluster_config = "{}/base_{}".format(CLUSTER_CONFIGS_DIR, mode)
    no_conflicts_enabled = request.config.getoption("--no-conflicts")

    try:
        server_version
    except NameError:
        log_info("Server version is not provided")
        persist_cluster_config_environment_prop(cluster_config, 'server_version', "")
    else:
        log_info("Running test with server version {}".format(server_version))
        persist_cluster_config_environment_prop(cluster_config, 'server_version', server_version)

    try:
        sync_gateway_version
    except NameError:
        log_info("Sync gateway version is not provided")
        persist_cluster_config_environment_prop(cluster_config, 'sync_gateway_version', "")
    else:
        log_info("Running test with sync_gateway version {}".format(sync_gateway_version))
        persist_cluster_config_environment_prop(cluster_config, 'sync_gateway_version', sync_gateway_version)

    if xattrs_enabled:
        log_info("Running test with xattrs for sync meta storage")
        persist_cluster_config_environment_prop(cluster_config, 'xattrs_enabled', True)
    else:
        log_info("Using document storage for sync meta data")
        persist_cluster_config_environment_prop(cluster_config, 'xattrs_enabled', False)

    if no_conflicts_enabled:
        log_info("Running with no conflicts")
        persist_cluster_config_environment_prop(cluster_config, 'no_conflicts_enabled', True)
    else:
        log_info("Running with allow conflicts")
        persist_cluster_config_environment_prop(cluster_config, 'no_conflicts_enabled', False)

    sg_config = sync_gateway_config_path_for_mode("sync_gateway_travel_sample", mode)
    cluster_utils = ClusterKeywords()
    cluster_topology = cluster_utils.get_cluster_topology(cluster_config)

    if not skip_provisioning:
        log_info("Installing Sync Gateway + Couchbase Server + Accels ('di' only)")

        try:
            cluster_utils.provision_cluster(
                cluster_config=cluster_config,
                server_version=server_version,
                sync_gateway_version=sync_gateway_version,
                sync_gateway_config=sg_config
            )
        except ProvisioningError:
            logging_helper = Logging()
            logging_helper.fetch_and_analyze_logs(cluster_config=cluster_config, test_name=request.node.name)
            raise

    # Create CBL database
    cbl_db = "test_db"
    db = Database(base_url)
    sg_db = "db"
    sg_url = cluster_topology["sync_gateways"][0]["public"]
    sg_ip = host_for_url(sg_url)
<<<<<<< HEAD
    target_url = "blip://{}:4984/{}".format(sg_ip, sg_db)
    target_admin_url = "blip://{}:4985/{}".format(sg_ip, sg_db)
=======
    target_url = "blip://{}:4985/{}".format(sg_ip, sg_db)
    cbs_url = cluster_topology['couchbase_servers'][0]
    cbs_ip = host_for_url(cbs_url)
>>>>>>> 916ff36b

    log_info("Creating a Database {}".format(cbl_db))
    source_db = db.create(cbl_db)
    log_info("Getting the database name")
    db_name = db.getName(source_db)
    assert db_name == "test_db"

<<<<<<< HEAD
    # Start continuous replication
    repl_config_obj = ReplicatorConfiguration(base_url)
    log_info("Configuring replication")
    config = repl_config_obj.create(sourceDb=source_db, targetURI=target_admin_url)
    repl_config_obj.setReplicatorType(config, "PUSH_AND_PULL")
    repl_config_obj.setContinuous(config, True)
    repl_config_obj.setChannels(config, ["ABC"])
    repl_obj = Replicator(base_url)
    replicator = repl_obj.create(config)
    repl_obj.start(replicator)
    time.sleep(15)
    repl_obj.stop(replicator)
#     replicator = Replication(base_url)
#     log_info("Configuring replication")
#     repl = replicator.configure(source_db, target_url)
#     log_info("Starting replication")
#     replicator.start(repl)
#     # Wait for replication to complete
#     time.sleep(120)
=======
    if enable_sample_bucket:
        server_url = cluster_topology["couchbase_servers"][0]
        server = CouchbaseServer(server_url)

        buckets = server.get_bucket_names()
        if enable_sample_bucket not in buckets:
            server.delete_buckets()
            time.sleep(5)
            server.load_sample_bucket(enable_sample_bucket)
            server._create_internal_rbac_bucket_user(enable_sample_bucket)

        # Create primary index
        log_info("Creating primary index for {}".format(enable_sample_bucket))
        sdk_client = Bucket('couchbase://{}/{}'.format(cbs_ip, enable_sample_bucket), password='password')
        n1ql_query = 'create primary index on {}'.format(enable_sample_bucket)
        query = N1QLQuery(n1ql_query)
        sdk_client.n1ql_query(query)

        # Start continuous replication
        replicator = Replication(base_url)
        log_info("Configuring replication")
        repl = replicator.configure(source_db=source_db, target_url=target_url, continuous=True)
        log_info("Starting replication")
        replicator.start(repl)
        # Wait for replication to complete
        #time.sleep(120)
>>>>>>> 916ff36b

    yield {
        "cluster_config": cluster_config,
        "mode": mode,
        "xattrs_enabled": xattrs_enabled,
        "liteserv_platform": liteserv_platform,
        "cluster_topology": cluster_topology,
        "liteserv_version": liteserv_version,
        "liteserv_host": liteserv_host,
        "liteserv_port": liteserv_port,
        "target_url": target_url,
        "sg_ip": sg_ip,
        "sg_db": sg_db,
        "no_conflicts_enabled": no_conflicts_enabled,
        "sync_gateway_version": sync_gateway_version,
        "source_db": source_db,
        "cbl_db": cbl_db,
        "target_admin_url": target_admin_url
    }

<<<<<<< HEAD
=======
    if enable_sample_bucket:
        log_info("Stopping replication")
        replicator.stop(repl)

>>>>>>> 916ff36b

@pytest.fixture(scope="function")
def params_from_base_test_setup(request, params_from_base_suite_setup):
    cluster_config = params_from_base_suite_setup["cluster_config"]
    xattrs_enabled = params_from_base_suite_setup["xattrs_enabled"]
    liteserv_host = params_from_base_suite_setup["liteserv_host"]
    liteserv_port = params_from_base_suite_setup["liteserv_port"]
    no_conflicts_enabled = params_from_base_suite_setup["no_conflicts_enabled"]
    sync_gateway_version = params_from_base_suite_setup["sync_gateway_version"]
    target_admin_url = params_from_base_suite_setup["target_admin_url"]
    test_name = request.node.name
    cluster_topology = params_from_base_suite_setup["cluster_topology"]
    mode = params_from_base_suite_setup["mode"]
    target_url = params_from_base_suite_setup["target_url"]
    sg_ip = params_from_base_suite_setup["sg_ip"]
    sg_db = params_from_base_suite_setup["sg_db"]
    sync_gateway_version = params_from_base_suite_setup["sync_gateway_version"]
    
    source_db = params_from_base_suite_setup["source_db"]
    cbl_db = params_from_base_suite_setup["cbl_db"]
    cluster_helper = ClusterKeywords()
    cluster_hosts = cluster_helper.get_cluster_topology(cluster_config=cluster_config)
    sg_url = cluster_hosts["sync_gateways"][0]["public"]
    sg_admin_url = cluster_hosts["sync_gateways"][0]["admin"]

    log_info("Running test '{}'".format(test_name))
    log_info("cluster_config: {}".format(cluster_config))
    log_info("cluster_topology: {}".format(cluster_topology))
    log_info("mode: {}".format(mode))
    log_info("xattrs_enabled: {}".format(xattrs_enabled))

    # This dictionary is passed to each test
    yield {
        "cluster_config": cluster_config,
        "cluster_topology": cluster_topology,
        "mode": mode,
        "sg_url": sg_url,
        "sg_admin_url": sg_admin_url,
        "xattrs_enabled": xattrs_enabled,
        "liteserv_host": liteserv_host,
        "liteserv_port": liteserv_port,
        "target_url": target_url,
        "target_admin_url": target_admin_url,
        "sg_ip": sg_ip,
        "sg_db": sg_db,
        "no_conflicts_enabled": no_conflicts_enabled,
        "sync_gateway_version": sync_gateway_version,
        "source_db": source_db,
        "cbl_db": cbl_db
    }<|MERGE_RESOLUTION|>--- conflicted
+++ resolved
@@ -11,17 +11,14 @@
 from keywords.tklogging import Logging
 from CBLClient.Replication import Replication
 from CBLClient.Replicator_new import Replicator
+from CBLClient.BasicAuthenticator import BasicAuthenticator
 from CBLClient.ReplicatorConfiguration import ReplicatorConfiguration
 from CBLClient.Database import Database
 from keywords.utils import host_for_url
-<<<<<<< HEAD
+from couchbase.bucket import Bucket
+from couchbase.n1ql import N1QLQuery
 from libraries.testkit.cluster import Cluster
 from time import sleep
-=======
-from couchbase.bucket import Bucket
-from couchbase.n1ql import N1QLQuery
-
->>>>>>> 916ff36b
 
 def pytest_addoption(parser):
     parser.addoption("--mode",
@@ -127,6 +124,8 @@
     sg_config = sync_gateway_config_path_for_mode("sync_gateway_travel_sample", mode)
     cluster_utils = ClusterKeywords()
     cluster_topology = cluster_utils.get_cluster_topology(cluster_config)
+    cbs_url = cluster_topology['couchbase_servers'][0]
+    cbs_ip = host_for_url(cbs_url)
 
     if not skip_provisioning:
         log_info("Installing Sync Gateway + Couchbase Server + Accels ('di' only)")
@@ -143,20 +142,14 @@
             logging_helper.fetch_and_analyze_logs(cluster_config=cluster_config, test_name=request.node.name)
             raise
 
-    # Create CBL database
+        # Create CBL database
     cbl_db = "test_db"
     db = Database(base_url)
     sg_db = "db"
     sg_url = cluster_topology["sync_gateways"][0]["public"]
     sg_ip = host_for_url(sg_url)
-<<<<<<< HEAD
     target_url = "blip://{}:4984/{}".format(sg_ip, sg_db)
     target_admin_url = "blip://{}:4985/{}".format(sg_ip, sg_db)
-=======
-    target_url = "blip://{}:4985/{}".format(sg_ip, sg_db)
-    cbs_url = cluster_topology['couchbase_servers'][0]
-    cbs_ip = host_for_url(cbs_url)
->>>>>>> 916ff36b
 
     log_info("Creating a Database {}".format(cbl_db))
     source_db = db.create(cbl_db)
@@ -164,19 +157,39 @@
     db_name = db.getName(source_db)
     assert db_name == "test_db"
 
-<<<<<<< HEAD
-    # Start continuous replication
-    repl_config_obj = ReplicatorConfiguration(base_url)
-    log_info("Configuring replication")
-    config = repl_config_obj.create(sourceDb=source_db, targetURI=target_admin_url)
-    repl_config_obj.setReplicatorType(config, "PUSH_AND_PULL")
-    repl_config_obj.setContinuous(config, True)
-    repl_config_obj.setChannels(config, ["ABC"])
-    repl_obj = Replicator(base_url)
-    replicator = repl_obj.create(config)
-    repl_obj.start(replicator)
-    time.sleep(15)
-    repl_obj.stop(replicator)
+    if enable_sample_bucket:
+        server_url = cluster_topology["couchbase_servers"][0]
+        server = CouchbaseServer(server_url)
+
+        buckets = server.get_bucket_names()
+        if enable_sample_bucket not in buckets:
+            server.delete_buckets()
+            server.load_sample_bucket(enable_sample_bucket)
+            server._create_internal_rbac_bucket_user(enable_sample_bucket)
+            # Sleep for a while for SG to import all docs
+            time.sleep(120)
+
+        # Start continuous replication
+        repl_config_obj = ReplicatorConfiguration(base_url)
+        log_info("Configuring replication")
+        config = repl_config_obj.create(sourceDb=source_db, targetURI=target_admin_url)
+        repl_config_obj.setReplicatorType(config, "PUSH_AND_PULL")
+        auth_obj = BasicAuthenticator(base_url)
+        authenticator = auth_obj.create("trave-sample", "password")
+        repl_config_obj.setAuthenticator(config, authenticator)
+    #     repl_config_obj.setContinuous(config, True)
+        repl_obj = Replicator(base_url)
+        replicator = repl_obj.create(config)
+        repl_obj.start(replicator)
+        time.sleep(60)
+        repl_obj.stop(replicator)
+
+        # Create primary index
+        log_info("Creating primary index for {}".format(enable_sample_bucket))
+        sdk_client = Bucket('couchbase://{}/{}'.format(cbs_ip, enable_sample_bucket), password='password')
+        n1ql_query = 'create primary index on {}'.format(enable_sample_bucket)
+        query = N1QLQuery(n1ql_query)
+        sdk_client.n1ql_query(query)
 #     replicator = Replication(base_url)
 #     log_info("Configuring replication")
 #     repl = replicator.configure(source_db, target_url)
@@ -184,34 +197,6 @@
 #     replicator.start(repl)
 #     # Wait for replication to complete
 #     time.sleep(120)
-=======
-    if enable_sample_bucket:
-        server_url = cluster_topology["couchbase_servers"][0]
-        server = CouchbaseServer(server_url)
-
-        buckets = server.get_bucket_names()
-        if enable_sample_bucket not in buckets:
-            server.delete_buckets()
-            time.sleep(5)
-            server.load_sample_bucket(enable_sample_bucket)
-            server._create_internal_rbac_bucket_user(enable_sample_bucket)
-
-        # Create primary index
-        log_info("Creating primary index for {}".format(enable_sample_bucket))
-        sdk_client = Bucket('couchbase://{}/{}'.format(cbs_ip, enable_sample_bucket), password='password')
-        n1ql_query = 'create primary index on {}'.format(enable_sample_bucket)
-        query = N1QLQuery(n1ql_query)
-        sdk_client.n1ql_query(query)
-
-        # Start continuous replication
-        replicator = Replication(base_url)
-        log_info("Configuring replication")
-        repl = replicator.configure(source_db=source_db, target_url=target_url, continuous=True)
-        log_info("Starting replication")
-        replicator.start(repl)
-        # Wait for replication to complete
-        #time.sleep(120)
->>>>>>> 916ff36b
 
     yield {
         "cluster_config": cluster_config,
@@ -232,13 +217,6 @@
         "target_admin_url": target_admin_url
     }
 
-<<<<<<< HEAD
-=======
-    if enable_sample_bucket:
-        log_info("Stopping replication")
-        replicator.stop(repl)
-
->>>>>>> 916ff36b
 
 @pytest.fixture(scope="function")
 def params_from_base_test_setup(request, params_from_base_suite_setup):
