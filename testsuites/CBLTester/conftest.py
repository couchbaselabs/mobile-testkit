--- conflicted
+++ resolved
@@ -12,12 +12,9 @@
 from CBLClient.Replication import Replication
 from CBLClient.Database import Database
 from keywords.utils import host_for_url
-<<<<<<< HEAD
 from libraries.testkit.cluster import Cluster
-=======
 from couchbase.bucket import Bucket
 from couchbase.n1ql import N1QLQuery
->>>>>>> 16db4db5
 
 
 def pytest_addoption(parser):
@@ -87,9 +84,7 @@
     xattrs_enabled = request.config.getoption("--xattrs")
     base_url = "http://{}:{}".format(liteserv_host, liteserv_port)
     cluster_config = "{}/base_{}".format(CLUSTER_CONFIGS_DIR, mode)
-<<<<<<< HEAD
     no_conflicts_enabled = request.config.getoption("--no-conflicts")
-=======
     sg_config = sync_gateway_config_path_for_mode("sync_gateway_default_functional_tests", mode)
     cluster_utils = ClusterKeywords()
     cluster_topology = cluster_utils.get_cluster_topology(cluster_config)
@@ -97,11 +92,11 @@
     sg_db = "db"
     sg_url = cluster_topology["sync_gateways"][0]["public"]
     sg_ip = host_for_url(sg_url)
-    target_url = "blip://{}:4985/{}".format(sg_ip, sg_db)
+    target_url = "blip://{}:4984/{}".format(sg_ip, sg_db)
+    target_admin_url = "blip://{}:4985/{}".format(sg_ip, sg_db)
 
     cbs_url = cluster_topology['couchbase_servers'][0]
     cbs_ip = host_for_url(cbs_url)
->>>>>>> 16db4db5
 
     try:
         server_version
@@ -128,7 +123,6 @@
         log_info("Using document storage for sync meta data")
         persist_cluster_config_environment_prop(cluster_config, 'xattrs_enabled', False)
 
-<<<<<<< HEAD
     if no_conflicts_enabled:
         log_info("Running with no conflicts")
         persist_cluster_config_environment_prop(cluster_config, 'no_conflicts_enabled', True)
@@ -142,8 +136,6 @@
     cluster = Cluster(cluster_config)
     
     log_info("no conflicts enabled {}".format(no_conflicts_enabled))
-=======
->>>>>>> 16db4db5
     if not skip_provisioning:
         log_info("Installing Sync Gateway + Couchbase Server + Accels ('di' only)")
 
@@ -170,21 +162,12 @@
             server.load_sample_bucket(enable_sample_bucket)
             server._create_internal_rbac_bucket_user(enable_sample_bucket)
 
-<<<<<<< HEAD
-    sg_db = "db"
-    sg_url = cluster_topology["sync_gateways"][0]["public"]
-    sg_ip = host_for_url(sg_url)
-    target_admin_url = "blip://{}:4985/{}".format(sg_ip, sg_db)
-    target_url = "blip://{}:4984/{}".format(sg_ip, sg_db)
-    log_info("<<<Target url is >>{}".format(target_url))
-=======
         # Create primary index
         log_info("Creating primary index for {}".format(enable_sample_bucket))
         sdk_client = Bucket('couchbase://{}/{}'.format(cbs_ip, enable_sample_bucket), password='password')
         n1ql_query = 'create primary index on {}'.format(enable_sample_bucket)
         query = N1QLQuery(n1ql_query)
         sdk_client.n1ql_query(query)
->>>>>>> 16db4db5
 
     yield {
         "cluster_config": cluster_config,
@@ -199,13 +182,10 @@
         "target_admin_url": target_admin_url,
         "sg_ip": sg_ip,
         "sg_db": sg_db,
-<<<<<<< HEAD
         "no_conflicts_enabled": no_conflicts_enabled,
-        "sync_gateway_version": sync_gateway_version
-=======
+        "sync_gateway_version": sync_gateway_version,
         "base_url": base_url,
         "enable_sample_bucket": enable_sample_bucket
->>>>>>> 16db4db5
     }
 
 
@@ -221,17 +201,12 @@
     mode = params_from_base_suite_setup["mode"]
     no_conflicts_enabled = params_from_base_suite_setup["no_conflicts_enabled"]
     target_url = params_from_base_suite_setup["target_url"]
-<<<<<<< HEAD
     target_admin_url = params_from_base_suite_setup["target_admin_url"]
-    sg_ip = params_from_base_suite_setup["sg_ip"]
-    sg_db = params_from_base_suite_setup["sg_db"]
     sync_gateway_version = params_from_base_suite_setup["sync_gateway_version"]
     
-=======
     base_url = params_from_base_suite_setup["base_url"]
     sg_ip = params_from_base_suite_setup["sg_ip"]
     sg_db = params_from_base_suite_setup["sg_db"]
->>>>>>> 16db4db5
     cluster_helper = ClusterKeywords()
     cluster_hosts = cluster_helper.get_cluster_topology(cluster_config=cluster_config)
     sg_url = cluster_hosts["sync_gateways"][0]["public"]
@@ -243,7 +218,7 @@
     log_info("mode: {}".format(mode))
     log_info("xattrs_enabled: {}".format(xattrs_enabled))
 
-    # Create CBL database
+    """# Create CBL database
     cbl_db = "test_db"
     db = Database(base_url)
 
@@ -252,7 +227,7 @@
     log_info("Getting the database name")
     db_name = db.getName(source_db)
     assert db_name == "test_db"
-
+    """
     if enable_sample_bucket:
         # Start continuous replication
         replicator = Replication(base_url)
@@ -278,20 +253,15 @@
         "target_admin_url": target_admin_url,
         "sg_ip": sg_ip,
         "sg_db": sg_db,
-<<<<<<< HEAD
         "no_conflicts_enabled": no_conflicts_enabled,
         "sync_gateway_version": sync_gateway_version
     }
-=======
-        "source_db": source_db,
-        "cbl_db": cbl_db
-    }
 
     if enable_sample_bucket:
         log_info("Stopping replication")
         replicator.stop(repl)
-
+    """
     # Delete CBL database
     log_info("Deleting the database {}".format(cbl_db))
     db.deleteDB(source_db)
->>>>>>> 16db4db5
+    """