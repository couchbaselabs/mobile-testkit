--- conflicted
+++ resolved
@@ -1,5 +1,4 @@
 import pytest
-import datetime
 import time
 
 from keywords.utils import log_info
@@ -7,11 +6,9 @@
 from keywords.ClusterKeywords import ClusterKeywords
 from keywords.couchbaseserver import CouchbaseServer
 from keywords.constants import CLUSTER_CONFIGS_DIR
-from keywords.SyncGateway import (sync_gateway_config_path_for_mode,
-                                  validate_sync_gateway_mode)
-from keywords.exceptions import ProvisioningError, FeatureSupportedError
+from keywords.SyncGateway import sync_gateway_config_path_for_mode
+from keywords.exceptions import ProvisioningError
 from keywords.tklogging import Logging
-from keywords.exceptions import RBACUserDeletionError
 from CBLClient.Replication import Replication
 from CBLClient.Database import Database
 from keywords.utils import host_for_url
@@ -155,11 +152,11 @@
     # Start continuous replication
     replicator = Replication(base_url)
     log_info("Configuring replication")
-    #repl = replicator.configure_replication(source_db, target_url)
-    #log_info("Starting replication")
-    #replicator.start_replication(repl)
+    repl = replicator.configure(source_db, target_url)
+    log_info("Starting replication")
+    replicator.start(repl)
     # Wait for replication to complete
-    # time.sleep(120)
+    time.sleep(120)
 
     yield {
         "cluster_config": cluster_config,
@@ -178,31 +175,27 @@
     }
 
     log_info("Stopping replication")
-    #replicator.stop_replication(repl)
+    replicator.stop_replication(repl)
 
 
 @pytest.fixture(scope="function")
 def params_from_base_test_setup(request, params_from_base_suite_setup):
     cluster_config = params_from_base_suite_setup["cluster_config"]
     xattrs_enabled = params_from_base_suite_setup["xattrs_enabled"]
-    liteserv_platform = params_from_base_suite_setup["liteserv_platform"]
     liteserv_host = params_from_base_suite_setup["liteserv_host"]
     liteserv_port = params_from_base_suite_setup["liteserv_port"]
     test_name = request.node.name
     cluster_topology = params_from_base_suite_setup["cluster_topology"]
     mode = params_from_base_suite_setup["mode"]
-<<<<<<< HEAD
     target_url = params_from_base_suite_setup["target_url"]
     sg_ip = params_from_base_suite_setup["sg_ip"]
     sg_db = params_from_base_suite_setup["sg_db"]
     source_db = params_from_base_suite_setup["source_db"]
     cbl_db = params_from_base_suite_setup["cbl_db"]
-=======
     cluster_helper = ClusterKeywords()
     cluster_hosts = cluster_helper.get_cluster_topology(cluster_config=cluster_config)
     sg_url = cluster_hosts["sync_gateways"][0]["public"]
     sg_admin_url = cluster_hosts["sync_gateways"][0]["admin"]
->>>>>>> 95fe8c02
 
     log_info("Running test '{}'".format(test_name))
     log_info("cluster_config: {}".format(cluster_config))
