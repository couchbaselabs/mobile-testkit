--- conflicted
+++ resolved
@@ -14,10 +14,7 @@
 from keywords.exceptions import ProvisioningError
 from keywords.tklogging import Logging
 from CBLClient.Replication import Replication
-<<<<<<< HEAD
-=======
 from CBLClient.ReplicatorConfiguration import ReplicatorConfiguration
->>>>>>> 1439884b
 from CBLClient.BasicAuthenticator import BasicAuthenticator
 from CBLClient.Database import Database
 from CBLClient.Document import Document
@@ -374,10 +371,7 @@
     dict_obj = Dictionary(base_url)
     datatype = DataTypeInitiator(base_url)
     repl_obj = Replication(base_url)
-<<<<<<< HEAD
-=======
     repl_config_obj = ReplicatorConfiguration(base_url)
->>>>>>> 1439884b
     base_auth_obj = BasicAuthenticator(base_url)
     session_auth_obj = SessionAuthenticator(base_url)
     sg_client = MobileRestClient()
