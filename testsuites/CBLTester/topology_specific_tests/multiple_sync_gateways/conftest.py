import pytest
import time
import datetime

from keywords.utils import log_info
from utilities.cluster_config_utils import persist_cluster_config_environment_prop, get_cluster
from keywords.ClusterKeywords import ClusterKeywords
from keywords.couchbaseserver import CouchbaseServer
from keywords.constants import CLUSTER_CONFIGS_DIR
from keywords.SyncGateway import sync_gateway_config_path_for_mode
from keywords.exceptions import ProvisioningError
from keywords.tklogging import Logging

from CBLClient.Database import Database
from CBLClient.FileLogging import FileLogging
from keywords.utils import host_for_url, clear_resources_pngs

from CBLClient.Utils import Utils
from keywords.TestServerFactory import TestServerFactory
from keywords.SyncGateway import SyncGateway
from keywords.constants import RESULTS_DIR
from keywords.constants import SDK_TIMEOUT
from libraries.testkit import prometheus

<<<<<<< HEAD
def pytest_addoption(parser):
    parser.addoption("--mode",
                     action="store",
                     help="Sync Gateway mode to run the test in, 'cc' for channel cache or 'di' for distributed index")

    parser.addoption("--skip-provisioning",
                     action="store_true",
                     help="Skip cluster provisioning at setup",
                     default=False)

    parser.addoption("--use-local-testserver",
                     action="store_true",
                     help="Skip download and launch TestServer, use local debug build",
                     default=False)

    parser.addoption("--server-version",
                     action="store",
                     help="server-version: Couchbase Server version to install (ex. 4.5.0 or 4.5.0-2601)")

    parser.addoption("--sync-gateway-version",
                     action="store",
                     help="sync-gateway-version: Sync Gateway version to install (ex. 1.3.1-16 or 590c1c31c7e83503eff304d8c0789bdd268d6291)")

    parser.addoption("--liteserv-platform",
                     action="store",
                     help="liteserv-platform: the platform to assign to the liteserv")

    parser.addoption("--liteserv-version",
                     action="store",
                     help="liteserv-version: the version to download / install for the liteserv")

    parser.addoption("--liteserv-host",
                     action="store",
                     help="liteserv-host: the host to start liteserv on")

    parser.addoption("--liteserv-port",
                     action="store",
                     help="liteserv-port: the port to assign to liteserv")

    parser.addoption("--enable-sample-bucket",
                     action="store",
                     help="enable-sample-bucket: Enable a sample server bucket")

    parser.addoption("--xattrs",
                     action="store_true",
                     help="xattrs: Enable xattrs for sync gateway")

    parser.addoption("--create-db-per-test",
                     action="store",
                     help="create-db-per-test: Creates/deletes client DB for every test")

    parser.addoption("--create-db-per-suite",
                     action="store",
                     help="create-db-per-suite: Creates/deletes client DB per suite")

    parser.addoption("--no-conflicts",
                     action="store_true",
                     help="If set, allow_conflicts is set to false in sync-gateway config")

    parser.addoption("--device", action="store_true",
                     help="Enable device if you want to run it on device", default=False)

    parser.addoption("--community", action="store_true",
                     help="If set, community edition will get picked up , default is enterprise", default=False)

    parser.addoption("--sg-ssl",
                     action="store_true",
                     help="If set, will enable SSL communication between Sync Gateway and CBL")

    parser.addoption("--flush-memory-per-test",
                     action="store_true",
                     help="If set, will flush server memory per test")

    parser.addoption("--debug-mode", action="store_true",
                     help="Enable debug mode for the app ", default=False)

    parser.addoption("--use-views",
                     action="store_true",
                     help="If set, uses views instead of GSI - SG 2.1 and above only")

    parser.addoption("--enable-file-logging",
                     action="store_true",
                     help="If set, CBL file logging would enable. Supported only cbl2.5 onwards")

    parser.addoption("--number-replicas",
                     action="store",
                     help="Number of replicas for the indexer node - SG 2.1 and above only",
                     default=0)

    parser.addoption("--enable-encryption",
                     action="store_true",
                     help="Encryption will be enabled for CBL db",
                     default=True)

    parser.addoption("--encryption-password",
                     action="store",
                     help="Encryption will be enabled for CBL db",
                     default="password")

    parser.addoption("--delta-sync",
                     action="store_true",
                     help="delta-sync: Enable delta-sync for sync gateway")

    parser.addoption("--sg-ce", action="store_true",
                     help="If set, SGW community edition will get picked up , default is enterprise", default=False)

    parser.addoption("--cbs-ce", action="store_true",
                     help="If set, community edition will get picked up , default is enterprise", default=False)

    parser.addoption("--server-ssl",
                     action="store_true",
                     help="If set, will enable SSL communication between server and Sync Gateway")

    parser.addoption("--cluster-config",
                     action="store",
                     help="Provide a custom cluster config",
                     default="multiple_sync_gateways_")

    parser.addoption("--prometheus-enable",
                     action="store",
                     help="Starts the prometheus metrics",
                     default=False)

=======
>>>>>>> abea4a47
# This will get called once before the first test that
# runs with this as input parameters in this file
# This setup will be called once for all tests in the
# testsuites/CBLTester/topology_sync_gateways/multiple_sync_gateways directory


@pytest.fixture(scope="session")
def params_from_base_suite_setup(request):
    liteserv_platform = request.config.getoption("--liteserv-platform")
    liteserv_version = request.config.getoption("--liteserv-version")
    liteserv_host = request.config.getoption("--liteserv-host")
    liteserv_port = request.config.getoption("--liteserv-port")

    skip_provisioning = request.config.getoption("--skip-provisioning")
    use_local_testserver = request.config.getoption("--use-local-testserver")
    sync_gateway_version = request.config.getoption("--sync-gateway-version")
    mode = request.config.getoption("--mode")

    server_version = request.config.getoption("--server-version")
    enable_sample_bucket = request.config.getoption("--enable-sample-bucket")
    xattrs_enabled = request.config.getoption("--xattrs")
    create_db_per_test = request.config.getoption("--create-db-per-test")
    create_db_per_suite = request.config.getoption("--create-db-per-suite")
    device_enabled = request.config.getoption("--device")
    community_enabled = request.config.getoption("--community")
    sg_ssl = request.config.getoption("--sg-ssl")
    flush_memory_per_test = request.config.getoption("--flush-memory-per-test")
    debug_mode = request.config.getoption("--debug-mode")
    use_views = request.config.getoption("--use-views")
    number_replicas = request.config.getoption("--number-replicas")
    enable_file_logging = request.config.getoption("--enable-file-logging")
    delta_sync_enabled = request.config.getoption("--delta-sync")
    cbs_ce = request.config.getoption("--cbs-ce")
    sg_ce = request.config.getoption("--sg-ce")
    cbs_ssl = request.config.getoption("--server-ssl")
    cluster_config = request.config.getoption("--cluster-config")
    enable_encryption = request.config.getoption("--enable-encryption")
    encryption_password = request.config.getoption("--encryption-password")
    prometheus_enable = request.config.getoption("--prometheus-enable")
    hide_product_version = request.config.getoption("--hide-product-version")

    testserver = TestServerFactory.create(platform=liteserv_platform,
                                          version_build=liteserv_version,
                                          host=liteserv_host,
                                          port=liteserv_port,
                                          community_enabled=community_enabled,
                                          debug_mode=debug_mode)

    if not use_local_testserver:
        log_info("Downloading TestServer ...")
        # Download TestServer app
        testserver.download()

        # Install TestServer app
        if device_enabled:
            testserver.install_device()
        else:
            testserver.install()

    base_url = "http://{}:{}".format(liteserv_host, liteserv_port)
    cluster_config = "{}/{}{}".format(CLUSTER_CONFIGS_DIR, cluster_config, mode)
    no_conflicts_enabled = request.config.getoption("--no-conflicts")
    cluster_utils = ClusterKeywords(cluster_config)
    cluster_topology = cluster_utils.get_cluster_topology(cluster_config)

    sg_db = "db"
    sg_url = cluster_topology["sync_gateways"][0]["public"]
    sg_ip = host_for_url(sg_url)

    persist_cluster_config_environment_prop(cluster_config, 'sync_gateway_ssl', False)
    target_url = "ws://{}:4984/{}".format(sg_ip, sg_db)
    target_admin_url = "ws://{}:4985/{}".format(sg_ip, sg_db)

    cbs_url = cluster_topology['couchbase_servers'][0]
    cbs_ip = host_for_url(cbs_url)

    if sg_ssl:
        log_info("Enabling SSL on sync gateway")
        persist_cluster_config_environment_prop(cluster_config, 'sync_gateway_ssl', True)
        target_url = "wss://{}:4984/{}".format(sg_ip, sg_db)
        target_admin_url = "wss://{}:4985/{}".format(sg_ip, sg_db)

    try:
        server_version
    except NameError:
        log_info("Server version is not provided")
        persist_cluster_config_environment_prop(cluster_config, 'server_version', "")
    else:
        log_info("Running test with server version {}".format(server_version))
        persist_cluster_config_environment_prop(cluster_config, 'server_version', server_version)

    try:
        sync_gateway_version
    except NameError:
        log_info("Sync gateway version is not provided")
        persist_cluster_config_environment_prop(cluster_config, 'sync_gateway_version', "")
    else:
        log_info("Running test with sync_gateway version {}".format(sync_gateway_version))
        persist_cluster_config_environment_prop(cluster_config, 'sync_gateway_version', sync_gateway_version)

    if xattrs_enabled:
        log_info("Running test with xattrs for sync meta storage")
        persist_cluster_config_environment_prop(cluster_config, 'xattrs_enabled', True)
    else:
        log_info("Using document storage for sync meta data")
        persist_cluster_config_environment_prop(cluster_config, 'xattrs_enabled', False)

    if no_conflicts_enabled:
        log_info("Running with no conflicts")
        persist_cluster_config_environment_prop(cluster_config, 'no_conflicts_enabled', True)
    else:
        log_info("Running with allow conflicts")
        persist_cluster_config_environment_prop(cluster_config, 'no_conflicts_enabled', False)

    if use_views:
        log_info("Running SG tests using views")
        # Enable sg views in cluster configs
        persist_cluster_config_environment_prop(cluster_config, 'sg_use_views', True)
    else:
        log_info("Running tests with cbs <-> sg ssl disabled")
        # Disable sg views in cluster configs
        persist_cluster_config_environment_prop(cluster_config, 'sg_use_views', False)

    if delta_sync_enabled:
        log_info("Running with delta sync")
        persist_cluster_config_environment_prop(cluster_config, 'delta_sync_enabled', True)
    else:
        log_info("Running without delta sync")
        persist_cluster_config_environment_prop(cluster_config, 'delta_sync_enabled', False)

    if cbs_ssl:
        log_info("Running tests with cbs <-> sg ssl enabled")
        # Enable ssl in cluster configs
        persist_cluster_config_environment_prop(cluster_config, 'cbs_ssl_enabled', True)
    else:
        log_info("Running tests with cbs <-> sg ssl disabled")
        # Disable ssl in cluster configs
        persist_cluster_config_environment_prop(cluster_config, 'cbs_ssl_enabled', False)

    if hide_product_version:
        log_info("Suppress the SGW product Version")
        persist_cluster_config_environment_prop(cluster_config, 'hide_product_version', True)
    else:
        log_info("Running without suppress SGW product Version")
        persist_cluster_config_environment_prop(cluster_config, 'hide_product_version', False)

    # As cblite jobs run with on Centos platform, adding by default centos to environment config
    persist_cluster_config_environment_prop(cluster_config, 'sg_platform', "centos", False)

    # Write the number of replicas to cluster config
    persist_cluster_config_environment_prop(cluster_config, 'number_replicas', number_replicas)

    sg_config = sync_gateway_config_path_for_mode("listener_tests/multiple_sync_gateways", mode)
    cluster_utils = ClusterKeywords(cluster_config)
    cluster_topology = cluster_utils.get_cluster_topology(cluster_config)

    log_info("no conflicts enabled {}".format(no_conflicts_enabled))

    if sync_gateway_version < "2.0":
        pytest.skip('Does not work with sg < 2.0 , so skipping the test')

    if not skip_provisioning:
        log_info("Installing Sync Gateway + Couchbase Server + Accels ('di' only)")

        try:
            cluster_utils.provision_cluster(
                cluster_config=cluster_config,
                server_version=server_version,
                sync_gateway_version=sync_gateway_version,
                sync_gateway_config=sg_config,
                cbs_ce=cbs_ce,
                sg_ce=sg_ce
            )
        except ProvisioningError:
            logging_helper = Logging()
            logging_helper.fetch_and_analyze_logs(cluster_config=cluster_config, test_name=request.node.name)
            raise

    # Hit this intalled running services to verify the correct versions are installed
    cluster_utils.verify_cluster_versions(
        cluster_config,
        expected_server_version=server_version,
        expected_sync_gateway_version=sync_gateway_version
    )
    if enable_sample_bucket and not create_db_per_suite:
        # if enable_sample_bucket and not create_db_per_test:
        raise Exception("enable_sample_bucket has to be used with create_db_per_suite")

    suite_source_db = None
    suite_cbl_db = None
    if create_db_per_suite:
        if enable_file_logging and liteserv_version >= "2.5.0":
            cbllog = FileLogging(base_url)
            cbllog.configure(log_level="verbose", max_rotate_count=2,
                             max_size=1000 * 512, plain_text=True)
            log_info("Log files available at - {}".format(cbllog.get_directory()))
        # Create CBL database
        suite_cbl_db = create_db_per_suite
        suite_db = Database(base_url)

        log_info("Creating a Database {} at the suite setup".format(suite_cbl_db))
        if enable_encryption:
            db_config = suite_db.configure(password=encryption_password)
        else:
            db_config = suite_db.configure()
        suite_source_db = suite_db.create(suite_cbl_db, db_config)
        log_info("Getting the database name")
        db_name = suite_db.getName(suite_source_db)
        assert db_name == suite_cbl_db

    if enable_sample_bucket:
        server_url = cluster_topology["couchbase_servers"][0]
        server = CouchbaseServer(server_url)
        buckets = server.get_bucket_names()
        if enable_sample_bucket in buckets:
            log_info("Deleting existing {} bucket".format(enable_sample_bucket))
            server.delete_bucket(enable_sample_bucket)
            time.sleep(5)
        log_info("Loading sample bucket {}".format(enable_sample_bucket))
        server.load_sample_bucket(enable_sample_bucket)
        server._create_internal_rbac_bucket_user(enable_sample_bucket, cluster_config=cluster_config)

        # Restart SG after the bucket deletion
        sync_gateways = cluster_topology["sync_gateways"]
        sg_obj = SyncGateway()

        for sg in sync_gateways:
            sg_ip = host_for_url(sg["admin"])
            log_info("Restarting sync gateway {}".format(sg_ip))
            sg_obj.restart_sync_gateways(cluster_config=cluster_config, url=sg_ip)

        if mode == "di":
            ac_obj = SyncGateway()
            sg_accels = cluster_topology["sg_accels"]
            for ac in sg_accels:
                ac_ip = host_for_url(ac)
                log_info("Restarting sg accel {}".format(ac_ip))
                ac_obj.restart_sync_gateways(cluster_config=cluster_config, url=ac_ip)
                time.sleep(5)
        # Create primary index
        password = "password"
        log_info("Connecting to {}/{} with password {}".format(cbs_ip, enable_sample_bucket, password))
        sdk_client = get_cluster('couchbase://{}'.format(cbs_ip), enable_sample_bucket)
        log_info("Creating primary index for {}".format(enable_sample_bucket))
        n1ql_query = 'create primary index on {}'.format(enable_sample_bucket)
        sdk_client.query(n1ql_query)
    if prometheus_enable:
        if not prometheus.is_prometheus_installed():
            prometheus.install_prometheus()
        prometheus.start_prometheus(sg_ip, sg_ssl)

    yield {
        "cluster_config": cluster_config,
        "mode": mode,
        "xattrs_enabled": xattrs_enabled,
        "liteserv_platform": liteserv_platform,
        "cluster_topology": cluster_topology,
        "liteserv_version": liteserv_version,
        "liteserv_host": liteserv_host,
        "liteserv_port": liteserv_port,
        "target_url": target_url,
        "target_admin_url": target_admin_url,
        "sg_ip": sg_ip,
        "sg_db": sg_db,
        "no_conflicts_enabled": no_conflicts_enabled,
        "sync_gateway_version": sync_gateway_version,
        "base_url": base_url,
        "enable_sample_bucket": enable_sample_bucket,
        "create_db_per_test": create_db_per_test,
        "suite_source_db": suite_source_db,
        "suite_cbl_db": suite_cbl_db,
        "sg_config": sg_config,
        "testserver": testserver,
        "device_enabled": device_enabled,
        "flush_memory_per_test": flush_memory_per_test,
        "sg_ssl": sg_ssl,
        "delta_sync_enabled": delta_sync_enabled,
        "enable_file_logging": enable_file_logging,
        "enable_encryption": enable_encryption,
        "encryption_password": encryption_password,
        "cbs_ce": cbs_ce,
        "sg_ce": sg_ce,
        "ssl_enabled": cbs_ssl
    }
    if create_db_per_suite:
        # Delete CBL database
        log_info("Deleting the database {} at the suite teardown".format(create_db_per_suite))
        time.sleep(2)
        suite_db.deleteDB(suite_source_db)
        time.sleep(1)

    # Flush all the memory contents on the server app
    log_info("Flushing server memory")
    utils_obj = Utils(base_url)
    utils_obj.flushMemory()
    log_info("Stopping the test server")
    if not use_local_testserver:
        log_info("Stopping the test server per suite")
        testserver.stop()

    # Delete png files under resources/data
    clear_resources_pngs()
    if prometheus_enable:
        prometheus.stop_prometheus(sg_ip, sg_ssl)


@pytest.fixture(scope="function")
def params_from_base_test_setup(request, params_from_base_suite_setup):
    base_url = params_from_base_suite_setup["base_url"]
    cluster_config = params_from_base_suite_setup["cluster_config"]
    xattrs_enabled = params_from_base_suite_setup["xattrs_enabled"]
    liteserv_host = params_from_base_suite_setup["liteserv_host"]
    liteserv_port = params_from_base_suite_setup["liteserv_port"]
    create_db_per_test = params_from_base_suite_setup["create_db_per_test"]
    no_conflicts_enabled = params_from_base_suite_setup["no_conflicts_enabled"]
    target_admin_url = params_from_base_suite_setup["target_admin_url"]
    suite_source_db = params_from_base_suite_setup["suite_source_db"]
    suite_cbl_db = params_from_base_suite_setup["suite_cbl_db"]
    test_name = request.node.name
    cluster_topology = params_from_base_suite_setup["cluster_topology"]
    mode = params_from_base_suite_setup["mode"]
    target_url = params_from_base_suite_setup["target_url"]
    sync_gateway_version = params_from_base_suite_setup["sync_gateway_version"]
    sg_ip = params_from_base_suite_setup["sg_ip"]
    sg_db = params_from_base_suite_setup["sg_db"]
    sg_config = params_from_base_suite_setup["sg_config"]
    liteserv_platform = params_from_base_suite_setup["liteserv_platform"]
    liteserv_version = params_from_base_suite_setup["liteserv_version"]
    testserver = params_from_base_suite_setup["testserver"]
    device_enabled = params_from_base_suite_setup["device_enabled"]
    flush_memory_per_test = params_from_base_suite_setup["flush_memory_per_test"]
    sg_ssl = params_from_base_suite_setup["sg_ssl"]
    enable_file_logging = params_from_base_suite_setup["enable_file_logging"]
    delta_sync_enabled = params_from_base_suite_setup["delta_sync_enabled"]
    encryption_password = params_from_base_suite_setup["encryption_password"]
    enable_encryption = params_from_base_suite_setup["enable_encryption"]
    cbs_ce = params_from_base_suite_setup["cbs_ce"]
    sg_ce = params_from_base_suite_setup["sg_ce"]
    cbs_ssl = params_from_base_suite_setup["ssl_enabled"]
    prometheus_enable = request.config.getoption("--prometheus-enable")
    use_local_testserver = request.config.getoption("--use-local-testserver")

    source_db = None
    cbl_db = None
    db_config = None
    db = None

    # Start LiteServ and delete any databases
    log_info("Starting TestServer...")
    log_info(test_name)
    test_name_cp = test_name.replace("/", "-")

    if not use_local_testserver:
        if device_enabled:
            testserver.start_device("{}/logs/{}-{}-{}.txt".format(RESULTS_DIR, type(testserver).__name__, test_name_cp, datetime.datetime.now()))
        else:
            testserver.start("{}/logs/{}-{}-{}.txt".format(RESULTS_DIR, type(testserver).__name__, test_name_cp, datetime.datetime.now()))
        # sleep for some time to reach cbl
        time.sleep(5)

    cluster_helper = ClusterKeywords(cluster_config)
    cluster_hosts = cluster_helper.get_cluster_topology(cluster_config=cluster_config)
    sg_url = cluster_hosts["sync_gateways"][0]["public"]
    sg_admin_url = cluster_hosts["sync_gateways"][0]["admin"]

    log_info("Running test '{}'".format(test_name))
    log_info("cluster_config: {}".format(cluster_config))
    log_info("cluster_topology: {}".format(cluster_topology))
    log_info("mode: {}".format(mode))
    log_info("xattrs_enabled: {}".format(xattrs_enabled))
    db_config = None
    db = None
    if create_db_per_test:
        if enable_file_logging and liteserv_version >= "2.5.0":
            cbllog = FileLogging(base_url)
            cbllog.configure(log_level="verbose", max_rotate_count=2,
                             max_size=1000 * 512, plain_text=True)
            log_info("Log files available at - {}".format(cbllog.get_directory()))
        cbl_db = create_db_per_test + str(time.time())
        # Create CBL database
        db = Database(base_url)

        log_info("Creating a Database {} at test setup".format(cbl_db))
        if enable_encryption:
            db_config = db.configure(password=encryption_password)
        else:
            db_config = db.configure()
        source_db = db.create(cbl_db, db_config)
        log_info("Getting the database name")
        db_name = db.getName(source_db)
        assert db_name == cbl_db

    # This dictionary is passed to each test
    yield {
        "cluster_config": cluster_config,
        "cluster_topology": cluster_topology,
        "mode": mode,
        "sg_url": sg_url,
        "sg_admin_url": sg_admin_url,
        "xattrs_enabled": xattrs_enabled,
        "liteserv_host": liteserv_host,
        "liteserv_port": liteserv_port,
        "liteserv_platform": liteserv_platform,
        "target_url": target_url,
        "target_admin_url": target_admin_url,
        "sg_ip": sg_ip,
        "sg_db": sg_db,
        "no_conflicts_enabled": no_conflicts_enabled,
        "sync_gateway_version": sync_gateway_version,
        "source_db": source_db,
        "cbl_db": cbl_db,
        "suite_source_db": suite_source_db,
        "suite_cbl_db": suite_cbl_db,
        "base_url": base_url,
        "sg_config": sg_config,
        "db": db,
        "device_enabled": device_enabled,
        "testserver": testserver,
        "db_config": db_config,
        "sg_ssl": sg_ssl,
        "delta_sync_enabled": delta_sync_enabled,
        "enable_file_logging": enable_file_logging,
        "cbs_ce": cbs_ce,
        "sg_ce": sg_ce,
        "ssl_enabled": cbs_ssl,
        "prometheus_enable": prometheus_enable
    }

    log_info("Tearing down test")
    if create_db_per_test:
        # Delete CBL database
        log_info("Deleting the database {} at test teardown".format(create_db_per_test))
        time.sleep(1)
        db.deleteDB(source_db)

    if flush_memory_per_test:
        log_info("Flushing server memory")
        utils_obj = Utils(base_url)
        utils_obj.flushMemory()


@pytest.fixture(scope="function")
def setup_customized_teardown_test(params_from_base_test_setup):
    cbl_db_name1 = "cbl_db1" + str(time.time())
    cbl_db_name2 = "cbl_db2" + str(time.time())
    cbl_db_name3 = "cbl_db3" + str(time.time())
    db = params_from_base_test_setup["db"]
    db_config = db.configure()
    cbl_db1 = db.create(cbl_db_name1, db_config)
    cbl_db2 = db.create(cbl_db_name2, db_config)
    cbl_db3 = db.create(cbl_db_name3, db_config)

    yield{
        "db": db,
        "cbl_db_name1": cbl_db_name1,
        "cbl_db_name2": cbl_db_name2,
        "cbl_db_name3": cbl_db_name3,
        "cbl_db1": cbl_db1,
        "cbl_db2": cbl_db2,
        "cbl_db3": cbl_db3,
    }
    log_info("tearing down all 3 dbs")
    path = db.getPath(cbl_db1).rstrip("/\\")
    path2 = db.getPath(cbl_db2).rstrip("/\\")
    path3 = db.getPath(cbl_db3).rstrip("/\\")
    if '\\' in path:
        path = '\\'.join(path.split('\\')[:-1])
        path2 = '\\'.join(path2.split('\\')[:-1])
        path3 = '\\'.join(path3.split('\\')[:-1])
    else:
        path = '/'.join(path.split('/')[:-1])
        path2 = '/'.join(path2.split('/')[:-1])
        path3 = '/'.join(path3.split('/')[:-1])
    try:
        if db.exists(cbl_db_name1, path):
            db.deleteDB(cbl_db1)
        if db.exists(cbl_db_name2, path2):
            db.deleteDB(cbl_db2)
        if db.exists(cbl_db_name3, path3):
            db.deleteDB(cbl_db3)
    except Exception as err:
        log_info("Exception occurred: {}".format(err))<|MERGE_RESOLUTION|>--- conflicted
+++ resolved
@@ -22,7 +22,6 @@
 from keywords.constants import SDK_TIMEOUT
 from libraries.testkit import prometheus
 
-<<<<<<< HEAD
 def pytest_addoption(parser):
     parser.addoption("--mode",
                      action="store",
@@ -146,8 +145,6 @@
                      help="Starts the prometheus metrics",
                      default=False)
 
-=======
->>>>>>> abea4a47
 # This will get called once before the first test that
 # runs with this as input parameters in this file
 # This setup will be called once for all tests in the
