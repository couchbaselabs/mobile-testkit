import pytest

from keywords.utils import log_info
from CBLClient.Database import Database
from CBLClient.Dictionary import Dictionary
from CBLClient.Query import Query
from keywords.utils import host_for_url
from couchbase.bucket import Bucket
from couchbase.n1ql import N1QLQuery


def test_get_doc_ids(params_from_base_test_setup):
    """@summary
    Fetches all the doc ids
    Tests the below query
    let query = Query
                .select(SelectResult.expression(Expression.meta().id))
                .from(DataSource.database(database))

    Verifies with n1ql - select meta().id from `bucket_name` where meta().id not like "_sync%"
    """
    liteserv_host = params_from_base_test_setup["liteserv_host"]
    liteserv_port = params_from_base_test_setup["liteserv_port"]
    cluster_topology = params_from_base_test_setup["cluster_topology"]
    source_db = params_from_base_test_setup["source_db"]
    cbs_url = cluster_topology['couchbase_servers'][0]

    base_url = "http://{}:{}".format(liteserv_host, liteserv_port)
    db = Database(base_url)
    cbs_ip = host_for_url(cbs_url)

    log_info("Fetching doc ids from the server")
    bucket_name = "travel-sample"
    sdk_client = Bucket('couchbase://{}/{}'.format(cbs_ip, bucket_name), password='password')
    n1ql_query = 'select meta().id from `{}` where meta().id not like "_sync%"'.format(bucket_name)
    query = N1QLQuery(n1ql_query)
    doc_ids_from_n1ql = []
    for row in sdk_client.n1ql_query(query):
        doc_ids_from_n1ql.append(row["id"])

    log_info("Fetching doc ids from CBL")
    ids_from_cbl = db.getDocIds(source_db)

    assert len(ids_from_cbl) == len(doc_ids_from_n1ql)
    log_info("Found {} doc ids".format(len(ids_from_cbl)))
    assert sorted(ids_from_cbl) == sorted(doc_ids_from_n1ql)
    log_info("Doc contents match between CBL and n1ql")


@pytest.mark.parametrize("doc_id", [
    ("airline_10"),
    ("doc_id_does_not_exist"),
])
def test_doc_get(params_from_base_test_setup, doc_id):
    """ @summary
    Fetches a doc
    Tests the below query
    let searchQuery = Query
                    .select(SelectResult.all())
                    .from(DataSource.database(database))
                    .where((Expression.meta().id).equalTo(doc_id))

    Verifies with n1ql - select * from `bucket_name` where meta().id="doc_id"
    """
    liteserv_host = params_from_base_test_setup["liteserv_host"]
    liteserv_port = params_from_base_test_setup["liteserv_port"]
    cluster_topology = params_from_base_test_setup["cluster_topology"]
    source_db = params_from_base_test_setup["source_db"]
    cbl_db = params_from_base_test_setup["cbl_db"]
    cbs_url = cluster_topology['couchbase_servers'][0]
    base_url = "http://{}:{}".format(liteserv_host, liteserv_port)
    cbs_ip = host_for_url(cbs_url)

<<<<<<< HEAD
    # Get doc from CBL through query 
=======
    # Get doc from CBL through query
>>>>>>> 916ff36b
    log_info("Fetching doc {} from CBL through query".format(doc_id))
    qy = Query(base_url)
    result_set = qy.query_get_doc(source_db, doc_id)

    doc_from_cbl = []

    for result in result_set:
        doc_from_cbl = result[cbl_db]

    # Get doc from n1ql through query
    log_info("Fetching doc {} from server through n1ql".format(doc_id))
    bucket_name = "travel-sample"
    sdk_client = Bucket('couchbase://{}/{}'.format(cbs_ip, bucket_name), password='password')
    n1ql_query = 'select * from `{}` where meta().id="{}"'.format(bucket_name, doc_id)
    query = N1QLQuery(n1ql_query)
    doc_from_n1ql = []

    for row in sdk_client.n1ql_query(query):
        doc_from_n1ql = row[bucket_name]

    # Release
    # qy.release(source_db)

    assert doc_from_cbl == doc_from_n1ql
    log_info("Doc contents match between CBL and n1ql")


@pytest.mark.parametrize("limit, offset", [
    (5, 5),
    (-5, -5),
])
def test_get_docs_with_limit_offset(params_from_base_test_setup, limit, offset):
    """ @summary
    Fetches a doc
    Tests the below query
    let searchQuery = Query
        .select(SelectResult.all())
        .from(DataSource.database(db))
        .limit(limit,offset: offset)

    Verifies with n1ql - select * from `travel-sample` where meta().id not like "_sync%" limit 5 offset 5
    """
    liteserv_host = params_from_base_test_setup["liteserv_host"]
    liteserv_port = params_from_base_test_setup["liteserv_port"]
    source_db = params_from_base_test_setup["source_db"]
    cbl_db = params_from_base_test_setup["cbl_db"]
    base_url = "http://{}:{}".format(liteserv_host, liteserv_port)

    log_info("Fetching docs from CBL through query")
    qy = Query(base_url)
    result_set = qy.query_get_docs_limit_offset(source_db, limit, offset)
    docs_from_cbl = []

    for docs in result_set:
        docs_from_cbl.append(docs[cbl_db])

    if limit > 0:
        assert len(docs_from_cbl) == limit
<<<<<<< HEAD
    else:
        assert len(docs_from_cbl) == 0

    # Release
    # qy.release(source_db)


@pytest.mark.parametrize("select_property1, select_property2, whr_key, whr_val", [
    ("name", "type", "country", "France"),
])
def test_multiple_selects(params_from_base_test_setup, select_property1, select_property2, whr_key, whr_val):
    """ @summary
    Fetches multiple fields

    let searchQuery = Query
        .select(SelectResult.expression(Expression.meta().id),
                SelectResult.expression(Expression.property(select_property1)),
                SelectResult.expression(Expression.property(select_property2)))
        .from(DataSource.database(database))
        .where((Expression.property(whr_key)).equalTo(whr_val))

    Verifies with n1ql - select name, type, meta().id from `travel-sample` where country="France"
    """
    liteserv_host = params_from_base_test_setup["liteserv_host"]
    liteserv_port = params_from_base_test_setup["liteserv_port"]
    cluster_topology = params_from_base_test_setup["cluster_topology"]
    source_db = params_from_base_test_setup["source_db"]
    cbs_url = cluster_topology['couchbase_servers'][0]
    base_url = "http://{}:{}".format(liteserv_host, liteserv_port)
    cbs_ip = host_for_url(cbs_url)

=======
        log_info("Found {} docs".format(limit))
    else:
        assert len(docs_from_cbl) == 0
        log_info("Found 0 docs")


@pytest.mark.parametrize("select_property1, select_property2, whr_key, whr_val", [
    ("name", "type", "country", "France"),
])
def test_multiple_selects(params_from_base_test_setup, select_property1, select_property2, whr_key, whr_val):
    """ @summary
    Fetches multiple fields

    let searchQuery = Query
        .select(SelectResult.expression(Expression.meta().id),
                SelectResult.expression(Expression.property(select_property1)),
                SelectResult.expression(Expression.property(select_property2)))
        .from(DataSource.database(database))
        .where((Expression.property(whr_key)).equalTo(whr_val))

    Verifies with n1ql - select name, type, meta().id from `travel-sample` where country="France"
    """
    liteserv_host = params_from_base_test_setup["liteserv_host"]
    liteserv_port = params_from_base_test_setup["liteserv_port"]
    cluster_topology = params_from_base_test_setup["cluster_topology"]
    source_db = params_from_base_test_setup["source_db"]
    cbs_url = cluster_topology['couchbase_servers'][0]
    base_url = "http://{}:{}".format(liteserv_host, liteserv_port)
    cbs_ip = host_for_url(cbs_url)

>>>>>>> 916ff36b
    log_info("Fetching docs from CBL through query")
    qy = Query(base_url)
    result_set = qy.query_multiple_selects(source_db, select_property1, select_property2, whr_key, whr_val)
    docs_from_cbl = []

    for docs in result_set:
        docs_from_cbl.append(docs)

    # Get doc from n1ql through query
    log_info("Fetching docs from server through n1ql")
    bucket_name = "travel-sample"
    sdk_client = Bucket('couchbase://{}/{}'.format(cbs_ip, bucket_name), password='password')
    n1ql_query = 'select {}, {}, meta().id from `{}` where {}="{}"'.format(select_property1, select_property2, bucket_name, whr_key, whr_val)
    query = N1QLQuery(n1ql_query)
    docs_from_n1ql = []

    for row in sdk_client.n1ql_query(query):
        docs_from_n1ql.append(row)
<<<<<<< HEAD

    # Release
    qy.release(source_db)

    assert len(docs_from_cbl) == len(docs_from_n1ql)
    assert docs_from_cbl == docs_from_n1ql
=======

    assert len(docs_from_cbl) == len(docs_from_n1ql)
    log_info("Found {} docs".format(len(docs_from_cbl)))
    assert docs_from_cbl == docs_from_n1ql
    log_info("Doc contents match")
>>>>>>> 916ff36b


@pytest.mark.parametrize("whr_key1, whr_val1, whr_key2, whr_val2, whr_key3, whr_val3, whr_key4, whr_val4", [
    ("type", "hotel", "country", "United States", "country", "France", "vacancy", True),
])
def test_query_where_and_or(params_from_base_test_setup, whr_key1, whr_val1, whr_key2, whr_val2, whr_key3, whr_val3, whr_key4, whr_val4):
    """ @summary
    Fetches docs with where an/or clause

    let searchQuery = Query
       .select(SelectResult.expression(Expression.meta().id))
       .from(DataSource.database(db))
       .where(Expression.property("type").equalTo("hotel")
           .and(Expression.property("country").equalTo("United States")
               .or(Expression.property("country").equalTo("France")))
               .and(Expression.property("vacancy").equalTo(true)))

    Verifies with n1ql - select meta().id from `travel-sample` t where t.type="hotel" and (t.country="United States" or t.country="France") and t.vacancy=true
    """
    liteserv_host = params_from_base_test_setup["liteserv_host"]
    liteserv_port = params_from_base_test_setup["liteserv_port"]
    cluster_topology = params_from_base_test_setup["cluster_topology"]
    source_db = params_from_base_test_setup["source_db"]
    cbs_url = cluster_topology['couchbase_servers'][0]
    base_url = "http://{}:{}".format(liteserv_host, liteserv_port)
    cbs_ip = host_for_url(cbs_url)

    log_info("Fetching docs from CBL through query")
    qy = Query(base_url)
    result_set = qy.query_where_and_or(source_db, whr_key1, whr_val1, whr_key2, whr_val2, whr_key3, whr_val3, whr_key4, whr_val4)
    docs_from_cbl = []

    for docs in result_set:
        docs_from_cbl.append(docs)

    # Get doc from n1ql through query
    log_info("Fetching docs from server through n1ql")
    bucket_name = "travel-sample"
    sdk_client = Bucket('couchbase://{}/{}'.format(cbs_ip, bucket_name), password='password')
    n1ql_query = 'select meta().id from `{}` t where t.{}="{}" and (t.{}="{}" or t.{}="{}") and t.{}={}'.format(bucket_name, whr_key1, whr_val1, whr_key2, whr_val2, whr_key3, whr_val3, whr_key4, whr_val4)
    query = N1QLQuery(n1ql_query)
    docs_from_n1ql = []

    for row in sdk_client.n1ql_query(query):
        docs_from_n1ql.append(row)

    # Release
    qy.release(source_db)

    assert len(docs_from_cbl) == len(docs_from_n1ql)
<<<<<<< HEAD
    assert sorted(docs_from_cbl) == sorted(docs_from_n1ql)
=======
    log_info("Found {} docs".format(len(docs_from_cbl)))
    assert sorted(docs_from_cbl) == sorted(docs_from_n1ql)
    log_info("Doc contents match")
>>>>>>> 916ff36b


@pytest.mark.parametrize("whr_key, whr_val, select_property1, select_property2, like_key, like_val", [
    ("type", "landmark", "country", "name", "name", "Royal Engineers Museum"),
    ("type", "landmark", "country", "name", "name", "Royal engineers museum"),
    ("type", "landmark", "country", "name", "name", "eng%e%"),
    ("type", "landmark", "country", "name", "name", "Eng%e%"),
    ("type", "landmark", "country", "name", "name", "%eng____r%"),
    ("type", "landmark", "country", "name", "name", "%Eng____r%"),
])
def test_query_pattern_like(params_from_base_test_setup, whr_key, whr_val, select_property1, select_property2, like_key, like_val):
    """ @summary
    Fetches docs with like clause

    let searchQuery = Query
        .select(SelectResult.expression(Expression.meta().id),
                SelectResult.expression(Expression.property("country")),
                SelectResult.expression(Expression.property("name")))
        .from(DataSource.database(db))
        .where(Expression.property("type").equalTo("landmark")
            .and(Expression.property("name").like("Royal Engineers Museum")))

    Verifies with n1ql - select meta().id, country, name from `travel-sample` t where t.type="landmark"  and t.name like "Royal Engineers Museum"
    """
    liteserv_host = params_from_base_test_setup["liteserv_host"]
    liteserv_port = params_from_base_test_setup["liteserv_port"]
    cluster_topology = params_from_base_test_setup["cluster_topology"]
    source_db = params_from_base_test_setup["source_db"]
    cbs_url = cluster_topology['couchbase_servers'][0]
    base_url = "http://{}:{}".format(liteserv_host, liteserv_port)
    cbs_ip = host_for_url(cbs_url)

    log_info("Fetching docs from CBL through query")
    qy = Query(base_url)
    result_set = qy.query_like(source_db, whr_key, whr_val, select_property1, select_property2, like_key, like_val)

    docs_from_cbl = []

    for docs in result_set:
        docs_from_cbl.append(docs)

    # Get doc from n1ql through query
    log_info("Fetching docs from server through n1ql")
    bucket_name = "travel-sample"
    sdk_client = Bucket('couchbase://{}/{}'.format(cbs_ip, bucket_name), password='password')
    n1ql_query = 'select meta().id, {}, {} from `{}` t where t.{}="{}"  and t.{} like "{}"'.format(select_property1, select_property2, bucket_name, whr_key, whr_val, like_key, like_val)
    query = N1QLQuery(n1ql_query)
    docs_from_n1ql = []

    for row in sdk_client.n1ql_query(query):
        docs_from_n1ql.append(row)

<<<<<<< HEAD
    # Release
    qy.release(source_db)

    assert len(docs_from_cbl) == len(docs_from_n1ql)
    assert sorted(docs_from_cbl) == sorted(docs_from_n1ql)
=======
    assert len(docs_from_cbl) == len(docs_from_n1ql)
    log_info("Found {} docs".format(len(docs_from_cbl)))
    assert sorted(docs_from_cbl) == sorted(docs_from_n1ql)
    log_info("Doc contents match")
>>>>>>> 916ff36b


@pytest.mark.parametrize("whr_key, whr_val, select_property1, select_property2, regex_key, regex_val", [
    ("type", "landmark", "country", "name", "name", '\\bEng.*e\\b'),
    ("type", "landmark", "country", "name", "name", "\\beng.*e\\b"),
])
def test_query_pattern_regex(params_from_base_test_setup, whr_key, whr_val, select_property1, select_property2, regex_key, regex_val):
    """ @summary
    Fetches docs with like clause

    let searchQuery = Query
        .select(SelectResult.expression(Expression.meta().id),
                SelectResult.expression(Expression.property("country")),
                SelectResult.expression(Expression.property("name")))
        .from(DataSource.database(db))
        .where(Expression.property("type").equalTo("landmark")
            .and(Expression.property("name").regex("\\bEng.*e\\b")))

    Verifies with n1ql - select meta().id, country, name from `travel-sample` t where t.type="landmark" and REGEXP_CONTAINS(t.name, "\\bEng.*e\\b")
    """
    liteserv_host = params_from_base_test_setup["liteserv_host"]
    liteserv_port = params_from_base_test_setup["liteserv_port"]
    cluster_topology = params_from_base_test_setup["cluster_topology"]
    source_db = params_from_base_test_setup["source_db"]
    cbs_url = cluster_topology['couchbase_servers'][0]
    base_url = "http://{}:{}".format(liteserv_host, liteserv_port)
    cbs_ip = host_for_url(cbs_url)

    log_info("Fetching docs from CBL through query")
    qy = Query(base_url)
    log_info("regex_val: {}".format(regex_val))
    result_set = qy.query_regex(source_db, whr_key, whr_val, select_property1, select_property2, regex_key, regex_val)

    docs_from_cbl = []

    for docs in result_set:
        docs_from_cbl.append(docs)

    # Get doc from n1ql through query
    log_info("Fetching docs from server through n1ql")
    bucket_name = "travel-sample"
    sdk_client = Bucket('couchbase://{}/{}'.format(cbs_ip, bucket_name), password='password')

    # \ has to be escaped for n1ql
    regex_val_n1ql = regex_val.replace('\\b', '\\\\b')
    n1ql_query = 'select meta().id, {}, {} from `{}` t where t.{}="{}" and REGEXP_CONTAINS(t.{}, \'{}\')'.format(select_property1, select_property2, bucket_name, whr_key, whr_val, regex_key, regex_val_n1ql)
    log_info("n1ql_query: {}".format(n1ql_query))
    query = N1QLQuery(n1ql_query)
    docs_from_n1ql = []

    for row in sdk_client.n1ql_query(query):
        docs_from_n1ql.append(row)

<<<<<<< HEAD
    # Release
    qy.release(source_db)

    assert len(docs_from_cbl) == len(docs_from_n1ql)
    assert sorted(docs_from_cbl) == sorted(docs_from_n1ql)
=======
    assert len(docs_from_cbl) == len(docs_from_n1ql)
    log_info("Found {} docs".format(len(docs_from_cbl)))
    assert sorted(docs_from_cbl) == sorted(docs_from_n1ql)
    log_info("Doc contents match")
>>>>>>> 916ff36b


@pytest.mark.parametrize("select_property1, limit", [
    ("name", 100),
])
def test_query_isNullOrMissing(params_from_base_test_setup, select_property1, limit):
    """ @summary
    Fetches docs with where email is null or missing

    let searchQuery = Query
        .select(SelectResult.expression(Expression.meta().id),
                SelectResult.expression(Expression.property("name")))
        .from(DataSource.database(db))
        .where(Expression.property("email").isNullOrMissing())

    Verifies with n1ql - select meta().id from `travel-sample` t where meta().id not like "_sync%" and (t.name IS NULL or t.name IS MISSING)
    """
    liteserv_host = params_from_base_test_setup["liteserv_host"]
    liteserv_port = params_from_base_test_setup["liteserv_port"]
    cluster_topology = params_from_base_test_setup["cluster_topology"]
    source_db = params_from_base_test_setup["source_db"]
    cbs_url = cluster_topology['couchbase_servers'][0]
    base_url = "http://{}:{}".format(liteserv_host, liteserv_port)
    cbs_ip = host_for_url(cbs_url)

    log_info("Fetching docs from CBL through query")
    qy = Query(base_url)
    result_set = qy.query_isNullOrMissing(source_db, select_property1, limit)

    docs_from_cbl = []

    for docs in result_set:
        docs_from_cbl.append(docs)

    # Get doc from n1ql through query
    log_info("Fetching docs from server through n1ql")
    bucket_name = "travel-sample"
    sdk_client = Bucket('couchbase://{}/{}'.format(cbs_ip, bucket_name), password='password')
    n1ql_query = 'select meta().id, {} from `{}` t where meta().id not like "_sync%" and (t.{} IS NULL or t.{} IS MISSING) limit {}'.format(select_property1, bucket_name, select_property1, select_property1, limit)
    query = N1QLQuery(n1ql_query)
    docs_from_n1ql = []

    for row in sdk_client.n1ql_query(query):
        docs_from_n1ql.append(row)

<<<<<<< HEAD
    # Release
    qy.release(source_db)

    assert len(docs_from_cbl) == len(docs_from_n1ql)
    assert sorted(docs_from_cbl) == sorted(docs_from_n1ql)
=======
    assert len(docs_from_cbl) == len(docs_from_n1ql)
    log_info("Found {} docs".format(len(docs_from_cbl)))
    assert sorted(docs_from_cbl) == sorted(docs_from_n1ql)
    log_info("Doc contents match")
>>>>>>> 916ff36b


@pytest.mark.parametrize("select_property1, whr_key, whr_val", [
    ("title", "type", "hotel"),
])
def test_query_ordering(params_from_base_test_setup, select_property1, whr_key, whr_val):
    """ @summary
    Fetches docs in ascending order

      let searchQuery = Query
        .select(
            SelectResult.expression(Expression.meta().id),
            SelectResult.expression(Expression.property("title")))
        .from(DataSource.database(db))
        .where(Expression.property("type").equalTo("hotel"))
        .orderBy(Ordering.property("title").ascending())

    Verifies with n1ql - select meta().id, title from `travel-sample` t where t.type = "hotel" order by "title" asc
    """
    liteserv_host = params_from_base_test_setup["liteserv_host"]
    liteserv_port = params_from_base_test_setup["liteserv_port"]
    cluster_topology = params_from_base_test_setup["cluster_topology"]
    source_db = params_from_base_test_setup["source_db"]
    cbs_url = cluster_topology['couchbase_servers'][0]
    base_url = "http://{}:{}".format(liteserv_host, liteserv_port)
    cbs_ip = host_for_url(cbs_url)

    log_info("Fetching docs from CBL through query")
    qy = Query(base_url)
    result_set = qy.query_ordering(source_db, select_property1, whr_key, whr_val)

    docs_from_cbl = []

    for docs in result_set:
        docs_from_cbl.append(docs)

    # Get doc from n1ql through query
    log_info("Fetching docs from server through n1ql")
    bucket_name = "travel-sample"
    sdk_client = Bucket('couchbase://{}/{}'.format(cbs_ip, bucket_name), password='password')
    n1ql_query = 'select meta().id, {} from `{}` t where t.{} = "{}" order by "{}" asc'.format(select_property1, bucket_name, whr_key, whr_val, select_property1)
    query = N1QLQuery(n1ql_query)
    docs_from_n1ql = []

    for row in sdk_client.n1ql_query(query):
        docs_from_n1ql.append(row)

<<<<<<< HEAD
    # Release
    qy.release(source_db)

    assert len(docs_from_cbl) == len(docs_from_n1ql)
    assert sorted(docs_from_cbl) == sorted(docs_from_n1ql)
=======
    assert len(docs_from_cbl) == len(docs_from_n1ql)
    log_info("Found {} docs".format(len(docs_from_cbl)))
    assert sorted(docs_from_cbl) == sorted(docs_from_n1ql)
    log_info("Doc contents match")
>>>>>>> 916ff36b


@pytest.mark.parametrize("select_property1, select_property2, substring", [
    ("email", "name", "gmail.com"),
])
<<<<<<< HEAD
def test_query_substring(params_from_base_test_setup, select_property1, select_property2, substring, limit):
=======
def test_query_substring(params_from_base_test_setup, select_property1, select_property2, substring):
>>>>>>> 916ff36b
    """ @summary
    Fetches docs in with a matching substring

    let searchQuery = Query
        .select(SelectResult.expression(Expression.meta().id),
                SelectResult.expression(Expression.property("email")),
                SelectResult.expression(Function.upper(Expression.property("name"))))
        .from(DataSource.database(db))
        .where(Expression.property("email").and(Function.contains(Expression.property("email"),
                 substring: "gmail.com")))

    Verifies with n1ql - select meta().id, email, UPPER(name) from `travel-sample` t where CONTAINS(t.email, "gmail.com")
    """
    liteserv_host = params_from_base_test_setup["liteserv_host"]
    liteserv_port = params_from_base_test_setup["liteserv_port"]
    cluster_topology = params_from_base_test_setup["cluster_topology"]
    source_db = params_from_base_test_setup["source_db"]
    cbs_url = cluster_topology['couchbase_servers'][0]
    base_url = "http://{}:{}".format(liteserv_host, liteserv_port)
    cbs_ip = host_for_url(cbs_url)

    log_info("Fetching docs from CBL through query")
    qy = Query(base_url)
    result_set = qy.query_substring(source_db, select_property1, select_property2, substring)

    docs_from_cbl = []

    for docs in result_set:
        docs_from_cbl.append(docs)

    log_info("docs_from_cbl: {}".format(docs_from_cbl))

    # Get doc from n1ql through query
    log_info("Fetching docs from server through n1ql")
    bucket_name = "travel-sample"
    sdk_client = Bucket('couchbase://{}/{}'.format(cbs_ip, bucket_name), password='password')
    n1ql_query = 'select meta().id, {}, UPPER({}) from `{}` t where CONTAINS(t.{}, "{}")'.format(select_property1, select_property2, bucket_name, select_property1, substring)
    query = N1QLQuery(n1ql_query)
    docs_from_n1ql = []

    for row in sdk_client.n1ql_query(query):
        docs_from_n1ql.append(row)

    log_info("docs_from_n1ql: {}".format(docs_from_n1ql))

    # Release
    # qy.release(source_db)

    assert len(docs_from_cbl) == len(docs_from_n1ql)
<<<<<<< HEAD
    assert sorted(docs_from_cbl) == sorted(docs_from_n1ql)
=======
    log_info("Found {} docs".format(len(docs_from_cbl)))
    assert sorted(docs_from_cbl) == sorted(docs_from_n1ql)
    log_info("Doc contents match")
>>>>>>> 916ff36b


@pytest.mark.parametrize("select_property1, whr_key1, whr_val1, whr_key2, whr_val2, equal_to", [
    ("name", "type", "hotel", "country", "France", "Le Clos Fleuri"),
])
def test_query_collation(params_from_base_test_setup, select_property1, whr_key1, whr_val1, whr_key2, whr_val2, equal_to):
    """ @summary
    Fetches docs using collation
      let collator = Collation.unicode()
                .ignoreAccents(true)
                .ignoreCase(true)

     let searchQuery = Query
        .select(SelectResult.expression(Expression.meta().id),
                SelectResult.expression(Expression.property("name")))
        .from(DataSource.database(db))
        .where(Expression.property("type").equalTo("hotel")
            .and(Expression.property("country").equalTo("France"))
            .and(Expression.property("name").collate(collator).equalTo("Le Clos Fleuri")))

    Verifies with n1ql - select meta().id, name from `travel-sample` t where t.type="hotel" and t.country = "France" and lower(t.name) = lower("Le Clos Fleuri")
    """
    liteserv_host = params_from_base_test_setup["liteserv_host"]
    liteserv_port = params_from_base_test_setup["liteserv_port"]
    cluster_topology = params_from_base_test_setup["cluster_topology"]
    source_db = params_from_base_test_setup["source_db"]
    cbs_url = cluster_topology['couchbase_servers'][0]
    base_url = "http://{}:{}".format(liteserv_host, liteserv_port)
    cbs_ip = host_for_url(cbs_url)

    log_info("Fetching docs from CBL through query")
    qy = Query(base_url)
    result_set = qy.query_collation(source_db, select_property1, whr_key1, whr_val1, whr_key2, whr_val2, equal_to)

    docs_from_cbl = []

    for docs in result_set:
        docs_from_cbl.append(docs)

    # Get doc from n1ql through query
    log_info("Fetching docs from server through n1ql")
    bucket_name = "travel-sample"
    sdk_client = Bucket('couchbase://{}/{}'.format(cbs_ip, bucket_name), password='password')
    n1ql_query = 'select meta().id, {} from `{}` t where t.{}="{}" and t.{} = "{}" and lower(t.{}) = lower("{}")'.format(select_property1, bucket_name, whr_key1, whr_val1, whr_key2, whr_val2, select_property1, equal_to)
    query = N1QLQuery(n1ql_query)
    docs_from_n1ql = []

    for row in sdk_client.n1ql_query(query):
        docs_from_n1ql.append(row)

    # Release
    qy.release(source_db)

    assert len(docs_from_cbl) == len(docs_from_n1ql)
<<<<<<< HEAD
    assert sorted(docs_from_cbl) == sorted(docs_from_n1ql)
=======
    log_info("Found {} docs".format(len(docs_from_cbl)))
    assert sorted(docs_from_cbl) == sorted(docs_from_n1ql)
    log_info("Doc contents match")
>>>>>>> 916ff36b
<|MERGE_RESOLUTION|>--- conflicted
+++ resolved
@@ -71,19 +71,16 @@
     base_url = "http://{}:{}".format(liteserv_host, liteserv_port)
     cbs_ip = host_for_url(cbs_url)
 
-<<<<<<< HEAD
-    # Get doc from CBL through query 
-=======
     # Get doc from CBL through query
->>>>>>> 916ff36b
     log_info("Fetching doc {} from CBL through query".format(doc_id))
     qy = Query(base_url)
     result_set = qy.query_get_doc(source_db, doc_id)
 
     doc_from_cbl = []
 
-    for result in result_set:
-        doc_from_cbl = result[cbl_db]
+    if result_set is not None:
+        for result in result_set:
+            doc_from_cbl = result_set[result]
 
     # Get doc from n1ql through query
     log_info("Fetching doc {} from server through n1ql".format(doc_id))
@@ -95,9 +92,6 @@
 
     for row in sdk_client.n1ql_query(query):
         doc_from_n1ql = row[bucket_name]
-
-    # Release
-    # qy.release(source_db)
 
     assert doc_from_cbl == doc_from_n1ql
     log_info("Doc contents match between CBL and n1ql")
@@ -134,12 +128,10 @@
 
     if limit > 0:
         assert len(docs_from_cbl) == limit
-<<<<<<< HEAD
+        log_info("Found {} docs".format(limit))
     else:
         assert len(docs_from_cbl) == 0
-
-    # Release
-    # qy.release(source_db)
+        log_info("Found 0 docs")
 
 
 @pytest.mark.parametrize("select_property1, select_property2, whr_key, whr_val", [
@@ -166,38 +158,6 @@
     base_url = "http://{}:{}".format(liteserv_host, liteserv_port)
     cbs_ip = host_for_url(cbs_url)
 
-=======
-        log_info("Found {} docs".format(limit))
-    else:
-        assert len(docs_from_cbl) == 0
-        log_info("Found 0 docs")
-
-
-@pytest.mark.parametrize("select_property1, select_property2, whr_key, whr_val", [
-    ("name", "type", "country", "France"),
-])
-def test_multiple_selects(params_from_base_test_setup, select_property1, select_property2, whr_key, whr_val):
-    """ @summary
-    Fetches multiple fields
-
-    let searchQuery = Query
-        .select(SelectResult.expression(Expression.meta().id),
-                SelectResult.expression(Expression.property(select_property1)),
-                SelectResult.expression(Expression.property(select_property2)))
-        .from(DataSource.database(database))
-        .where((Expression.property(whr_key)).equalTo(whr_val))
-
-    Verifies with n1ql - select name, type, meta().id from `travel-sample` where country="France"
-    """
-    liteserv_host = params_from_base_test_setup["liteserv_host"]
-    liteserv_port = params_from_base_test_setup["liteserv_port"]
-    cluster_topology = params_from_base_test_setup["cluster_topology"]
-    source_db = params_from_base_test_setup["source_db"]
-    cbs_url = cluster_topology['couchbase_servers'][0]
-    base_url = "http://{}:{}".format(liteserv_host, liteserv_port)
-    cbs_ip = host_for_url(cbs_url)
-
->>>>>>> 916ff36b
     log_info("Fetching docs from CBL through query")
     qy = Query(base_url)
     result_set = qy.query_multiple_selects(source_db, select_property1, select_property2, whr_key, whr_val)
@@ -216,20 +176,11 @@
 
     for row in sdk_client.n1ql_query(query):
         docs_from_n1ql.append(row)
-<<<<<<< HEAD
-
-    # Release
-    qy.release(source_db)
-
-    assert len(docs_from_cbl) == len(docs_from_n1ql)
+
+    assert len(docs_from_cbl) == len(docs_from_n1ql)
+    log_info("Found {} docs".format(len(docs_from_cbl)))
     assert docs_from_cbl == docs_from_n1ql
-=======
-
-    assert len(docs_from_cbl) == len(docs_from_n1ql)
-    log_info("Found {} docs".format(len(docs_from_cbl)))
-    assert docs_from_cbl == docs_from_n1ql
-    log_info("Doc contents match")
->>>>>>> 916ff36b
+    log_info("Doc contents match")
 
 
 @pytest.mark.parametrize("whr_key1, whr_val1, whr_key2, whr_val2, whr_key3, whr_val3, whr_key4, whr_val4", [
@@ -280,13 +231,9 @@
     qy.release(source_db)
 
     assert len(docs_from_cbl) == len(docs_from_n1ql)
-<<<<<<< HEAD
+    log_info("Found {} docs".format(len(docs_from_cbl)))
     assert sorted(docs_from_cbl) == sorted(docs_from_n1ql)
-=======
-    log_info("Found {} docs".format(len(docs_from_cbl)))
-    assert sorted(docs_from_cbl) == sorted(docs_from_n1ql)
-    log_info("Doc contents match")
->>>>>>> 916ff36b
+    log_info("Doc contents match")
 
 
 @pytest.mark.parametrize("whr_key, whr_val, select_property1, select_property2, like_key, like_val", [
@@ -339,18 +286,10 @@
     for row in sdk_client.n1ql_query(query):
         docs_from_n1ql.append(row)
 
-<<<<<<< HEAD
-    # Release
-    qy.release(source_db)
-
-    assert len(docs_from_cbl) == len(docs_from_n1ql)
+    assert len(docs_from_cbl) == len(docs_from_n1ql)
+    log_info("Found {} docs".format(len(docs_from_cbl)))
     assert sorted(docs_from_cbl) == sorted(docs_from_n1ql)
-=======
-    assert len(docs_from_cbl) == len(docs_from_n1ql)
-    log_info("Found {} docs".format(len(docs_from_cbl)))
-    assert sorted(docs_from_cbl) == sorted(docs_from_n1ql)
-    log_info("Doc contents match")
->>>>>>> 916ff36b
+    log_info("Doc contents match")
 
 
 @pytest.mark.parametrize("whr_key, whr_val, select_property1, select_property2, regex_key, regex_val", [
@@ -404,18 +343,10 @@
     for row in sdk_client.n1ql_query(query):
         docs_from_n1ql.append(row)
 
-<<<<<<< HEAD
-    # Release
-    qy.release(source_db)
-
-    assert len(docs_from_cbl) == len(docs_from_n1ql)
+    assert len(docs_from_cbl) == len(docs_from_n1ql)
+    log_info("Found {} docs".format(len(docs_from_cbl)))
     assert sorted(docs_from_cbl) == sorted(docs_from_n1ql)
-=======
-    assert len(docs_from_cbl) == len(docs_from_n1ql)
-    log_info("Found {} docs".format(len(docs_from_cbl)))
-    assert sorted(docs_from_cbl) == sorted(docs_from_n1ql)
-    log_info("Doc contents match")
->>>>>>> 916ff36b
+    log_info("Doc contents match")
 
 
 @pytest.mark.parametrize("select_property1, limit", [
@@ -461,18 +392,10 @@
     for row in sdk_client.n1ql_query(query):
         docs_from_n1ql.append(row)
 
-<<<<<<< HEAD
-    # Release
-    qy.release(source_db)
-
-    assert len(docs_from_cbl) == len(docs_from_n1ql)
+    assert len(docs_from_cbl) == len(docs_from_n1ql)
+    log_info("Found {} docs".format(len(docs_from_cbl)))
     assert sorted(docs_from_cbl) == sorted(docs_from_n1ql)
-=======
-    assert len(docs_from_cbl) == len(docs_from_n1ql)
-    log_info("Found {} docs".format(len(docs_from_cbl)))
-    assert sorted(docs_from_cbl) == sorted(docs_from_n1ql)
-    log_info("Doc contents match")
->>>>>>> 916ff36b
+    log_info("Doc contents match")
 
 
 @pytest.mark.parametrize("select_property1, whr_key, whr_val", [
@@ -520,28 +443,16 @@
     for row in sdk_client.n1ql_query(query):
         docs_from_n1ql.append(row)
 
-<<<<<<< HEAD
-    # Release
-    qy.release(source_db)
-
-    assert len(docs_from_cbl) == len(docs_from_n1ql)
+    assert len(docs_from_cbl) == len(docs_from_n1ql)
+    log_info("Found {} docs".format(len(docs_from_cbl)))
     assert sorted(docs_from_cbl) == sorted(docs_from_n1ql)
-=======
-    assert len(docs_from_cbl) == len(docs_from_n1ql)
-    log_info("Found {} docs".format(len(docs_from_cbl)))
-    assert sorted(docs_from_cbl) == sorted(docs_from_n1ql)
-    log_info("Doc contents match")
->>>>>>> 916ff36b
+    log_info("Doc contents match")
 
 
 @pytest.mark.parametrize("select_property1, select_property2, substring", [
     ("email", "name", "gmail.com"),
 ])
-<<<<<<< HEAD
 def test_query_substring(params_from_base_test_setup, select_property1, select_property2, substring, limit):
-=======
-def test_query_substring(params_from_base_test_setup, select_property1, select_property2, substring):
->>>>>>> 916ff36b
     """ @summary
     Fetches docs in with a matching substring
 
@@ -591,13 +502,9 @@
     # qy.release(source_db)
 
     assert len(docs_from_cbl) == len(docs_from_n1ql)
-<<<<<<< HEAD
+    log_info("Found {} docs".format(len(docs_from_cbl)))
     assert sorted(docs_from_cbl) == sorted(docs_from_n1ql)
-=======
-    log_info("Found {} docs".format(len(docs_from_cbl)))
-    assert sorted(docs_from_cbl) == sorted(docs_from_n1ql)
-    log_info("Doc contents match")
->>>>>>> 916ff36b
+    log_info("Doc contents match")
 
 
 @pytest.mark.parametrize("select_property1, whr_key1, whr_val1, whr_key2, whr_val2, equal_to", [
@@ -652,10 +559,5 @@
     qy.release(source_db)
 
     assert len(docs_from_cbl) == len(docs_from_n1ql)
-<<<<<<< HEAD
-    assert sorted(docs_from_cbl) == sorted(docs_from_n1ql)
-=======
-    log_info("Found {} docs".format(len(docs_from_cbl)))
-    assert sorted(docs_from_cbl) == sorted(docs_from_n1ql)
-    log_info("Doc contents match")
->>>>>>> 916ff36b
+    log_info("Found {} docs".format(len(docs_from_cbl)))
+    assert sorted(docs_from_cbl) == sorted(docs_from_n1ql)