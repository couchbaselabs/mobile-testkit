import os
import random
import time

from concurrent.futures import ProcessPoolExecutor
from couchbase.bucket import Bucket

from keywords.couchbaseserver import verify_server_version
from keywords.utils import log_info, host_for_url
from keywords.SyncGateway import (verify_sync_gateway_version,
                                  verify_sync_gateway_product_info,
                                  SyncGateway)
from keywords.ClusterKeywords import ClusterKeywords
from keywords.MobileRestClient import MobileRestClient
from keywords.constants import SDK_TIMEOUT
from utilities.cluster_config_utils import persist_cluster_config_environment_prop

from libraries.testkit.cluster import Cluster
from keywords import attachment
from CBLClient.Authenticator import Authenticator
from CBLClient.Document import Document
from CBLClient.Replication import Replication


def test_upgrade(params_from_base_test_setup):
    """
    @summary
        This test case validates Sync Gateway server to be upgraded
        wihtout replication downtime along with couchbase lite clients
        [test prerequisites]:
        The conftest prepares the test environment,
        the initial (old) versions of SGW and CBS are provisioned at this point
        [test environment configuration]:
        The test environment setup includes: 2 CBS, 2SGW, and 1 SGW load balancer
        The SGW load balancer is configured with nginx
        [test scenarios and steps]:
        1. Create user, session and docs on SG
        2. Starting continuous push_pull replication between TestServer and SGW
        3. Start a thread to keep updating docs on CBL
        4. Upgrade SGW one by one on cluster config list
        5. Upgrade CBS one by one on cluster config list
        6. Restart SGWs after the server upgrade
        7. Gather CBL docs new revs for verification
        8. Compare rev id, doc body and revision history of all docs on both CBL and SGW
        9. If xattrs enabled, validate CBS contains _sync records for each doc
    """
    cluster_config = params_from_base_test_setup['cluster_config']
    mode = params_from_base_test_setup['mode']
    server_version = params_from_base_test_setup['server_version']
    sync_gateway_version = params_from_base_test_setup['sync_gateway_version']
    server_upgraded_version = params_from_base_test_setup['server_upgraded_version']
    sync_gateway_upgraded_version = params_from_base_test_setup['sync_gateway_upgraded_version']
    cbs_ssl = params_from_base_test_setup["cbs_ssl"],
    sg_ssl = params_from_base_test_setup["sg_ssl"],
    xattrs_enabled = params_from_base_test_setup["xattrs_enabled"],
    use_views = params_from_base_test_setup["use_views"],
    number_replicas = params_from_base_test_setup["number_replicas"],
    delta_sync_enabled = params_from_base_test_setup["delta_sync_enabled"],
    upgraded_cbs_ssl = params_from_base_test_setup['upgraded_cbs_ssl']
    upgraded_sg_ssl = params_from_base_test_setup['upgraded_sg_ssl']
    upgraded_xattrs_enabled = params_from_base_test_setup['upgraded_xattrs_enabled']
    upgraded_use_views = params_from_base_test_setup['upgraded_use_views']
    upgraded_number_replicas = params_from_base_test_setup['upgraded_number_replicas']
    upgraded_delta_sync_enabled = params_from_base_test_setup['upgraded_delta_sync_enabled']
    base_url = params_from_base_test_setup["base_url"]
    sg_blip_url = params_from_base_test_setup["target_url"]
    num_docs = int(params_from_base_test_setup['num_docs'])
    cbs_platform = params_from_base_test_setup['cbs_platform']
    cbs_toy_build = params_from_base_test_setup['cbs_toy_build']
    cbl_db = params_from_base_test_setup["source_db"]
    cbl_db2 = params_from_base_test_setup["source_db2"]
    db = params_from_base_test_setup["db"]
    sg_config = params_from_base_test_setup["sg_config"]
    sg_admin_url = params_from_base_test_setup["sg_admin_url"]
    sg_ip = params_from_base_test_setup["sg_ip"]
    sg_conf = "{}/resources/sync_gateway_configs/sync_gateway_default_functional_tests_{}.json".format(os.getcwd(), mode)

    # update cluster_config with the post upgrade required params
    need_to_redeploy = False
    if (sg_ssl != upgraded_sg_ssl) and upgraded_sg_ssl:
        log_info("Enabling SSL on sync gateway after upgrade")
        need_to_redeploy = True
        persist_cluster_config_environment_prop(cluster_config, 'sync_gateway_ssl', True)

    if (cbs_ssl != upgraded_cbs_ssl) and upgraded_cbs_ssl:
        log_info("Running tests with cbs <-> sg ssl enabled after upgrade")
        # Enable ssl in cluster configs
        need_to_redeploy = True
        persist_cluster_config_environment_prop(cluster_config, 'cbs_ssl_enabled', True)

    if use_views != upgraded_use_views:
        need_to_redeploy = True
        if upgraded_use_views:
            log_info("Running SG tests using views after upgrade")
            # Enable sg views in cluster configs
            persist_cluster_config_environment_prop(cluster_config, 'sg_use_views', True)
        else:
            log_info("Running tests not using views after upgrade")
            # Disable sg views in cluster configs
            persist_cluster_config_environment_prop(cluster_config, 'sg_use_views', False)

    if (number_replicas != upgraded_number_replicas) and int(upgraded_number_replicas) > 0:
        need_to_redeploy = True
        persist_cluster_config_environment_prop(cluster_config, 'number_replicas', upgraded_number_replicas)

    if sync_gateway_upgraded_version >= "2.0.0" and server_upgraded_version >= "5.0.0" and (xattrs_enabled != upgraded_xattrs_enabled):
        need_to_redeploy = True
        if upgraded_xattrs_enabled:
            log_info("Running test with xattrs for sync meta storage after upgrade")
            persist_cluster_config_environment_prop(cluster_config, 'xattrs_enabled', True)
        else:
            log_info("Using document storage for sync meta data after upgrade")
            persist_cluster_config_environment_prop(cluster_config, 'xattrs_enabled', False)

    if sync_gateway_upgraded_version >= "2.5.0" and server_upgraded_version >= "5.5.0" and (delta_sync_enabled != upgraded_delta_sync_enabled):
        need_to_redeploy = True
        if upgraded_delta_sync_enabled:
            log_info("Running with delta sync after upgrade")
            persist_cluster_config_environment_prop(cluster_config, 'delta_sync_enabled', True)
        else:
            log_info("Running without delta sync after upgrade")
            persist_cluster_config_environment_prop(cluster_config, 'delta_sync_enabled', False)

    # 1. Create user, session and docs on SG
    sg_client = MobileRestClient()
    cluster = Cluster(config=cluster_config)
    cluster.reset(sg_config_path=sg_config)

    sg_user_channels = ["sg_user_channel"]
    sg_db = "db"
    sg_user_name = "sg_user"
    sg_user_password = "password"
    sg_client.create_user(
        url=sg_admin_url,
        db=sg_db,
        name=sg_user_name,
        password=sg_user_password,
        channels=sg_user_channels
    )

    doc_obj = Document(base_url)
    db.create_bulk_docs(number=num_docs, id_prefix="cbl_filter", db=cbl_db, channels=sg_user_channels, attachments_generator=attachment.generate_2_png_10_10)
    doc_ids = db.getDocIds(cbl_db, limit=num_docs)
    added_docs = db.getDocuments(cbl_db, doc_ids)
    log_info("Added {} docs".format(len(added_docs)))

    # 2. Starting continuous push_pull replication from TestServer to sync gateway
    log_info("Starting continuous push pull replication from TestServer to sync gateway")
    replicator = Replication(base_url)
    sg_cookie, sg_session = sg_client.create_session(url=sg_admin_url, db=sg_db, name=sg_user_name)
    authenticator = Authenticator(base_url)
    replicator_authenticator = authenticator.authentication(sg_session, sg_cookie, authentication_type="session")
    repl_config = replicator.configure(cbl_db, sg_blip_url, continuous=True, channels=sg_user_channels, replication_type="push_pull", replicator_authenticator=replicator_authenticator)
    repl = replicator.create(repl_config)
    replicator.start(repl)
    replicator.wait_until_replicator_idle(repl)

    # Start 2nd replicator to verify docs with attachments gets replicated after the upgrade for one shot replications
    sg_cookie, sg_session = sg_client.create_session(url=sg_admin_url, db=sg_db, name=sg_user_name)
    sg_cookie1, sg_session1 = sg_client.create_session(url=sg_admin_url, db=sg_db, name=sg_user_name)
    repl_config1 = replicator.configure(cbl_db2, sg_blip_url, continuous=False, channels=sg_user_channels, replication_type="push_pull", replicator_authenticator=replicator_authenticator)
    repl1 = replicator.create(repl_config1)
    replicator.start(repl1)
    replicator.wait_until_replicator_idle(repl1)
    sg_client.add_docs(url=sg_admin_url, db=sg_db, number=2, id_prefix="sgw_docs1", channels=sg_user_channels, generator="simple_user", attachments_generator=attachment.generate_2_png_10_10)
    # 3. Start a thread to keep updating docs on CBL
    terminator_doc_id = 'terminator'
    with ProcessPoolExecutor() as up:
        # Start updates in background process
        updates_future = up.submit(
            update_docs,
            db,
            cbl_db,
            added_docs,
            doc_obj,
            terminator_doc_id
        )

        # 4. Upgrade SGW one by one on cluster config list
        cluster_util = ClusterKeywords(cluster_config)
        topology = cluster_util.get_cluster_topology(cluster_config, lb_enable=False)
        sync_gateways = topology["sync_gateways"]

        upgrade_sync_gateway(
            sync_gateways,
            sync_gateway_version,
            sync_gateway_upgraded_version,
            sg_conf,
            cluster_config
        )

        # 5. Upgrade CBS one by one on cluster config list
        cluster = Cluster(config=cluster_config)
        if len(cluster.servers) < 2:
            raise Exception("Please provide at least 3 servers")

        server_urls = []
        for server in cluster.servers:
            server_urls.append(server.url)

        primary_server = cluster.servers[0]
        secondary_server = cluster.servers[1]
        servers = cluster.servers[1:]

        upgrade_server_cluster(
            servers,
            primary_server,
            secondary_server,
            server_version,
            server_upgraded_version,
            server_urls,
            cluster_config,
            cbs_platform,
            toy_build=cbs_toy_build
        )

        # 6. Restart SGWs after the server upgrade
        sg_obj = SyncGateway()
        for sg in sync_gateways:
            sg_ip = host_for_url(sg["admin"])
            log_info("Restarting sync gateway {}".format(sg_ip))
            sg_obj.restart_sync_gateways(cluster_config=cluster_config, url=sg_ip)
            time.sleep(5)

        if need_to_redeploy:
            # Enable xattrs on all SG/SGAccel nodes
            # cc - Start 1 SG with import enabled, all with XATTRs enabled
            #    - Do not enable import in SG.
            if mode == "cc":
                enable_import = True

            sg_obj = SyncGateway()
            for sg in sync_gateways:
                sg_ip = host_for_url(sg["admin"])
                sg_obj.redeploy_sync_gateway_config(
                    cluster_config=cluster_config,
                    sg_conf=sg_conf,
                    url=sg_ip,
                    sync_gateway_version=sync_gateway_upgraded_version,
                    enable_import=enable_import
                )
                enable_import = False
                # Check Import showing up on all nodes
        repl_config2 = replicator.configure(cbl_db2, sg_blip_url, continuous=True, channels=sg_user_channels, replication_type="push_pull", replicator_authenticator=replicator_authenticator)
        repl2 = replicator.create(repl_config2)
        replicator.start(repl2)
        log_info("waiting for the replication to complete")
        replicator.wait_until_replicator_idle(repl2, max_times=3000)
        log_info("Trying to create terminator id ....")
        db.create_bulk_docs(number=1, id_prefix=terminator_doc_id, db=cbl_db, channels=sg_user_channels)
        log_info("Waiting for doc updates to complete")
        updated_doc_revs = updates_future.result()

        # set up another replicator to verify attachments replicated after the upgrade
        log_info("Stopping replication between testserver and sync gateway")
        replicator.stop(repl2)
        replicator.stop(repl)

        # 7. Gather CBL docs new revs for verification
        log_info("Gathering the updated revs for verification")
        doc_ids = []
        for doc_id in added_docs:
            doc_ids.append(doc_id)
            if doc_id in updated_doc_revs:
                added_docs[doc_id]["numOfUpdates"] = updated_doc_revs[doc_id]

        # 8. Compare rev id, doc body and revision history of all docs on both CBL and SGW
        verify_sg_docs_revision_history(sg_admin_url, db, cbl_db2, num_docs + 3, sg_db=sg_db, added_docs=added_docs, terminator=terminator_doc_id)

        # 9. If xattrs enabled, validate CBS contains _sync records for each doc
        if upgraded_xattrs_enabled:
            # Verify through SDK that there is no _sync property in the doc body
            bucket_name = 'data-bucket'
            sdk_client = Bucket('couchbase://{}/{}'.format(primary_server.host, bucket_name), password='password', timeout=SDK_TIMEOUT)
            log_info("Fetching docs from SDK")
            docs_from_sdk = sdk_client.get_multi(doc_ids)

            log_info("Verifying that there is no _sync property in the docs")
            for i in docs_from_sdk:
                if "_sync" in docs_from_sdk[i].value:
                    raise Exception("_sync section found in docs after upgrade")


def verify_sg_docs_revision_history(url, db, cbl_db2, num_docs, sg_db, added_docs, terminator):
    sg_client = MobileRestClient()
    sg_docs = sg_client.get_all_docs(url=url, db=sg_db, include_docs=True)["rows"]
    cbl_doc_ids2 = db.getDocIds(cbl_db2, limit=num_docs)
    cbl_docs2 = db.getDocuments(cbl_db2, cbl_doc_ids2)
    num_sg_docs_in_cbldb2 = 0
    expected_doc_map = {}
    for doc in added_docs:
        if "numOfUpdates" in added_docs[doc]:
            expected_doc_map[doc] = added_docs[doc]["numOfUpdates"] - 1
        else:
            expected_doc_map[doc] = 1
<<<<<<< HEAD
    print("all cbl_docs 2 are ... ", cbl_docs2)
=======
>>>>>>> 0ac54c83
    for doc in cbl_docs2:
        if "sgw_docs" in doc:
            num_sg_docs_in_cbldb2 += 1
            assert '_attachments' in cbl_docs2[doc], "_attachments does not exist in doc created in sgw"
    assert num_sg_docs_in_cbldb2 == 2, "sgw docs are not replicated to cbl db2"
    for doc in sg_docs:
        if "sgw_docs" not in doc['id']:
            key = doc["doc"]["_id"]
            if terminator in key:
                continue
            rev = doc["doc"]["_rev"]
            rev_gen = int(rev.split("-")[0])

            try:
                del doc["doc"]["_rev"]
            except KeyError:
                log_info("no _rev exists in the dict")

            del doc["doc"]["_id"]
            try:
                del added_docs[key]["_id"]
            except KeyError:
                log_info("Ignoring id verification")
            assert rev_gen == expected_doc_map[key], "revision mismatch"
            assert len(doc["doc"]) == len(added_docs[key]), "doc length mismatch"

    log_info("finished verify_sg_docs_revision_history.")


def send_changes_termination_doc(db, cbl_db, terminator_doc_id, terminator_channel):
    db.create_bulk_docs(number=1, id_prefix=terminator_doc_id, db=cbl_db, channels=terminator_channel)


def update_docs(db, cbl_db, added_docs, doc_obj, terminator_doc_id_prefix):
    log_info("Starting doc updates")
    current_user_doc_ids = []
    for doc in added_docs:
        current_user_doc_ids.append(doc)

    docs_per_update = 3
    doc_revs = {}
    terminator_doc_id = "{}_0".format(terminator_doc_id_prefix)
    terminator_not_found_msg = "Termination doc not found"

    while True:
        log_info("randomly update docs waiting for terminator arrive...")
        try:
            term_doc = db.getDocument(cbl_db, terminator_doc_id)
            if term_doc == -1:
                log_info(terminator_not_found_msg)
            else:
                doc_type = term_doc.__class__.__name__
                if doc_type == "MemoryPointer":
                    log_info("update_docs: Found termination doc")
                    log_info("update_docs: Updated {} docs".format(len(doc_revs)))
                    return doc_revs
                else:
                    log_info("update_docs: doc object is retrieved correctly")
        except Exception:
            log_info(terminator_not_found_msg)

        user_docs_subset_to_update = []
        for _ in range(docs_per_update):
            random_doc_id = random.choice(current_user_doc_ids)
            user_docs_subset_to_update.append(random_doc_id)

        cbl_db_docs_to_update = {}
        for doc_id in user_docs_subset_to_update:
            log_info("Updating doc_id: {}".format(doc_id))
            doc_body = doc_obj.toMap(db.getDocument(cbl_db, doc_id))
            # numOfUpdates counts how many updates are made to the current document
            # starting index value from 2, 2 means numOfUpdates = 0, and 3 means numOfUpdates = 1
            # the current framework take 0 as False and 1 as True, even though an integer type is expected
            # this is temporary solution to avoid this issue
            if "numOfUpdates" in doc_body:
                doc_body["numOfUpdates"] += 1
            else:
                doc_body["numOfUpdates"] = 2 + 1
            cbl_db_docs_to_update[doc_id] = doc_body
            db.updateDocument(database=cbl_db, doc_id=doc_id, data=doc_body)

        for doc_id, doc_body in list(cbl_db_docs_to_update.items()):
            new_doc = db.getDocument(cbl_db, doc_id)
            doc_revs[doc_id] = doc_obj.toMap(new_doc)['numOfUpdates']

        time.sleep(5)


def upgrade_server_cluster(servers, primary_server, secondary_server, server_version, server_upgraded_version, server_urls, cluster_config, cbs_platform, toy_build=None):
    log_info('------------------------------------------')
    log_info('START server cluster upgrade')
    log_info('------------------------------------------')
    # Upgrade all servers except the primary server
    for server in servers:
        log_info("Checking for the server version: {}".format(server_version))
        verify_server_version(server.host, server_version)
        log_info("Rebalance out server: {}".format(server.host))
        primary_server.rebalance_out(server_urls, server)
        log_info("Upgrading the server: {}".format(server.host))
        primary_server.upgrade_server(cluster_config=cluster_config, server_version_build=server_upgraded_version, target=server.host, cbs_platform=cbs_platform, toy_build=toy_build)
        log_info("Adding the node back to the cluster: {}".format(server.host))
        primary_server.add_node(server)
        log_info("Rebalance in server: {}".format(server.host))
        primary_server.rebalance_in(server_urls, server)
        log_info("Checking for the server version after the rebalance : {}".format(server_upgraded_version))
        verify_server_version(server.host, server_upgraded_version)
        time.sleep(10)

    # Upgrade the primary server
    primary_server_services = "kv,index,n1ql"
    log_info("Checking for the primary server version: {}".format(server_version))
    verify_server_version(primary_server.host, server_version)
    log_info("Rebalance out primary server: {}".format(primary_server.host))
    secondary_server.rebalance_out(server_urls, primary_server)
    log_info("Upgrading the primary server: {}".format(primary_server.host))
    secondary_server.upgrade_server(cluster_config=cluster_config, server_version_build=server_upgraded_version, target=primary_server.host, cbs_platform=cbs_platform, toy_build=toy_build)
    log_info("Adding the node back to the cluster for primary server: {}".format(primary_server.host))
    secondary_server.add_node(primary_server, services=primary_server_services)
    log_info("Rebalance in primary server: {}".format(primary_server.host))
    secondary_server.rebalance_in(server_urls, primary_server)
    log_info("Checking for the primary server version after the rebalance: {}".format(server_upgraded_version))
    verify_server_version(primary_server.host, server_upgraded_version)
    log_info("Upgraded all the server nodes in the cluster")
    log_info('------------------------------------------')
    log_info('END server cluster upgrade')
    log_info('------------------------------------------')


def upgrade_sync_gateway(sync_gateways, sync_gateway_version, sync_gateway_upgraded_version, sg_conf, cluster_config):
    log_info('------------------------------------------')
    log_info('START Sync Gateway cluster upgrade')
    log_info('------------------------------------------')

    sg_obj = SyncGateway()

    for sg in sync_gateways:
        sg_ip = host_for_url(sg["admin"])
        log_info("Checking for sync gateway product info before upgrade")
        verify_sync_gateway_product_info(sg_ip)
        log_info("Checking for sync gateway version: {}".format(sync_gateway_version))
        verify_sync_gateway_version(sg_ip, sync_gateway_version)
        log_info("Upgrading sync gateway: {}".format(sg_ip))
        sg_obj.upgrade_sync_gateways(
            cluster_config=cluster_config,
            sg_conf=sg_conf,
            sync_gateway_version=sync_gateway_upgraded_version,
            url=sg_ip
        )

        time.sleep(10)
        log_info("Checking for sync gateway product info after upgrade")
        verify_sync_gateway_product_info(sg_ip)
        log_info("Checking for sync gateway version after upgrade: {}".format(sync_gateway_upgraded_version))
        verify_sync_gateway_version(sg_ip, sync_gateway_upgraded_version)

    log_info("Upgraded all the sync gateway nodes in the cluster")
    log_info('------------------------------------------')
    log_info('END Sync Gateway cluster upgrade')
    log_info('------------------------------------------')<|MERGE_RESOLUTION|>--- conflicted
+++ resolved
@@ -293,10 +293,6 @@
             expected_doc_map[doc] = added_docs[doc]["numOfUpdates"] - 1
         else:
             expected_doc_map[doc] = 1
-<<<<<<< HEAD
-    print("all cbl_docs 2 are ... ", cbl_docs2)
-=======
->>>>>>> 0ac54c83
     for doc in cbl_docs2:
         if "sgw_docs" in doc:
             num_sg_docs_in_cbldb2 += 1
