--- conflicted
+++ resolved
@@ -245,11 +245,7 @@
                         attachments_generator=attachment.generate_2_png_10_10)
     # Adding a doc with attachment for attachment validation
     sg_client.add_docs(url=sg1.admin.admin_url, db=sg_db1, number=2, id_prefix="sgw_attachments1",
-<<<<<<< HEAD
-                       channels=replication2_channel4, generator="simple_user", attachments_generator=attachment.generate_2_png_10_10)
-=======
                        channels=replication2_channel4, generator="simple_user", attachments_generator=attachment.generate_2_png_10_10, auth=auth)
->>>>>>> edf104a6
 
     # Starting continuous push_pull replication from TestServer to sync gateway cluster1
     log_info("Starting continuous push pull replication from TestServer to sync gateway")
@@ -259,12 +255,6 @@
     repl2, _, session = create_sgw_sessions_and_configure_replications(sg_client, replicator, authenticator, sg_user_channels,
                                                                        sg3, sg2_user_name, sg_db2, cbl_db2, sg2_blip_url, auth)
 
-<<<<<<< HEAD
-    repl2, _, _ = create_sgw_sessions_and_configure_replications(sg_client, replicator, authenticator, sg_user_channels,
-                                                                 sg3, sg2_user_name, sg_db2, cbl_db2, sg2_blip_url)
-
-=======
->>>>>>> edf104a6
     #  Start 3rd replicator to verify docs with attachments gets replicated after the upgrade for one shot replications from sgw cluster1 to cbl db3
     repl_config3 = replicator.configure(cbl_db3, sg1_blip_url, continuous=False, channels=sg_user_channels, replication_type="push_pull", replicator_authenticator=replicator_authenticator1)
     repl3 = replicator.create(repl_config3)
@@ -305,13 +295,8 @@
                 sg_client.add_conflict(url=sg1.url, db=sg_db1, doc_id=doc["id"], parent_revisions=doc["rev"],
                                        new_revision="2-foo", auth=session1)
     doc_id = "sgw_attachments1_0"
-<<<<<<< HEAD
-    latest_rev = sg_client.get_latest_rev(sg1.admin.admin_url, sg_db1, doc_id)
-    sg_client.delete_doc(url=sg1.admin.admin_url, db=sg_db1, doc_id=doc_id, rev=latest_rev)
-=======
     latest_rev = sg_client.get_latest_rev(sg1.admin.admin_url, sg_db1, doc_id, auth=auth)
     sg_client.delete_doc(url=sg1.admin.admin_url, db=sg_db1, doc_id=doc_id, rev=latest_rev, auth=auth)
->>>>>>> edf104a6
 
     with ProcessPoolExecutor() as up:
         # Start updates in background process
@@ -443,13 +428,6 @@
     for replid in repl_id:
         sg1.admin.wait_until_sgw_replication_done(sg_db1, replid, write_flag=True, max_times=3000)
     replicator.wait_until_replicator_idle(repl2, max_times=3000)
-<<<<<<< HEAD
-    doc_id = "sgw_attachments1_1"
-    latest_rev = sg_client.get_latest_rev(sg1.admin.admin_url, sg_db1, doc_id)
-    sg_client.delete_doc(url=sg1.admin.admin_url, db=sg_db1, doc_id=doc_id, rev=latest_rev)
-
-    cbl_doc_ids2 = db.getDocIds(cbl_db2, limit=num_docs * 6)  # number times 6 as it creates docs 6 times at 6 places
-=======
     # limit_2 = num_docs * 7
     count = 0
     retry_count = 60
@@ -464,12 +442,12 @@
     print("sgw cluster2 docs are ", sg_cluster2_ids)
     # cbl_doc_ids2 = db.getDocIds(cbl_db2, limit=limit_2)  # number times 6 as it creates docs 6 times at 6 places
     replicator.wait_until_replicator_idle(repl2, max_times=3000)
-    cbl_doc_ids2 = db.getDocIds(cbl_db2)  # number times 6 as it creates docs 6 times at 6 places
-    print("cbl doc ids 2 are : ", cbl_doc_ids2)
+    # cbl_doc_ids2 = db.getDocIds(cbl_db2)  # number times 6 as it creates docs 6 times at 6 places
+    # print("cbl doc ids 2 are : ", cbl_doc_ids2)
     doc_id = "sgw_attachments1_1"
     latest_rev = sg_client.get_latest_rev(sg1.admin.admin_url, sg_db1, doc_id, auth=auth)
     sg_client.delete_doc(url=sg1.admin.admin_url, db=sg_db1, doc_id=doc_id, rev=latest_rev, auth=auth)
->>>>>>> edf104a6
+    cbl_doc_ids2 = db.getDocIds(cbl_db2, limit=num_docs * 6)  # number times 6 as it creates docs 6 times at 6 places
     count = sum(sgw_cluster1_replication1 in s for s in cbl_doc_ids2)
     assert count == num_docs, "all docs with replication1 channel1 did not replicate to cbl db2"
     count = sum(sgw_cluster1_replication1_ch1 in s for s in cbl_doc_ids2)
@@ -491,15 +469,6 @@
 
     if sync_gateway_upgraded_version >= "3.0.0":
         # Attachment cleanup compaction process to verify docs are deleted after the upgrade.
-<<<<<<< HEAD
-        sg_client.compact_attachments(sg1.admin.admin_url, sg_db1, "start")
-        compaction_status = sg_client.compact_attachments(sg1.admin.admin_url, sg_db1, "status")
-        log_info(compaction_status)
-        if compaction_status["status"] == "stopping" or compaction_status["status"] == "running":
-            sg_client.compact_attachments(sg1.admin.admin_url, sg_db1, "progress")
-            time.sleep(5)
-        compaction_status = sg_client.compact_attachments(sg1.admin.admin_url, sg_db1, "status")
-=======
         sg_client.compact_attachments(sg1.admin.admin_url, sg_db1, "start", auth=auth)
         compaction_status = sg_client.compact_attachments(sg1.admin.admin_url, sg_db1, "status", auth=auth)
         log_info(compaction_status)
@@ -507,7 +476,6 @@
             sg_client.compact_attachments(sg1.admin.admin_url, sg_db1, "progress", auth=auth)
             time.sleep(5)
         compaction_status = sg_client.compact_attachments(sg1.admin.admin_url, sg_db1, "status", auth=auth)
->>>>>>> edf104a6
         log_info("compaction status:- " + str(compaction_status))
         count = 1
         while count < 10 or compaction_status["status"] != "completed":
@@ -515,10 +483,6 @@
             count += 1
         assert compaction_status["status"] == "completed"
         assert compaction_status["purged_attachments"] == 4, "compaction count not matched"
-<<<<<<< HEAD
-    print("testing completed and assertion completed")
-=======
->>>>>>> edf104a6
     replicator.stop(repl1)
     replicator.stop(repl2)
     replicator.stop(repl3)
