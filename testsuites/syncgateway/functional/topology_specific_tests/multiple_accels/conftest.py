import pytest

import keywords.constants
from keywords.ClusterKeywords import ClusterKeywords
from keywords.constants import SYNC_GATEWAY_CONFIGS
from keywords.exceptions import ProvisioningError, FeatureSupportedError
from keywords.SyncGateway import validate_sync_gateway_mode
from keywords.tklogging import Logging
from keywords.utils import check_xattr_support, log_info, version_is_binary
from libraries.NetworkUtils import NetworkUtils
from libraries.testkit.cluster import Cluster
from utilities.cluster_config_utils import persist_cluster_config_environment_prop
from utilities.cluster_config_utils import get_load_balancer_ip


# This will be called once at the beggining of the execution of each .py file
# in the 'topology_specific_tests/multiple_accels' directory.
# It will be torn down (code after the yeild) when all of the tests have executed in that file
@pytest.fixture(scope="module")
def params_from_base_suite_setup(request):
    log_info("Setting up 'params_from_base_suite_setup' ...")

    # pytest command line parameters
    server_version = request.config.getoption("--server-version")
    sync_gateway_version = request.config.getoption("--sync-gateway-version")
    mode = request.config.getoption("--mode")
    skip_provisioning = request.config.getoption("--skip-provisioning")
    race_enabled = request.config.getoption("--race")
    cbs_ssl = request.config.getoption("--server-ssl")
    xattrs_enabled = request.config.getoption("--xattrs")
<<<<<<< HEAD
    sg_lb = request.config.getoption("--sg-lb")
=======
    sg_ce = request.config.getoption("--sg-ce")
>>>>>>> f818e8b7

    log_info("server_version: {}".format(server_version))
    log_info("sync_gateway_version: {}".format(sync_gateway_version))
    log_info("mode: {}".format(mode))
    log_info("skip_provisioning: {}".format(skip_provisioning))
    log_info("race_enabled: {}".format(race_enabled))
    log_info("cbs_ssl: {}".format(cbs_ssl))
    log_info("xattrs_enabled: {}".format(xattrs_enabled))
<<<<<<< HEAD
    log_info("sg_lb: {}".format(sg_lb))
=======
    log_info("sg_ce: {}".format(sg_ce))

    # sg-ce is invalid for di mode
    if mode == "di" and sg_ce:
        raise FeatureSupportedError("SGAccel is only available as an enterprise edition")
>>>>>>> f818e8b7

    if xattrs_enabled and version_is_binary(sync_gateway_version):
        check_xattr_support(server_version, sync_gateway_version)

    # Make sure mode for sync_gateway is supported ('cc' or 'di')
    validate_sync_gateway_mode(mode)

    # Skip these tests unless you are running in 'di' mode
    if mode != "di":
        pytest.skip("These tests should only run in with sg_accels")

    # use multiple_sg_accels_di
    cluster_config = "{}/multiple_sg_accels_di".format(keywords.constants.CLUSTER_CONFIGS_DIR)
    sg_config = "{}/sync_gateway_default_functional_tests_di.json".format(SYNC_GATEWAY_CONFIGS)

    # Add load balancer prop and check if load balancer IP is available
    if sg_lb:
        persist_cluster_config_environment_prop(cluster_config, 'sg_lb_enabled', True)
        log_info("Running tests with load balancer enabled: {}".format(get_load_balancer_ip(cluster_config)))
    else:
        log_info("Running tests with load balancer disabled")
        persist_cluster_config_environment_prop(cluster_config, 'sg_lb_enabled', False)

    if cbs_ssl:
        log_info("Running tests with cbs <-> sg ssl enabled")
        # Enable ssl in cluster configs
        persist_cluster_config_environment_prop(cluster_config, 'cbs_ssl_enabled', True)
    else:
        log_info("Running tests with cbs <-> sg ssl disabled")
        # Disable ssl in cluster configs
        persist_cluster_config_environment_prop(cluster_config, 'cbs_ssl_enabled', False)

    if xattrs_enabled:
        log_info("Running test with xattrs for sync meta storage")
        persist_cluster_config_environment_prop(cluster_config, 'xattrs_enabled', True)
    else:
        log_info("Using document storage for sync meta data")
        persist_cluster_config_environment_prop(cluster_config, 'xattrs_enabled', False)

    # Skip provisioning if user specifies '--skip-provisoning'
    if not skip_provisioning:
        cluster_helper = ClusterKeywords()
        try:
            cluster_helper.provision_cluster(
                cluster_config=cluster_config,
                server_version=server_version,
                sync_gateway_version=sync_gateway_version,
                sync_gateway_config=sg_config,
                race_enabled=race_enabled,
                sg_ce=sg_ce
            )
        except ProvisioningError:
            logging_helper = Logging()
            logging_helper.fetch_and_analyze_logs(cluster_config=cluster_config, test_name=request.node.name)
            raise

    yield {"cluster_config": cluster_config, "mode": mode}

    log_info("Tearing down 'params_from_base_suite_setup' ...")


# This is called before each test and will yield the dictionary to each test that references the method
# as a parameter to the test method
@pytest.fixture(scope="function")
def params_from_base_test_setup(request, params_from_base_suite_setup):
    # Code before the yeild will execute before each test starts

    # pytest command line parameters
    collect_logs = request.config.getoption("--collect-logs")

    cluster_config = params_from_base_suite_setup["cluster_config"]
    mode = params_from_base_suite_setup["mode"]

    test_name = request.node.name
    log_info("Setting up test '{}'".format(test_name))

    # This dictionary is passed to each test
    yield {"cluster_config": cluster_config, "mode": mode}

    # Code after the yeild will execute when each test finishes
    log_info("Tearing down test '{}'".format(test_name))

    # Capture testkit socket usage
    network_utils = NetworkUtils()
    network_utils.list_connections()

    # Verify all sync_gateways and sg_accels are reachable
    c = Cluster(cluster_config)
    errors = c.verify_alive(mode)

    # if the test failed pull logs
    if collect_logs or request.node.rep_call.failed or len(errors) != 0:
        logging_helper = Logging()
        logging_helper.fetch_and_analyze_logs(cluster_config=cluster_config, test_name=test_name)

    assert len(errors) == 0<|MERGE_RESOLUTION|>--- conflicted
+++ resolved
@@ -28,11 +28,8 @@
     race_enabled = request.config.getoption("--race")
     cbs_ssl = request.config.getoption("--server-ssl")
     xattrs_enabled = request.config.getoption("--xattrs")
-<<<<<<< HEAD
     sg_lb = request.config.getoption("--sg-lb")
-=======
     sg_ce = request.config.getoption("--sg-ce")
->>>>>>> f818e8b7
 
     log_info("server_version: {}".format(server_version))
     log_info("sync_gateway_version: {}".format(sync_gateway_version))
@@ -41,15 +38,12 @@
     log_info("race_enabled: {}".format(race_enabled))
     log_info("cbs_ssl: {}".format(cbs_ssl))
     log_info("xattrs_enabled: {}".format(xattrs_enabled))
-<<<<<<< HEAD
     log_info("sg_lb: {}".format(sg_lb))
-=======
     log_info("sg_ce: {}".format(sg_ce))
 
     # sg-ce is invalid for di mode
     if mode == "di" and sg_ce:
         raise FeatureSupportedError("SGAccel is only available as an enterprise edition")
->>>>>>> f818e8b7
 
     if xattrs_enabled and version_is_binary(sync_gateway_version):
         check_xattr_support(server_version, sync_gateway_version)
