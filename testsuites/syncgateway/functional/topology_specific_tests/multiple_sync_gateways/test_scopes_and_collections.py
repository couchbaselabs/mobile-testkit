--- conflicted
+++ resolved
@@ -113,16 +113,6 @@
     except Exception as e:
         raise e
     finally:
-<<<<<<< HEAD
-        cb_server.delete_scope_if_exists(bucket, scope)
-        cb_server.delete_scope_if_exists(bucket2, scope)
-        cb_server.delete_scope_if_exists(bucket3, scope)
-        cb_server.delete_buckets()
-        if pre_test_is_bucket_exist:
-            cb_server.create_bucket(cluster_config, bucket)
-
-=======
->>>>>>> 430ab4f2
         for key in sgs:
             admin_client = Admin(sgs[key]["sg_obj"])
             # Cleanup everything that was created
