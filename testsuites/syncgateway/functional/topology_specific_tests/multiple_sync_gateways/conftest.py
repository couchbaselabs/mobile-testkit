--- conflicted
+++ resolved
@@ -50,15 +50,9 @@
     skip_couchbase_provision = request.config.getoption("--skip-couchbase-provision")
     enable_cbs_developer_preview = request.config.getoption("--enable-cbs-developer-preview")
     disable_persistent_config = request.config.getoption("--disable-persistent-config")
-<<<<<<< HEAD
-    enable_server_tls_skip_verify = request.config.getoption("--enable-server-tls-skip-verify")
-    disable_tls_server = request.config.getoption("--disable-tls-server")
-
-=======
     cluster_config = request.config.getoption("--cluster-config")
     enable_server_tls_skip_verify = request.config.getoption("--enable-server-tls-skip-verify")
     disable_tls_server = request.config.getoption("--disable-tls-server")
->>>>>>> edf104a6
     disable_admin_auth = request.config.getoption("--disable-admin-auth")
 
     if xattrs_enabled and version_is_binary(sync_gateway_version):
@@ -304,12 +298,8 @@
            "prometheus_enabled": prometheus_enabled,
            "sg_ssl": sg_ssl,
            "cluster_topology": cluster_topology,
-<<<<<<< HEAD
-           "need_sgw_admin_auth": need_sgw_admin_auth
-=======
            "need_sgw_admin_auth": need_sgw_admin_auth,
            "disable_persistent_config": disable_persistent_config
->>>>>>> edf104a6
            }
 
     log_info("Tearing down 'params_from_base_suite_setup' ...")
@@ -344,10 +334,7 @@
     sg_ssl = params_from_base_suite_setup["sg_ssl"]
     cluster_topology = params_from_base_suite_setup["cluster_topology"]
     need_sgw_admin_auth = params_from_base_suite_setup["need_sgw_admin_auth"]
-<<<<<<< HEAD
-=======
     disable_persistent_config = params_from_base_suite_setup["disable_persistent_config"]
->>>>>>> edf104a6
 
     test_name = request.node.name
     log_info("Setting up test '{}'".format(test_name))
@@ -363,12 +350,8 @@
            "prometheus_enabled": prometheus_enabled,
            "sg_ssl": sg_ssl,
            "cluster_topology": cluster_topology,
-<<<<<<< HEAD
-           "need_sgw_admin_auth": need_sgw_admin_auth
-=======
            "need_sgw_admin_auth": need_sgw_admin_auth,
            "disable_persistent_config": disable_persistent_config
->>>>>>> edf104a6
            }
 
     # Code after the yeild will execute when each test finishes
