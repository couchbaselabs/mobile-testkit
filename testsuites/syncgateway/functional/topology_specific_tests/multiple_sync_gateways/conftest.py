--- conflicted
+++ resolved
@@ -5,13 +5,10 @@
 from keywords.SyncGateway import (sync_gateway_config_path_for_mode,
                                   validate_sync_gateway_mode)
 from keywords.tklogging import Logging
-<<<<<<< HEAD
 from keywords.utils import log_info, check_xattr_support
-=======
+
 from keywords.exceptions import ProvisioningError
 
-from keywords import constants
->>>>>>> 16874f06
 from libraries.testkit import cluster
 from utilities.cluster_config_utils import persist_cluster_config_environment_prop
 
