--- conflicted
+++ resolved
@@ -147,11 +147,7 @@
 
     # 2. Create docs in CBS
     create_docs_via_sdk(cbs_url, cbs_cluster, bucket_name, num_docs)
-<<<<<<< HEAD
-    time.sleep(15) # needed as windows take more time to import
-=======
     time.sleep(15)  # needed as windows take more time to import
->>>>>>> 45d7b101
 
     # 3.Verify following stats
     #    EE - import_cancel_cas =0
