import pytest
import time

from keywords.constants import RBAC_FULL_ADMIN
from keywords.utils import log_info
from libraries.testkit.cluster import Cluster
from keywords.SyncGateway import sync_gateway_config_path_for_mode, create_docs_via_sdk
from keywords import document
from keywords.utils import host_for_url
from couchbase.bucket import Bucket
from keywords.MobileRestClient import MobileRestClient
from keywords.ClusterKeywords import ClusterKeywords
from libraries.testkit import cluster
from concurrent.futures import ThreadPoolExecutor
from libraries.testkit.prometheus import verify_stat_on_prometheus
from libraries.testkit.syncgateway import get_buckets_from_sync_gateway_config


@pytest.mark.syncgateway
@pytest.mark.topospecific
@pytest.mark.oscertify
@pytest.mark.sanity
def test_importdocs_false_shared_bucket_access_true(params_from_base_test_setup):
    """
    @summary :
    Test cases link on google drive : https://docs.google.com/spreadsheets/d/19Ai9SsMVrxc6JWVfcXc7y14JHtcYjPd5axBYyPQR0Dc/edit#gid=0
    1. Enable shared_bucket_access = true on all nodes
    2. Have 2 SGWs and have CBS set up  with above configuation on SGW.
    3. Have one node as import_docs=false
    4. Create docs in CBs
    5. Verify  SGW node which does not have config import_docs=false has docs imported.
    6. Verify import_count on SG1 should show 0
    7. Verify import_count on SGW2 should show the number matches with num of docs

    """

    sg_db = 'db'
    num_docs = 10
    bucket_name = 'data-bucket'
    sg_conf_name1 = "import_false"
    sg_conf_name2 = "xattrs/no_import"

    cluster_conf = params_from_base_test_setup['cluster_config']
    mode = params_from_base_test_setup['mode']
    xattrs_enabled = params_from_base_test_setup['xattrs_enabled']
    need_sgw_admin_auth = params_from_base_test_setup["need_sgw_admin_auth"]

    sg_conf1 = sync_gateway_config_path_for_mode(sg_conf_name1, mode)
    sg_conf2 = sync_gateway_config_path_for_mode(sg_conf_name2, mode)
    auth = need_sgw_admin_auth and (RBAC_FULL_ADMIN['user'], RBAC_FULL_ADMIN['pwd']) or None

    sg_client = MobileRestClient()
    cluster_utils = ClusterKeywords(cluster_conf)
    cluster_topology = cluster_utils.get_cluster_topology(cluster_conf)
    cbs_url = cluster_topology['couchbase_servers'][0]
    cbs_host = host_for_url(cbs_url)
    cbs_cluster = Cluster(config=cluster_conf)

    if xattrs_enabled:
        pytest.skip('Do not need to run with xattrs enabled')

    log_info('sg_conf1: {}'.format(sg_conf1))
    log_info('sg_conf2: {}'.format(sg_conf2))

    # 1. Enable shared_bucket_access = true on all nodes
    # 2. Have 2 SGWs and have CBS set up  with above configuation on SGW.
    # 3. Have one node as import_docs=false
    cbs_cluster.reset(sg_config_path=sg_conf1)
    sg1 = cbs_cluster.sync_gateways[0]
    sg2 = cbs_cluster.sync_gateways[1]
    status = sg1.restart(config=sg_conf1, cluster_config=cluster_conf)
    assert status == 0, "Sync_gateway1  did not start"
    status = sg2.restart(config=sg_conf2, cluster_config=cluster_conf)
    assert status == 0, "Sync_gateway2  did not start"

    if cbs_cluster.ipv6:
        sdk_client = Bucket('couchbase://{}/{}?ipv6=allow'.format(cbs_host, bucket_name), password='password')
    else:
        sdk_client = Bucket('couchbase://{}/{}'.format(cbs_host, bucket_name), password='password')

    # 4. Create docs in CBs
    sdk_doc_bodies = document.create_docs('doc_set_two', num_docs, channels=['shared'])
    log_info('Adding {} docs via SDK ...'.format(num_docs))
    sdk_docs = {doc['_id']: doc for doc in sdk_doc_bodies}
    sdk_client.upsert_multi(sdk_docs)
    time.sleep(3)
    # 5. Verify  SGW node which does not have config import_docs=false has docs imported.
    # but not for the other SGW node.
    sg_client.get_changes(url=sg1.admin.admin_url, db=sg_db, auth=auth, since=0)
    sg_client.get_changes(url=sg2.admin.admin_url, db=sg_db, auth=auth, since=0)
    sg1_expvars = sg_client.get_expvars(sg1.admin.admin_url, auth=auth)
    sg2_expvars = sg_client.get_expvars(sg2.admin.admin_url, auth=auth)

    # 6. Verify import_count on SG1 should show 0
    is_import_count_available = 0
    try:
        sg1_expvars["syncgateway"]["per_db"][sg_db]["shared_bucket_import"]["import_count"]
    except KeyError:
        is_import_count_available = 1
    assert is_import_count_available == 1 or sg1_expvars["syncgateway"]["per_db"][sg_db]["shared_bucket_import"]["import_count"] == 0, "import_count appears on sync gateway node"

    # 7. Verify import_count on SGW2 should show the number matches with num of docs
    sg2_import_count = sg2_expvars["syncgateway"]["per_db"][sg_db]["shared_bucket_import"]["import_count"]
    assert sg2_import_count == num_docs, "import count should be equal to number of docs"


@pytest.mark.topospecific
@pytest.mark.syncgateway
@pytest.mark.community
def test_sgw_cache_management_multiple_sgws(params_from_base_test_setup):
    """
    @summary :
    1.Have 3 SGWs( no load balancer required)  with shared_bucket_access=true and have CBS set up
    2. Create docs in CBS
    3.Verify following stats
        EE - import_cancel_cas =0
           - import_count = num of docs
        CE - import_cancel_cas  is not equal to 0
        import_count + import_cancel_cas = num_docs
    """

    cluster_config = params_from_base_test_setup["cluster_config"]
    mode = params_from_base_test_setup["mode"]
    sg_ce = params_from_base_test_setup["sg_ce"]
    xattrs_enabled = params_from_base_test_setup["xattrs_enabled"]
    need_sgw_admin_auth = params_from_base_test_setup["need_sgw_admin_auth"]
<<<<<<< HEAD
=======
    disable_persistent_config = params_from_base_test_setup["disable_persistent_config"]
>>>>>>> edf104a6

    if sg_ce:
        if not xattrs_enabled:
            pytest.skip('XATTR tests require --xattrs flag')
        sg_conf_name = "sync_gateway_default_functional_tests"
    else:
        sg_conf_name = "xattrs/no_import"

    sg_conf_path = sync_gateway_config_path_for_mode(sg_conf_name, mode)
    auth = need_sgw_admin_auth and (RBAC_FULL_ADMIN['user'], RBAC_FULL_ADMIN['pwd']) or None

    # 1. Have 2 SGWs  with shared_bucket_access=true and have CBS set up
    cluster_utils = ClusterKeywords(cluster_config)
    cluster_topology = cluster_utils.get_cluster_topology(cluster_config)
    cluster_utils.reset_cluster(cluster_config=cluster_config, sync_gateway_config=sg_conf_path)

    sg_db = "db"
    num_docs = 100
    # bucket_name = 'data-bucket'
    buckets = get_buckets_from_sync_gateway_config(sg_conf_path, cluster_config)
    bucket_name = buckets[0]

    client = MobileRestClient()
    c = cluster.Cluster(config=cluster_config)
    sg1 = c.sync_gateways[0]
    sg2 = c.sync_gateways[1]
    sg3 = c.sync_gateways[2]
    cbs_url = cluster_topology['couchbase_servers'][0]
    cbs_cluster = Cluster(config=cluster_config)

    # 2. Create docs in CBS
    create_docs_via_sdk(cbs_url, cbs_cluster, bucket_name, num_docs)
    time.sleep(15)  # needed as windows take more time to import

    # 3.Verify following stats
    #    EE - import_cancel_cas =0
    #       - import_count = num of docs
    #    CE - import_cancel_cas  is not equal to 0
    #    import_count + import_cancel_cas = num_docs
    sg1_expvars = client.get_expvars(sg1.admin.admin_url, auth=auth)
    sg2_expvars = client.get_expvars(sg2.admin.admin_url, auth=auth)
<<<<<<< HEAD
=======
    sg3_expvars = client.get_expvars(sg3.admin.admin_url, auth=auth)
>>>>>>> edf104a6
    if sg_ce:
        log_info("Verify import_cancel_cas is not 0 and import_count + import_cancel_cas = num_docs")
        sg1_cancel_cas = sg1_expvars["syncgateway"]["per_db"][sg_db]["shared_bucket_import"]["import_cancel_cas"]
        sg1_import_count = sg1_expvars["syncgateway"]["per_db"][sg_db]["shared_bucket_import"]["import_count"]
        sg2_cancel_cas = sg2_expvars["syncgateway"]["per_db"][sg_db]["shared_bucket_import"]["import_cancel_cas"]
        sg2_import_count = sg2_expvars["syncgateway"]["per_db"][sg_db]["shared_bucket_import"]["import_count"]
        # sg3_cancel_cas = sg3_expvars["syncgateway"]["per_db"][sg_db]["shared_bucket_import"]["import_cancel_cas"]
        sg3_import_count = sg2_expvars["syncgateway"]["per_db"][sg_db]["shared_bucket_import"]["import_count"]
        assert sg1_import_count + sg1_cancel_cas == num_docs, "import count and cancel cas did not match to num of docs on sg1 node"
        assert sg2_import_count + sg2_cancel_cas == num_docs, "import count and cancel cas did not match to num of docs on sg2 node"
        # assert sg3_import_count + sg3_cancel_cas == num_docs, "import count and cancel cas did not match to num of docs on sg3 node"
    else:
        sg1_import_count = sg1_expvars["syncgateway"]["per_db"][sg_db]["shared_bucket_import"]["import_count"]
        sg2_import_count = sg2_expvars["syncgateway"]["per_db"][sg_db]["shared_bucket_import"]["import_count"]
        sg3_import_count = sg3_expvars["syncgateway"]["per_db"][sg_db]["shared_bucket_import"]["import_count"]
        if disable_persistent_config:
            assert sg1_import_count + sg2_import_count + sg3_import_count == num_docs, "Not all docs imported"
        else:
            assert sg1_import_count + sg2_import_count + sg3_import_count <= num_docs, "Not all docs imported"
        assert sg1_expvars["syncgateway"]["per_db"][sg_db]["shared_bucket_import"]["import_cancel_cas"] == 0, "import cancel cas is not zero on sgw node 1"
        assert sg2_expvars["syncgateway"]["per_db"][sg_db]["shared_bucket_import"]["import_cancel_cas"] == 0, "import cancel cas is not zero on sgw node 2"
        assert sg3_expvars["syncgateway"]["per_db"][sg_db]["shared_bucket_import"]["import_cancel_cas"] == 0, "import cancel cas is not zero on sgw node 3"


@pytest.mark.topospecific
@pytest.mark.syncgateway
@pytest.mark.community
def test_sgw_high_availability(params_from_base_test_setup, setup_basic_sg_conf):
    """
    @summary :
    1. Start 2 sgw nodes
    2. Start a thread to write docs via SDK
    3. Bring down 1 sgw node in main thread
    4. Wait for 20 secs in thread 1
    5. Stop writing docs in couchbaase server in thread 1
    6. Validate all docs written on CBS is imported to SGW
    7. Verify stats
        EE - import_cancel_cas =0
           - import_count = num of docs
        CE - import_cancel_cas  is not equal to 0
        import_count + import_cancel_cas = num_docs
    """

    cluster_config = setup_basic_sg_conf["cluster_config"]
    cbs_cluster = setup_basic_sg_conf["cbs_cluster"]
    sg2 = setup_basic_sg_conf["sg2"]
    sg_ce = params_from_base_test_setup["sg_ce"]
    xattrs_enabled = params_from_base_test_setup["xattrs_enabled"]
    sg_conf = setup_basic_sg_conf["sg_conf"]
    sg_db = "db"
    sg_client = MobileRestClient()
    prometheus_enabled = params_from_base_test_setup["prometheus_enabled"]
    sync_gateway_version = params_from_base_test_setup["sync_gateway_version"]
    need_sgw_admin_auth = params_from_base_test_setup["need_sgw_admin_auth"]
    if not xattrs_enabled:
        pytest.skip(' This test require --xattrs flag')

    # 1. Start 2 sgw nodes
    cluster_utils = ClusterKeywords(cluster_config)
    cluster_topology = cluster_utils.get_cluster_topology(cluster_config)
    cluster_utils.reset_cluster(cluster_config=cluster_config, sync_gateway_config=sg_conf)
    auth = need_sgw_admin_auth and (RBAC_FULL_ADMIN['user'], RBAC_FULL_ADMIN['pwd']) or None

    num_docs = 100
    # bucket_name = 'data-bucket'
    buckets = get_buckets_from_sync_gateway_config(sg_conf, cluster_config)
    bucket_name = buckets[0]

    sg1 = cbs_cluster.sync_gateways[0]
    sg3 = cbs_cluster.sync_gateways[2]
    cbs_url = cluster_topology['couchbase_servers'][0]

    # 2. Start a thread to write docs via SDK
    with ThreadPoolExecutor(max_workers=4) as tpe:
        cbs_docs_via_sdk = tpe.submit(create_doc_via_sdk_individually, cbs_url, cbs_cluster, bucket_name, num_docs)
        # 3. Bring down 1 sgw node in main thread
        sg2.stop()
        sg_docs = sg_client.get_all_docs(url=sg1.admin.admin_url, db=sg_db, auth=auth)["rows"]
<<<<<<< HEAD
        diff_docs = num_docs - len(sg_docs)
=======
        sg3_docs = sg_client.get_all_docs(url=sg3.admin.admin_url, db=sg_db, auth=auth)["rows"]
        diff_docs = num_docs - (len(sg_docs) + len(sg3_docs))
        # diff_docs = num_docs - len(sg_docs)
>>>>>>> edf104a6
        cbs_docs_via_sdk.result()

    retries = 0
    while retries < 10:
        sg_docs = sg_client.get_all_docs(url=sg1.admin.admin_url, db=sg_db, auth=auth)["rows"]
        if len(sg_docs) == num_docs:
            break
        retries = retries + 1
        time.sleep(2)
    assert len(sg_docs) == num_docs, "not all docs imported from server"
    sg1_expvars = sg_client.get_expvars(sg1.admin.admin_url, auth=auth)
<<<<<<< HEAD
=======
    sg3_expvars = sg_client.get_expvars(sg3.admin.admin_url, auth=auth)
>>>>>>> edf104a6
    sg1_cancel_cas = sg1_expvars["syncgateway"]["per_db"][sg_db]["shared_bucket_import"]["import_cancel_cas"]
    if sg_ce:
        log_info("Verify import_cancel_cas is not 0 and import_count + import_cancel_cas = num_docs")
        sg1_import_count = sg1_expvars["syncgateway"]["per_db"][sg_db]["shared_bucket_import"]["import_count"]
        assert sg1_import_count + sg1_cancel_cas == num_docs, "import count and cancel cas did not match to num of docs on sg1 node"
        assert sg1_cancel_cas is not 0, "cancel_ca value is 0 on CE"
    else:
        assert sg1_cancel_cas == 0, "cancel_ca value is not 0 on EE"
        sg1_import_count = sg1_expvars["syncgateway"]["per_db"][sg_db]["shared_bucket_import"]["import_count"]
        sg3_import_count = sg3_expvars["syncgateway"]["per_db"][sg_db]["shared_bucket_import"]["import_count"]
        sg1_sg3_import_count = sg1_import_count + sg3_import_count
        assert sg1_sg3_import_count > diff_docs, "Not all docs imported"
        if prometheus_enabled and sync_gateway_version >= "2.8.0":
            assert verify_stat_on_prometheus("sgw_shared_bucket_import_import_count") == sg1_expvars["syncgateway"]["per_db"][sg_db]["shared_bucket_import"]["import_count"]


def create_doc_via_sdk_individually(cbs_url, cbs_cluster, bucket_name, num_docs):
    for i in range(0, num_docs):
        doc_name = 'sdk_{}'.format(i)
        create_docs_via_sdk(cbs_url, cbs_cluster, bucket_name, 1, doc_name=doc_name)


@pytest.fixture(scope="function")
def setup_basic_sg_conf(params_from_base_test_setup):
    cluster_config = params_from_base_test_setup["cluster_config"]
    mode = params_from_base_test_setup["mode"]

    sg_conf_name = "sync_gateway_default_functional_tests"
    sg_conf = sync_gateway_config_path_for_mode(sg_conf_name, mode)
    cbs_cluster = cluster.Cluster(cluster_config)
    sg2 = cbs_cluster.sync_gateways[1]

    yield{
        "cbs_cluster": cbs_cluster,
        "sg2": sg2,
        "mode": mode,
        "cluster_config": cluster_config,
        "sg_conf": sg_conf
    }
    sg2.restart(config=sg_conf, cluster_config=cluster_config)<|MERGE_RESOLUTION|>--- conflicted
+++ resolved
@@ -124,10 +124,7 @@
     sg_ce = params_from_base_test_setup["sg_ce"]
     xattrs_enabled = params_from_base_test_setup["xattrs_enabled"]
     need_sgw_admin_auth = params_from_base_test_setup["need_sgw_admin_auth"]
-<<<<<<< HEAD
-=======
     disable_persistent_config = params_from_base_test_setup["disable_persistent_config"]
->>>>>>> edf104a6
 
     if sg_ce:
         if not xattrs_enabled:
@@ -169,10 +166,7 @@
     #    import_count + import_cancel_cas = num_docs
     sg1_expvars = client.get_expvars(sg1.admin.admin_url, auth=auth)
     sg2_expvars = client.get_expvars(sg2.admin.admin_url, auth=auth)
-<<<<<<< HEAD
-=======
     sg3_expvars = client.get_expvars(sg3.admin.admin_url, auth=auth)
->>>>>>> edf104a6
     if sg_ce:
         log_info("Verify import_cancel_cas is not 0 and import_count + import_cancel_cas = num_docs")
         sg1_cancel_cas = sg1_expvars["syncgateway"]["per_db"][sg_db]["shared_bucket_import"]["import_cancel_cas"]
@@ -251,13 +245,9 @@
         # 3. Bring down 1 sgw node in main thread
         sg2.stop()
         sg_docs = sg_client.get_all_docs(url=sg1.admin.admin_url, db=sg_db, auth=auth)["rows"]
-<<<<<<< HEAD
-        diff_docs = num_docs - len(sg_docs)
-=======
         sg3_docs = sg_client.get_all_docs(url=sg3.admin.admin_url, db=sg_db, auth=auth)["rows"]
         diff_docs = num_docs - (len(sg_docs) + len(sg3_docs))
         # diff_docs = num_docs - len(sg_docs)
->>>>>>> edf104a6
         cbs_docs_via_sdk.result()
 
     retries = 0
@@ -269,10 +259,7 @@
         time.sleep(2)
     assert len(sg_docs) == num_docs, "not all docs imported from server"
     sg1_expvars = sg_client.get_expvars(sg1.admin.admin_url, auth=auth)
-<<<<<<< HEAD
-=======
     sg3_expvars = sg_client.get_expvars(sg3.admin.admin_url, auth=auth)
->>>>>>> edf104a6
     sg1_cancel_cas = sg1_expvars["syncgateway"]["per_db"][sg_db]["shared_bucket_import"]["import_cancel_cas"]
     if sg_ce:
         log_info("Verify import_cancel_cas is not 0 and import_count + import_cancel_cas = num_docs")
