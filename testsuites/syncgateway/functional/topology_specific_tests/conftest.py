# Add custom arguments for executing tests in this directory
def pytest_addoption(parser):

    parser.addoption("--mode",
                     action="store",
                     help="Sync Gateway mode to run the test in, 'cc' for channel cache or 'di' for distributed index")

    parser.addoption("--skip-provisioning",
                     action="store_true",
                     help="Skip cluster provisioning at setup",
                     default=False)

    parser.addoption("--server-version",
                     action="store",
                     help="server-version: Couchbase Server version to install (ex. 4.5.0 or 4.5.0-2601)")

    parser.addoption("--sync-gateway-version",
                     action="store",
                     help="sync-gateway-version: Sync Gateway version to install (ex. 1.3.1-16 or 590c1c31c7e83503eff304d8c0789bdd268d6291)")

    parser.addoption("--race",
                     action="store_true",
                     help="Enable -races for Sync Gateway build. IMPORTANT - This will only work with source builds at the moment")

    parser.addoption("--collect-logs",
                     action="store_true",
                     help="Collect logs for every test. If this flag is not set, collection will only happen for test failures.")

    parser.addoption("--server-ssl",
                     action="store_true",
                     help="If set, will enable SSL communication between server and Sync Gateway")

    parser.addoption("--xattrs",
                     action="store_true",
                     help="Use xattrs for sync meta storage. Only works with Sync Gateway 2.0+ and Couchbase Server 5.0+")

    parser.addoption("--sg-lb",
                     action="store_true",
                     help="If set, will enable load balancer for Sync Gateway")

    parser.addoption("--sg-ce",
                     action="store_true",
                     help="If set, will install CE version of Sync Gateway")

    parser.addoption("--sequoia",
                     action="store_true",
                     help="If set, the tests will use a cluster provisioned by sequoia")

    parser.addoption("--no-conflicts",
                     action="store_true",
                     help="If set, allow_conflicts is set to false in sync-gateway config")

    parser.addoption("--sg-ssl",
                     action="store_true",
                     help="If set, will enable SSL communication between Sync Gateway and CBL")

    parser.addoption("--use-views",
                     action="store_true",
                     help="If set, uses views instead of GSI - SG 2.1 and above only")

    parser.addoption("--number-replicas",
                     action="store",
                     help="Number of replicas for the indexer node - SG 2.1 and above only",
                     default=0)

    parser.addoption("--sg-installer-type",
                     action="store",
                     help="Sync Gateway Installer type (ex. exe or msi)",
                     default="msi")

    parser.addoption("--sa-installer-type",
                     action="store",
                     help="Sync Gateway Accelerator Installer type (ex. exe or msi)",
                     default="msi")

    parser.addoption("--sg-platform",
                     action="store",
                     help="Sync Gateway Platform binary to install (ex. centos or windows)",
                     default="centos")

    parser.addoption("--delta-sync",
                     action="store_true",
<<<<<<< HEAD
                     help="If set, delta-sync is set to true in sync-gateway config")
=======
                     help="delta-sync: Enable delta-sync for sync gateway")
>>>>>>> df1320e1
<|MERGE_RESOLUTION|>--- conflicted
+++ resolved
@@ -80,8 +80,4 @@
 
     parser.addoption("--delta-sync",
                      action="store_true",
-<<<<<<< HEAD
-                     help="If set, delta-sync is set to true in sync-gateway config")
-=======
-                     help="delta-sync: Enable delta-sync for sync gateway")
->>>>>>> df1320e1
+                     help="delta-sync: Enable delta-sync for sync gateway")