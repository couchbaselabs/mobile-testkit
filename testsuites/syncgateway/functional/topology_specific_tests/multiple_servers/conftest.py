--- conflicted
+++ resolved
@@ -39,11 +39,8 @@
     number_replicas = request.config.getoption("--number-replicas")
     sg_installer_type = request.config.getoption("--sg-installer-type")
     sa_installer_type = request.config.getoption("--sa-installer-type")
-<<<<<<< HEAD
     delta_sync_enabled = request.config.getoption("--delta-sync")
-=======
     sg_platform = request.config.getoption("--sg-platform")
->>>>>>> 468301c7
 
     if xattrs_enabled and version_is_binary(sync_gateway_version):
         check_xattr_support(server_version, sync_gateway_version)
@@ -63,11 +60,8 @@
     log_info("number_replicas: {}".format(number_replicas))
     log_info("sg_installer_type: {}".format(sg_installer_type))
     log_info("sa_installer_type: {}".format(sa_installer_type))
-<<<<<<< HEAD
     log_info("delta_sync_enabled: {}".format(delta_sync_enabled))
-=======
     log_info("sg_platform: {}".format(sg_platform))
->>>>>>> 468301c7
 
     # sg-ce is invalid for di mode
     if mode == "di" and sg_ce:
