import pytest

import keywords.constants
from keywords.ClusterKeywords import ClusterKeywords
from keywords.SyncGateway import (sync_gateway_config_path_for_mode,
                                  validate_sync_gateway_mode)
from keywords.tklogging import Logging
<<<<<<< HEAD
from keywords.utils import log_info, check_xattr_support
from libraries.NetworkUtils import NetworkUtils
from libraries.testkit import cluster
from utilities.cluster_config_utils import persist_cluster_config_environment_prop
=======
from keywords.exceptions import ProvisioningError

from utilities.enable_disable_ssl_cluster import enable_cbs_ssl_in_cluster_config
from utilities.enable_disable_ssl_cluster import disable_cbs_ssl_in_cluster_config
>>>>>>> 16874f06


# This will be called once at the beggining of the execution in the 'tests/load_balancer' directory
# and will be torn down, (code after the yeild) after each .py file in this directory
@pytest.fixture(scope="module")
def params_from_base_suite_setup(request):
    log_info("Setting up 'params_from_base_suite_setup' ...")

    # pytest command line parameters
    server_version = request.config.getoption("--server-version")
    sync_gateway_version = request.config.getoption("--sync-gateway-version")
    mode = request.config.getoption("--mode")
    skip_provisioning = request.config.getoption("--skip-provisioning")
    race_enabled = request.config.getoption("--race")
    cbs_ssl = request.config.getoption("--server-ssl")
    xattrs_enabled = request.config.getoption("--xattrs")

    if xattrs_enabled:
        check_xattr_support(server_version, sync_gateway_version)

    log_info("server_version: {}".format(server_version))
    log_info("sync_gateway_version: {}".format(sync_gateway_version))
    log_info("mode: {}".format(mode))
    log_info("skip_provisioning: {}".format(skip_provisioning))
    log_info("race_enabled: {}".format(race_enabled))
    log_info("cbs_ssl: {}".format(cbs_ssl))
    log_info("xattrs_enabled: {}".format(xattrs_enabled))

    # Make sure mode for sync_gateway is supported ('cc' or 'di')
    validate_sync_gateway_mode(mode)

    # use load_balancer_cc cluster config if mode is "cc" or load_balancer_di cluster config if mode is "di"
    cluster_config = "{}/load_balancer_{}".format(keywords.constants.CLUSTER_CONFIGS_DIR, mode)
    sg_config = sync_gateway_config_path_for_mode("sync_gateway_default_functional_tests", mode)

    if cbs_ssl:
        log_info("Running tests with cbs <-> sg ssl enabled")
        # Enable ssl in cluster configs
        persist_cluster_config_environment_prop(cluster_config, 'cbs_ssl_enabled', True)
    else:
        log_info("Running tests with cbs <-> sg ssl disabled")
        # Disable ssl in cluster configs
        persist_cluster_config_environment_prop(cluster_config, 'cbs_ssl_enabled', False)

    if xattrs_enabled:
        log_info("Running test with xattrs for sync meta storage")
        persist_cluster_config_environment_prop(cluster_config, 'xattrs_enabled', True)
    else:
        log_info("Using document storage for sync meta data")
        persist_cluster_config_environment_prop(cluster_config, 'xattrs_enabled', False)

    # Skip provisioning if user specifies '--skip-provisoning'
    if not skip_provisioning:
        cluster_helper = ClusterKeywords()
        try:
            cluster_helper.provision_cluster(
                cluster_config=cluster_config,
                server_version=server_version,
                sync_gateway_version=sync_gateway_version,
                sync_gateway_config=sg_config,
                race_enabled=race_enabled
            )
        except ProvisioningError:
            logging_helper = Logging()
            logging_helper.fetch_and_analyze_logs(cluster_config=cluster_config, test_name=request.node.name)
            raise

    yield {"cluster_config": cluster_config, "mode": mode}

    log_info("Tearing down 'params_from_base_suite_setup' ...")


# This is called before each test and will yield the cluster_config to each test in the file
# After each test_* function, execution will continue from the yield a pull logs on failure
@pytest.fixture(scope="function")
def params_from_base_test_setup(request, params_from_base_suite_setup):

    # pytest command line parameters
    collect_logs = request.config.getoption("--collect-logs")

    test_name = request.node.name
    log_info("Setting up test '{}'".format(test_name))

    cluster_config = params_from_base_suite_setup["cluster_config"]
    mode = params_from_base_suite_setup["mode"]

    yield {
        "cluster_config": cluster_config,
        "mode": mode
    }

    log_info("Tearing down test '{}'".format(test_name))

    # Capture testkit socket usage
    network_utils = NetworkUtils()
    network_utils.list_connections()

    # Verify all sync_gateways and sg_accels are reachable
    c = cluster.Cluster(cluster_config)
    errors = c.verify_alive(mode)

    # if the test failed pull logs
    if collect_logs or request.node.rep_call.failed or len(errors) != 0:
        logging_helper = Logging()
        logging_helper.fetch_and_analyze_logs(cluster_config=cluster_config, test_name=test_name)

    assert len(errors) == 0<|MERGE_RESOLUTION|>--- conflicted
+++ resolved
@@ -5,17 +5,13 @@
 from keywords.SyncGateway import (sync_gateway_config_path_for_mode,
                                   validate_sync_gateway_mode)
 from keywords.tklogging import Logging
-<<<<<<< HEAD
+
 from keywords.utils import log_info, check_xattr_support
 from libraries.NetworkUtils import NetworkUtils
 from libraries.testkit import cluster
 from utilities.cluster_config_utils import persist_cluster_config_environment_prop
-=======
+
 from keywords.exceptions import ProvisioningError
-
-from utilities.enable_disable_ssl_cluster import enable_cbs_ssl_in_cluster_config
-from utilities.enable_disable_ssl_cluster import disable_cbs_ssl_in_cluster_config
->>>>>>> 16874f06
 
 
 # This will be called once at the beggining of the execution in the 'tests/load_balancer' directory
