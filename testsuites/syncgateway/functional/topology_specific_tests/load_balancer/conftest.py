--- conflicted
+++ resolved
@@ -26,10 +26,7 @@
     mode = request.config.getoption("--mode")
     skip_provisioning = request.config.getoption("--skip-provisioning")
     race_enabled = request.config.getoption("--race")
-<<<<<<< HEAD
     ssl = request.config.getoption("--server-ssl")
-=======
->>>>>>> 6b542368
 
     log_info("server_version: {}".format(server_version))
     log_info("sync_gateway_version: {}".format(sync_gateway_version))
