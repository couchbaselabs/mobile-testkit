import concurrent.futures
import pytest
import subprocess
import json
import os

import libraries.testkit.settings
from libraries.testkit.cluster import Cluster
from libraries.testkit.data import Data
from libraries.testkit.admin import Admin

from keywords.SyncGateway import sync_gateway_config_path_for_mode
from keywords.utils import log_info
from keywords.tklogging import Logging
<<<<<<< HEAD
=======
from utilities.cluster_config_utils import persist_cluster_config_environment_prop, copy_to_temp_conf
>>>>>>> 1b883683


uncompressed_size = 6320500
uncompressed_lower_limit = uncompressed_size - (uncompressed_size / 10)
uncompressed_upper_limit = uncompressed_size + (uncompressed_size / 10)

part_encoded_size = 2244500
part_encoded_lower_limit = part_encoded_size - (part_encoded_size / 10)
part_encoded_upper_limit = part_encoded_size + (part_encoded_size / 10)

whole_response_compressed_size = 75500
whole_response_compressed_lower_limit = whole_response_compressed_size - (whole_response_compressed_size / 10)
whole_response_compressed_upper_limit = whole_response_compressed_size + (whole_response_compressed_size / 10)


# This is called before each test and will yield the cluster_config to each test in the file
# After each test_* function, execution will continue from the yield a pull logs on failure
@pytest.fixture(scope="function")
def setup_1sg_1cbs_test(request):

    test_name = request.node.name
    log_info("Setting up test '{}'".format(test_name))

    yield {"cluster_config": os.environ["CLUSTER_CONFIG"]}

    log_info("Tearing down test '{}'".format(test_name))

    # if the test failed pull logs
    if request.node.rep_call.failed:
        logging_helper = Logging()
        logging_helper.fetch_and_analyze_logs(cluster_config=os.environ["CLUSTER_CONFIG"], test_name=test_name)


def issue_request(target, user_agent, accept_encoding, x_accept_part_encoding, payload):

    # Set proper headers
    if user_agent is None:
        if accept_encoding is None and x_accept_part_encoding is None:
            headers = '-H "Authorization: Basic c2V0aDpwYXNzd29yZA==" -H "Content-Type: application/json"'
        elif accept_encoding == "gzip" and x_accept_part_encoding is None:
            headers = '-H "Accept-Encoding: gzip" -H "Authorization: Basic c2V0aDpwYXNzd29yZA==" -H "Content-Type: application/json"'
        elif accept_encoding is None and x_accept_part_encoding == "gzip":
            headers = '-H "X-Accept-Part-Encoding: gzip" -H "Authorization: Basic c2V0aDpwYXNzd29yZA==" -H "Content-Type: application/json"'
        elif accept_encoding == "gzip" and x_accept_part_encoding == "gzip":
            headers = '-H "Accept-Encoding: gzip" -H "X-Accept-Part-Encoding: gzip" -H "Authorization: Basic c2V0aDpwYXNzd29yZA==" -H "Content-Type: application/json"'
    else:
        if accept_encoding is None and x_accept_part_encoding is None:
            headers = '-A {} -H "Authorization: Basic c2V0aDpwYXNzd29yZA==" -H "Content-Type: application/json"'.format(user_agent)
        elif accept_encoding == "gzip" and x_accept_part_encoding is None:
            headers = '-A {} -H "Accept-Encoding: gzip" -H "Authorization: Basic c2V0aDpwYXNzd29yZA==" -H "Content-Type: application/json"'.format(user_agent)
        elif accept_encoding is None and x_accept_part_encoding == "gzip":
            headers = '-A {} -H "X-Accept-Part-Encoding: gzip" -H "Authorization: Basic c2V0aDpwYXNzd29yZA==" -H "Content-Type: application/json"'.format(user_agent)
        elif accept_encoding == "gzip" and x_accept_part_encoding == "gzip":
            headers = '-A {} -H "Accept-Encoding: gzip" -H "X-Accept-Part-Encoding: gzip" -H "Authorization: Basic c2V0aDpwYXNzd29yZA==" -H "Content-Type: application/json"'.format(user_agent)

    # Issue curl and write response to disc
    bulk_get_curl_command = 'curl -X "POST" {0}/db/_bulk_get {1} -d $\'{2}\''.format(
        target.url,
        headers,
        json.dumps(payload)
    )

    log_info("Request: {}".format(bulk_get_curl_command))

    with open("response", "w") as f:
        subprocess.call(bulk_get_curl_command, shell=True, stdout=f)

    # Get size of response and delete from disc
    response_size = os.path.getsize("response")
    os.remove("response")

    return response_size


def verify_response_size(user_agent, accept_encoding, x_accept_part_encoding, response_size):

    log_info("user_agent: {}, accept_encoding: {}, x_accept_part_encoding: {}, response_size: {}".format(user_agent,
                                                                                                         accept_encoding,
                                                                                                         x_accept_part_encoding,
                                                                                                         response_size))

    if user_agent is None or user_agent == "CouchbaseLite/1.1":

        if accept_encoding is None and x_accept_part_encoding is None:

            # Response size should not be compressed
            log_info("{} < {} < {}".format(uncompressed_lower_limit, response_size, uncompressed_upper_limit))
            assert uncompressed_lower_limit < response_size < uncompressed_upper_limit

        elif accept_encoding == "gzip" and x_accept_part_encoding is None:

            # Response size should not be compressed
            log_info("{} < {} < {}".format(uncompressed_lower_limit, response_size, uncompressed_upper_limit))
            assert uncompressed_lower_limit < response_size < uncompressed_upper_limit

        elif accept_encoding is None and x_accept_part_encoding == "gzip":

            # Response size should be part compressed
            log_info("{} < {} < {}".format(part_encoded_lower_limit, response_size, part_encoded_upper_limit))
            assert part_encoded_lower_limit < response_size < part_encoded_upper_limit

        elif accept_encoding == "gzip" and x_accept_part_encoding == "gzip":

            # Response size should be part compressed
            log_info("{} < {} < {}".format(part_encoded_lower_limit, response_size, part_encoded_upper_limit))
            assert part_encoded_lower_limit < response_size < part_encoded_upper_limit

    elif user_agent == "CouchbaseLite/1.2":

        if accept_encoding is None and x_accept_part_encoding is None:

            # Response size should not be compressed
            log_info("{} < {} < {}".format(uncompressed_lower_limit, response_size, uncompressed_upper_limit))
            assert uncompressed_lower_limit < response_size < uncompressed_upper_limit

        elif accept_encoding == "gzip" and x_accept_part_encoding is None:

            # Response size should be fully compressed
            log_info("{} < {} < {}".format(whole_response_compressed_lower_limit, response_size, whole_response_compressed_upper_limit))
            assert whole_response_compressed_lower_limit < response_size < whole_response_compressed_upper_limit

        elif accept_encoding is None and x_accept_part_encoding == "gzip":

            # Response size should be part compressed
            log_info("{} < {} < {}".format(part_encoded_lower_limit, response_size, part_encoded_upper_limit))
            assert part_encoded_lower_limit < response_size < part_encoded_upper_limit

        elif accept_encoding == "gzip" and x_accept_part_encoding == "gzip":

            # Response size should be fully compressed
            log_info("{} < {} < {}".format(whole_response_compressed_lower_limit, response_size, whole_response_compressed_upper_limit))
            assert whole_response_compressed_lower_limit < response_size < whole_response_compressed_upper_limit

    else:
        raise ValueError("Unsupported user agent")


@pytest.mark.sanity
@pytest.mark.syncgateway
@pytest.mark.channel
@pytest.mark.basicauth
@pytest.mark.parametrize("sg_conf_name, num_docs, accept_encoding, x_accept_part_encoding, user_agent", [
    ("sync_gateway_gzip", 300, None, None, None),
    ("sync_gateway_gzip", 300, None, None, "CouchbaseLite/1.1"),
    ("sync_gateway_gzip", 300, "gzip", None, None),
    ("sync_gateway_gzip", 300, "gzip", None, "CouchbaseLite/1.1"),
    ("sync_gateway_gzip", 300, None, "gzip", None),
    ("sync_gateway_gzip", 300, None, "gzip", "CouchbaseLite/1.1"),
    ("sync_gateway_gzip", 300, "gzip", "gzip", None),
    ("sync_gateway_gzip", 300, "gzip", "gzip", "CouchbaseLite/1.1"),
    ("sync_gateway_gzip", 300, None, None, "CouchbaseLite/1.2"),
    ("sync_gateway_gzip", 300, "gzip", None, "CouchbaseLite/1.2"),
    ("sync_gateway_gzip", 300, None, "gzip", "CouchbaseLite/1.2"),
    ("sync_gateway_gzip", 300, "gzip", "gzip", "CouchbaseLite/1.2")
])
def test_bulk_get_compression(params_from_base_test_setup, sg_conf_name, num_docs, accept_encoding, x_accept_part_encoding, user_agent):

    cluster_config = params_from_base_test_setup["cluster_config"]
    mode = params_from_base_test_setup["mode"]

    sg_conf = sync_gateway_config_path_for_mode(sg_conf_name, mode)

    log_info("Running 'test_bulk_get_compression'")
    log_info("Using cluster_config: {}".format(cluster_config))
    log_info("Using sg_conf: {}".format(sg_conf))
    log_info("Using num_docs: {}".format(num_docs))
    log_info("Using user_agent: {}".format(user_agent))
    log_info("Using accept_encoding: {}".format(accept_encoding))
    log_info("Using x_accept_part_encoding: {}".format(x_accept_part_encoding))

<<<<<<< HEAD
=======
    if x509_cert_auth:
        temp_cluster_config = copy_to_temp_conf(cluster_config, mode)
        persist_cluster_config_environment_prop(temp_cluster_config, 'x509_certs', True)
        cluster_config = temp_cluster_config

>>>>>>> 1b883683
    cluster = Cluster(config=cluster_config)
    cluster.reset(sg_config_path=sg_conf)
    admin = Admin(cluster.sync_gateways[0])

    user = admin.register_user(cluster.sync_gateways[0], "db", "seth", "password", channels=["seth"])

    doc_body = Data.load("mock_users_20k.json")

    with concurrent.futures.ThreadPoolExecutor(max_workers=libraries.testkit.settings.MAX_REQUEST_WORKERS) as executor:
        futures = [executor.submit(user.add_doc, doc_id="test-{}".format(i), content=doc_body) for i in range(num_docs)]
        for future in concurrent.futures.as_completed(futures):
            try:
                log_info(future.result())
            except Exception as e:
                log_info("Failed to push doc: {}".format(e))

    docs = [{"id": "test-{}".format(i)} for i in range(num_docs)]
    payload = {"docs": docs}

    # Issue curl request and get size of request
    response_size = issue_request(cluster.sync_gateways[0], user_agent, accept_encoding, x_accept_part_encoding, payload)
    log_info("Response size: {}".format(response_size))

    # Verfiy size matches expected size
    verify_response_size(user_agent, accept_encoding, x_accept_part_encoding, response_size)<|MERGE_RESOLUTION|>--- conflicted
+++ resolved
@@ -12,23 +12,20 @@
 from keywords.SyncGateway import sync_gateway_config_path_for_mode
 from keywords.utils import log_info
 from keywords.tklogging import Logging
-<<<<<<< HEAD
-=======
 from utilities.cluster_config_utils import persist_cluster_config_environment_prop, copy_to_temp_conf
->>>>>>> 1b883683
 
 
 uncompressed_size = 6320500
-uncompressed_lower_limit = uncompressed_size - (uncompressed_size / 10)
-uncompressed_upper_limit = uncompressed_size + (uncompressed_size / 10)
+uncompressed_lower_limit = uncompressed_size - (uncompressed_size // 10)
+uncompressed_upper_limit = uncompressed_size + (uncompressed_size // 10)
 
 part_encoded_size = 2244500
-part_encoded_lower_limit = part_encoded_size - (part_encoded_size / 10)
-part_encoded_upper_limit = part_encoded_size + (part_encoded_size / 10)
+part_encoded_lower_limit = part_encoded_size - (part_encoded_size // 10)
+part_encoded_upper_limit = part_encoded_size + (part_encoded_size // 10)
 
 whole_response_compressed_size = 75500
-whole_response_compressed_lower_limit = whole_response_compressed_size - (whole_response_compressed_size / 10)
-whole_response_compressed_upper_limit = whole_response_compressed_size + (whole_response_compressed_size / 10)
+whole_response_compressed_lower_limit = whole_response_compressed_size - (whole_response_compressed_size // 10)
+whole_response_compressed_upper_limit = whole_response_compressed_size + (whole_response_compressed_size // 10)
 
 
 # This is called before each test and will yield the cluster_config to each test in the file
@@ -186,14 +183,10 @@
     log_info("Using accept_encoding: {}".format(accept_encoding))
     log_info("Using x_accept_part_encoding: {}".format(x_accept_part_encoding))
 
-<<<<<<< HEAD
-=======
     if x509_cert_auth:
         temp_cluster_config = copy_to_temp_conf(cluster_config, mode)
         persist_cluster_config_environment_prop(temp_cluster_config, 'x509_certs', True)
         cluster_config = temp_cluster_config
-
->>>>>>> 1b883683
     cluster = Cluster(config=cluster_config)
     cluster.reset(sg_config_path=sg_conf)
     admin = Admin(cluster.sync_gateways[0])
