import pytest

from requests.exceptions import HTTPError

from keywords.utils import log_info
from keywords.ClusterKeywords import ClusterKeywords
from keywords.MobileRestClient import MobileRestClient
from keywords.SyncGateway import sync_gateway_config_path_for_mode
from libraries.testkit.cluster import Cluster

from keywords import couchbaseserver
from keywords import document
from keywords import attachment


@pytest.mark.syncgateway
@pytest.mark.attachments
@pytest.mark.session
@pytest.mark.channel
@pytest.mark.parametrize("sg_conf_name", [
    "reject_all"
])
def test_attachments_on_docs_rejected_by_sync_function(params_from_base_test_setup, sg_conf_name):
    """
    1. Start sync_gateway with sync function that rejects all writes:
    function(doc, oldDoc) {
      throw({forbidden:"No writes!"});
    }
    2. Create a doc with attachment
    3. Use CBS sdk to see if attachment doc exists.  Doc ID will look like _sync:att:sha1-Kq5sNclPz7QV2+lfQIuc6R7oRu0= (where the suffix is the digest)
    4. Assert att doc does not exist
    """

    cluster_config = params_from_base_test_setup["cluster_config"]
    mode = params_from_base_test_setup["mode"]

    sg_conf = sync_gateway_config_path_for_mode(sg_conf_name, mode)

<<<<<<< HEAD
    cluster = Cluster(config=cluster_config)
    cluster_helper = ClusterKeywords()
=======
    cluster_helper = ClusterKeywords(cluster_config)
>>>>>>> f58c7578
    cluster_helper.reset_cluster(cluster_config, sg_conf)

    topology = cluster_helper.get_cluster_topology(cluster_config)

    cbs_url = topology["couchbase_servers"][0]
    sg_url = topology["sync_gateways"][0]["public"]
    sg_url_admin = topology["sync_gateways"][0]["admin"]
    sg_db = "db"
    bucket = "data-bucket"

    log_info("Running 'test_attachments_on_docs_rejected_by_sync_function'")
    log_info("Using cbs_url: {}".format(cbs_url))
    log_info("Using sg_url: {}".format(sg_url))
    log_info("Using sg_url_admin: {}".format(sg_url_admin))
    log_info("Using sg_db: {}".format(sg_db))
    log_info("Using bucket: {}".format(bucket))

    sg_user_name = "sg_user"
    sg_user_password = "sg_user_password"

    sg_user_channels = ["NBC"]

    client = MobileRestClient()

    client.create_user(url=sg_url_admin, db=sg_db, name=sg_user_name, password=sg_user_password, channels=sg_user_channels)
    sg_user_session = client.create_session(url=sg_url_admin, db=sg_db, name=sg_user_name)

    # Verify docs are getting rejected
    with pytest.raises(HTTPError) as he:
        client.add_docs(url=sg_url, db=sg_db, number=100, id_prefix=sg_db, channels=sg_user_channels, auth=sg_user_session)
    assert he.value[0].startswith("403 Client Error: Forbidden for url:")

    # Create doc with attachment and push to sync_gateway
    atts = attachment.load_from_data_dir(["sample_text.txt"])
    doc_with_att = document.create_doc(doc_id="att_doc", content={"sample_key": "sample_val"}, attachments=atts, channels=sg_user_channels)

    # Verify all docs are getting rejected
    with pytest.raises(HTTPError) as he:
        client.add_doc(url=sg_url, db=sg_db, doc=doc_with_att, auth=sg_user_session)
    assert he.value[0].startswith("403 Client Error: Forbidden for url:")

    cb_server = couchbaseserver.CouchbaseServer(cbs_url)

    server_att_docs = cb_server.get_server_docs_with_prefix(bucket=bucket, prefix="_sync:att:", ipv6=cluster.ipv6)
    num_att_docs = len(server_att_docs)
    assert num_att_docs == 0<|MERGE_RESOLUTION|>--- conflicted
+++ resolved
@@ -36,12 +36,8 @@
 
     sg_conf = sync_gateway_config_path_for_mode(sg_conf_name, mode)
 
-<<<<<<< HEAD
     cluster = Cluster(config=cluster_config)
-    cluster_helper = ClusterKeywords()
-=======
     cluster_helper = ClusterKeywords(cluster_config)
->>>>>>> f58c7578
     cluster_helper.reset_cluster(cluster_config, sg_conf)
 
     topology = cluster_helper.get_cluster_topology(cluster_config)
