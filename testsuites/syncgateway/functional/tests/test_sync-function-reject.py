--- conflicted
+++ resolved
@@ -51,13 +51,9 @@
     sg_url = topology["sync_gateways"][0]["public"]
     sg_url_admin = topology["sync_gateways"][0]["admin"]
     sg_db = "db"
-<<<<<<< HEAD
-    bucket = "data-bucket"
-=======
     # bucket = "data-bucket"
     buckets = get_buckets_from_sync_gateway_config(sg_conf, cluster_config)
     bucket = buckets[0]
->>>>>>> edf104a6
     auth = need_sgw_admin_auth and (RBAC_FULL_ADMIN['user'], RBAC_FULL_ADMIN['pwd']) or None
 
     log_info("Running 'test_attachments_on_docs_rejected_by_sync_function'")
