import time
from urlparse import urlparse
from HTMLParser import HTMLParser

import jwt
import pytest
import requests
from requests import HTTPError

from keywords.ClusterKeywords import ClusterKeywords
from keywords.SyncGateway import sync_gateway_config_path_for_mode
from keywords.utils import log_r
from keywords.utils import log_info
from libraries.testkit.cluster import Cluster


DEFAULT_PROVIDER = "test"


class FormActionHTMLParser(HTMLParser):
    """
    Given some HTML, looks for a <form> element, and extracts the "action" attribute
    and saves it to self.form_action
    """

    def handle_starttag(self, tag, attrs):
        if tag == "form":
            for attr_tuple in attrs:
                if attr_tuple[0] == "action":
                    self.form_action = attr_tuple[1]


def extract_cookie(set_cookie_response):
    """
    Given a header string like:

    SyncGatewaySession=0f429ac978005d887131995ef3b1c0459311beff; Path=/db; Expires=Tue, 31 May 2016 21:28:30 GMT

    convert this into a dictionary like:

    {'SyncGatewaySession': '0f429ac978005d887131995ef3b1c0459311beff'}

    """
    name_value_pairs = set_cookie_response.split(";")
    sg_session_pair = name_value_pairs[0]        # SyncGatewaySession=0f429ac978005d887131995ef3b1c0459311beff
    cookie_name = sg_session_pair.split("=")[0]  # SyncGatewaySession
    cookie_val = sg_session_pair.split("=")[1]   # 0f429ac978005d887131995ef3b1c0459311beff
    cookies = {cookie_name: cookie_val}          # {'SyncGatewaySession': '0f429ac978005d887131995ef3b1c0459311beff'}
    return cookies


def discover_authenticate_url(sg_url, sg_db, provider, ipv6):

    """
    Discover the full url to the authenticate endpoint:

    http://<host>:port/db/_oidc_testing/authenticate?client_id=sync_gateway&redirect_uri=http%3A%2F%2F192.168.0.112%3A4984%2Fdb%2F_oidc_callback&response_type=code&scope=openid+email&state=

    """

    authenticate_endpoint = discover_authenticate_endpoint(sg_url, sg_db, provider, ipv6)

    # build the full url
    url = "{}/{}/_oidc_testing/{}".format(
        sg_url,
        sg_db,
        authenticate_endpoint
    )

    return url


def discover_authenticate_endpoint(sg_url, sg_db, provider, ipv6):
    """
    Discover the authenticate endpoint and parameters.

    The result should look something like this:

    authenticate?client_id=sync_gateway&redirect_uri=http%3A%2F%2F192.168.0.112%3A4984%2Fdb%2F_oidc_callback&response_type=code&scope=openid+email&state=
    """

    # make a request to the _oidc_challenge endpoint
    oidc_challenge_url = "{}/{}/_oidc_challenge?provider={}".format(sg_url, sg_db, provider)
    log_info("Invoking _oidc_challenge against: {}".format(oidc_challenge_url))
    response = requests.get(oidc_challenge_url)

    # the Www-Authenticate header will look something like this:
    # 'OIDC login="http://localhost:4984/db/_oidc_testing/authorize?client_id=sync_gateway&redirect_uri=http%3A%2F%2Flocalhost%3A4984%2Fdb%2F_oidc_callback&response_type=code&scope=openid+email&state="'
    www_auth_header = response.headers['Www-Authenticate']
    max_split = 1

    # Split the string on '=' and we should have something like: '"http://localhost:4984/db/_oid ..."' at this point
    oidc_login_url = www_auth_header.split("=", max_split)[1]

    # Remove unwanted double quotes (eg, '"stuff"' -> 'stuff')
    if oidc_login_url.startswith('"') and oidc_login_url.endswith('"'):
        oidc_login_url = oidc_login_url[1:-1]

    # get the sg hostname, since we need to substitute this for any instances of localhost
    # needed until https://github.com/couchbase/sync_gateway/issues/1849 is fixed
    sg_url_parsed = urlparse(sg_url)
    sg_hostname = sg_url_parsed.hostname
    if ipv6:
        sg_hostname = "[{}]".format(sg_hostname)
    oidc_login_url = oidc_login_url.replace("localhost", sg_hostname)

    # Fetch the oidc_login_url
    response = requests.get(oidc_login_url)
    response.raise_for_status()
    parser = FormActionHTMLParser()
    parser.feed(response.text)
    return parser.form_action


@pytest.mark.sanity
@pytest.mark.syncgateway
@pytest.mark.oidc
@pytest.mark.parametrize("sg_conf_name, is_admin_port, expect_signed_id_token", [
    ("sync_gateway_openid_connect", False, True),
    ("sync_gateway_openid_connect", True, True),
    ("sync_gateway_openid_connect_unsigned", False, False)
])
def test_openidconnect_basic_test(params_from_base_test_setup, sg_conf_name, is_admin_port, expect_signed_id_token):
    """Tests the basic OpenIDConnect login flow against the non-admin port when is_admin_port=False
    Tests the basic OpenIDConnect login flow against the admin port when is_admin_port=True
    """

    cluster_config = params_from_base_test_setup["cluster_config"]
    mode = params_from_base_test_setup["mode"]
    sg_conf = sync_gateway_config_path_for_mode(sg_conf_name, mode)

<<<<<<< HEAD
    cluster_helper = ClusterKeywords()
    cluster = Cluster(cluster_config)
=======
    cluster_helper = ClusterKeywords(cluster_config)
>>>>>>> f58c7578
    topology = cluster_helper.get_cluster_topology(cluster_config)
    sg_url = topology["sync_gateways"][0]["public"]
    sg_db = "db"

    log_info("Running 'test_openidconnect_basic_test'")
    log_info("Using cluster_config: {}".format(cluster_config))
    log_info("Using sg_url: {}".format(sg_url))
    log_info("Using sg_db: {}".format(sg_db))
    log_info("Using is_admin_port: {}".format(is_admin_port))
    log_info("Using expect_signed_id_token: {}".format(expect_signed_id_token))

<<<<<<< HEAD
=======
    cluster_helper = ClusterKeywords(cluster_config)
>>>>>>> f58c7578
    cluster_helper.reset_cluster(
        cluster_config=cluster_config,
        sync_gateway_config=sg_conf
    )

    # make a request against the db and expect a 401 response since we haven't authenticated yet.
    # (but there's no point in doing this on the admin port since we'll never get a 401)
    if not is_admin_port:
        db_url = "{}/{}".format(sg_url, sg_db)
        resp = requests.get(db_url)
        assert resp.status_code == 401, "Expected 401 response"

    # get the authenticate endpoint and query params, should look something like:
    #     authenticate?client_id=sync_gateway&redirect_uri= ...
    authenticate_endpoint = discover_authenticate_endpoint(sg_url, sg_db, DEFAULT_PROVIDER, cluster.ipv6)

    # build the full url
    authenticate_endpoint_url = "{}/{}/_oidc_testing/{}".format(
        sg_url,
        sg_db,
        authenticate_endpoint
    )

    # Make the request to _oidc_testing
    # multipart/form data content
    formdata = {
        'username': ('', 'testuser'),
        'authenticated': ('', 'Return a valid authorization code for this user')
    }
    authenticate_response = requests.post(authenticate_endpoint_url, files=formdata)
    set_cookie_response_header = authenticate_response.headers['Set-Cookie']
    log_r(authenticate_response)

    # extract the token from the response
    authenticate_response_json = authenticate_response.json()
    id_token = authenticate_response_json["id_token"]
    refresh_token = authenticate_response_json["refresh_token"]

    # make sure the id token has the email field in it
    decoded_id_token = jwt.decode(id_token, verify=False)
    assert "email" in decoded_id_token.keys()

    # make a request using the ID token against the db and expect a 200 response
    headers = {"Authorization": "Bearer {}".format(id_token)}
    db_url = "{}/{}".format(sg_url, sg_db)
    resp = requests.get(db_url, headers=headers)
    log_r(resp)
    if expect_signed_id_token:
        assert resp.status_code == 200, "Expected 200 response for bearer ID token"
    else:
        assert resp.status_code == 401, "Expected 401 response for bearer ID token"

    # make a request using the cookie against the db and expect a 200 response
    db_url = "{}/{}".format(sg_url, sg_db)
    resp = requests.get(db_url, cookies=extract_cookie(set_cookie_response_header))
    log_r(resp)
    assert resp.status_code == 200, "Expected 200 response when using session cookie"

    # make a request using the session_id that's sent in the body
    resp = requests.get(db_url, cookies={"SyncGatewaySession": authenticate_response_json["session_id"]})
    assert resp.status_code == 200, "Expected 200 response using session_id from body"

    # try to use the refresh token to get a few new id_tokens
    id_tokens = [id_token]
    for i in xrange(3):

        # This pause is required because according to @ajres:
        # The id_token will only be unique if the two calls are more than a second apart.
        # It would be easy to add an atomically incrementing nonce claim to each token to ensure that they are always unique
        time.sleep(2)

        refresh_token_url = "{}/{}/_oidc_refresh?refresh_token={}&provider={}".format(sg_url, sg_db, refresh_token, "test")
        authenticate_response = requests.get(refresh_token_url)
        authenticate_response_json = authenticate_response.json()
        id_token_refresh = authenticate_response_json["id_token"]
        # make sure we get a unique id token each time
        assert id_token_refresh not in id_tokens

        # make a request using the ID token against the db and expect a 200 response
        headers = {"Authorization": "Bearer {}".format(id_token_refresh)}
        resp = requests.get(db_url, headers=headers)
        log_r(resp)
        if expect_signed_id_token:
            assert resp.status_code == 200, "Expected 200 response for bearer ID token on refresh"
        else:
            assert resp.status_code == 401, "Expected 401 response for bearer ID token on refresh"

        id_tokens.append(id_token_refresh)


@pytest.mark.syncgateway
@pytest.mark.oidc
@pytest.mark.parametrize("sg_conf_name", [
    "sync_gateway_openid_connect"
])
def test_openidconnect_notauthenticated(params_from_base_test_setup, sg_conf_name):
    """Simulate a failed authentication and make sure no session is created"""

    cluster_config = params_from_base_test_setup["cluster_config"]
    mode = params_from_base_test_setup["mode"]
    sg_conf = sync_gateway_config_path_for_mode(sg_conf_name, mode)

<<<<<<< HEAD
    cluster_helper = ClusterKeywords()
    cluster = Cluster(cluster_config)
=======
    cluster_helper = ClusterKeywords(cluster_config)
>>>>>>> f58c7578
    topology = cluster_helper.get_cluster_topology(cluster_config)
    sg_url = topology["sync_gateways"][0]["public"]
    sg_db = "db"

    log_info("Running 'test_openidconnect_notauthenticated'")
    log_info("Using cluster_config: {}".format(cluster_config))
    log_info("Using sg_url: {}".format(sg_url))
    log_info("Using sg_db: {}".format(sg_db))

<<<<<<< HEAD
=======
    cluster_helper = ClusterKeywords(cluster_config)
>>>>>>> f58c7578
    cluster_helper.reset_cluster(
        cluster_config=cluster_config,
        sync_gateway_config=sg_conf
    )

    # get the authenticate endpoint and query params, should look something like:
    #     authenticate?client_id=sync_gateway&redirect_uri= ...
    authenticate_endpoint = discover_authenticate_endpoint(sg_url, sg_db, DEFAULT_PROVIDER, cluster.ipv6)

    # build the full url
    authenticate_endpoint_url = "{}/{}/_oidc_testing/{}".format(
        sg_url,
        sg_db,
        authenticate_endpoint
    )

    # Make the request to _oidc_testing
    formdata = {
        'username': ('', 'testuser'),
        'notauthenticated': ('', 'Return an authorization error for this user')
    }
    response = requests.post(authenticate_endpoint_url, files=formdata)
    assert response.status_code == 401


@pytest.mark.syncgateway
@pytest.mark.oidc
@pytest.mark.parametrize("sg_conf_name", [
    "sync_gateway_openid_connect"
])
def test_openidconnect_oidc_challenge_invalid_provider_name(params_from_base_test_setup, sg_conf_name):
    """
    If oidc_challenge is called with an invalid provider name, it should not return
    an Www-Authenticate header
    """

    cluster_config = params_from_base_test_setup["cluster_config"]
    mode = params_from_base_test_setup["mode"]
    sg_conf = sync_gateway_config_path_for_mode(sg_conf_name, mode)

    cluster_helper = ClusterKeywords(cluster_config)
    topology = cluster_helper.get_cluster_topology(cluster_config)
    sg_url = topology["sync_gateways"][0]["public"]
    sg_db = "db"

    log_info("Running 'test_openidconnect_oidc_challenge_invalid_provider_name'")
    log_info("Using cluster_config: {}".format(cluster_config))
    log_info("Using sg_url: {}".format(sg_url))
    log_info("Using sg_db: {}".format(sg_db))

<<<<<<< HEAD
=======
    cluster_helper = ClusterKeywords(cluster_config)
>>>>>>> f58c7578
    cluster_helper.reset_cluster(
        cluster_config=cluster_config,
        sync_gateway_config=sg_conf
    )

    # make a request to the _oidc_challenge endpoint
    oidc_challenge_url = "{}/{}/_oidc_challenge?provider={}".format(sg_url, sg_db, "bogusprovider")
    response = requests.get(oidc_challenge_url)
    log_info("response.headers: {}".format(response.headers))
    assert "Www-Authenticate" not in response.headers
    assert response.status_code == 400


@pytest.mark.syncgateway
@pytest.mark.oidc
@pytest.mark.parametrize("sg_conf_name", [
    "sync_gateway_openid_connect"
])
def test_openidconnect_no_session(params_from_base_test_setup, sg_conf_name):
    """Authenticate with a test openid provider that is configured to NOT add a Set-Cookie header"""

    cluster_config = params_from_base_test_setup["cluster_config"]
    mode = params_from_base_test_setup["mode"]
    sg_conf = sync_gateway_config_path_for_mode(sg_conf_name, mode)

<<<<<<< HEAD
    cluster_helper = ClusterKeywords()
    cluster = Cluster(cluster_config)
=======
    cluster_helper = ClusterKeywords(cluster_config)
>>>>>>> f58c7578
    topology = cluster_helper.get_cluster_topology(cluster_config)
    sg_url = topology["sync_gateways"][0]["public"]
    sg_db = "db"

    log_info("Running 'test_openidconnect_no_session'")
    log_info("Using cluster_config: {}".format(cluster_config))
    log_info("Using sg_url: {}".format(sg_url))
    log_info("Using sg_db: {}".format(sg_db))

<<<<<<< HEAD
=======
    cluster_helper = ClusterKeywords(cluster_config)
>>>>>>> f58c7578
    cluster_helper.reset_cluster(
        cluster_config=cluster_config,
        sync_gateway_config=sg_conf
    )

    # multipart/form data content
    formdata = {
        'username': ('', 'testuser'),
        'authenticated': ('', 'Return a valid authorization code for this user')
    }

    authenticate_url = discover_authenticate_url(sg_url, sg_db, "testnosessions", cluster.ipv6)

    # Make the request to _oidc_testing
    response = requests.post(authenticate_url, files=formdata)
    log_r(response)
    assert "Set-Cookie" not in response.headers


@pytest.mark.syncgateway
@pytest.mark.oidc
@pytest.mark.parametrize("sg_conf_name", [
    "sync_gateway_openid_connect"
])
def test_openidconnect_expired_token(params_from_base_test_setup, sg_conf_name):
    """Authenticate and create an ID token that only lasts for 5 seconds, wait 10 seconds
       and make sure the token is rejected
    """

    cluster_config = params_from_base_test_setup["cluster_config"]
    mode = params_from_base_test_setup["mode"]
    sg_conf = sync_gateway_config_path_for_mode(sg_conf_name, mode)

<<<<<<< HEAD
    cluster_helper = ClusterKeywords()
    cluster = Cluster(cluster_config)
=======
    cluster_helper = ClusterKeywords(cluster_config)
>>>>>>> f58c7578
    topology = cluster_helper.get_cluster_topology(cluster_config)
    sg_url = topology["sync_gateways"][0]["public"]
    sg_db = "db"

    log_info("Running 'test_openidconnect_expired_token'")
    log_info("Using cluster_config: {}".format(cluster_config))
    log_info("Using sg_url: {}".format(sg_url))
    log_info("Using sg_db: {}".format(sg_db))

<<<<<<< HEAD
=======
    cluster_helper = ClusterKeywords(cluster_config)
>>>>>>> f58c7578
    cluster_helper.reset_cluster(
        cluster_config=cluster_config,
        sync_gateway_config=sg_conf
    )

    token_expiry_seconds = 5

    # multipart/form data content
    formdata = {
        'username': ('', 'testuser'),
        'authenticated': ('', 'Return a valid authorization code for this user'),
        'tokenttl': ('', "{}".format(token_expiry_seconds)),
    }

    # get the authenticate endpoint and query params, should look something like:
    #     authenticate?client_id=sync_gateway&redirect_uri= ...
    authenticate_endpoint = discover_authenticate_endpoint(sg_url, sg_db, DEFAULT_PROVIDER, cluster.ipv6)

    # build the full url
    url = "{}/{}/_oidc_testing/{}".format(
        sg_url,
        sg_db,
        authenticate_endpoint
    )

    # Make the request to _oidc_testing
    response = requests.post(url, files=formdata)
    log_r(response)

    # extract the token from the response
    response_json = response.json()
    id_token = response_json["id_token"]

    # wait until token expires
    time.sleep(token_expiry_seconds + 1)

    # make a request using the ID token against the db and expect a 200 response
    headers = {"Authorization": "Bearer {}".format(id_token)}
    db_url = "{}/{}".format(sg_url, sg_db)
    resp = requests.get(db_url, headers=headers)
    log_r(resp)
    assert resp.status_code != 200, "Expected non-200 response"


@pytest.mark.syncgateway
@pytest.mark.oidc
@pytest.mark.parametrize("sg_conf_name", [
    "sync_gateway_openid_connect"
])
def test_openidconnect_negative_token_expiry(params_from_base_test_setup, sg_conf_name):
    """Create a token with a negative expiry time and expect that authentication
    is not possible"""

    cluster_config = params_from_base_test_setup["cluster_config"]
    mode = params_from_base_test_setup["mode"]
    sg_conf = sync_gateway_config_path_for_mode(sg_conf_name, mode)

<<<<<<< HEAD
    cluster_helper = ClusterKeywords()
    cluster = Cluster(cluster_config)
=======
    cluster_helper = ClusterKeywords(cluster_config)
>>>>>>> f58c7578
    topology = cluster_helper.get_cluster_topology(cluster_config)
    sg_url = topology["sync_gateways"][0]["public"]
    sg_db = "db"

    log_info("Running 'test_openidconnect_negative_token_expiry'")
    log_info("Using cluster_config: {}".format(cluster_config))
    log_info("Using sg_url: {}".format(sg_url))
    log_info("Using sg_db: {}".format(sg_db))

<<<<<<< HEAD
=======
    cluster_helper = ClusterKeywords(cluster_config)
>>>>>>> f58c7578
    cluster_helper.reset_cluster(
        cluster_config=cluster_config,
        sync_gateway_config=sg_conf
    )

    token_expiry_seconds = -5

    # multipart/form data content
    formdata = {
        'username': ('', 'testuser'),
        'authenticated': ('', 'Return a valid authorization code for this user'),
        'tokenttl': ('', "{}".format(token_expiry_seconds)),
    }

    # get the authenticate endpoint and query params, should look something like:
    #     authenticate?client_id=sync_gateway&redirect_uri= ...
    authenticate_endpoint = discover_authenticate_endpoint(sg_url, sg_db, DEFAULT_PROVIDER, cluster.ipv6)

    # build the full url
    url = "{}/{}/_oidc_testing/{}".format(
        sg_url,
        sg_db,
        authenticate_endpoint
    )

    response = requests.post(url, files=formdata)
    assert response.status_code == 500


@pytest.mark.syncgateway
@pytest.mark.oidc
@pytest.mark.parametrize("sg_conf_name", [
    "sync_gateway_openid_connect"
])
def test_openidconnect_garbage_token(params_from_base_test_setup, sg_conf_name):
    """Send a garbage/invalid token and make sure it cannot be used"""

    # WARNING!!!! SHOULD THERE BE A RESET?

    cluster_config = params_from_base_test_setup["cluster_config"]

<<<<<<< HEAD
    cluster_helper = ClusterKeywords()
    cluster = Cluster(cluster_config)
=======
    cluster_helper = ClusterKeywords(cluster_config)
>>>>>>> f58c7578
    topology = cluster_helper.get_cluster_topology(cluster_config)
    sg_url = topology["sync_gateways"][0]["public"]
    sg_db = "db"

    log_info("Running 'test_openidconnect_garbage_token'")
    log_info("Using cluster_config: {}".format(cluster_config))
    log_info("Using sg_url: {}".format(sg_url))
    log_info("Using sg_db: {}".format(sg_db))

    token_expiry_seconds = 5

    # multipart/form data content
    formdata = {
        'username': ('', 'testuser'),
        'authenticated': ('', 'Return a valid authorization code for this user'),
        'tokenttl': ('', "{}".format(token_expiry_seconds)),
    }

    # get the authenticate endpoint and query params, should look something like:
    #     authenticate?client_id=sync_gateway&redirect_uri= ...
    authenticate_endpoint = discover_authenticate_endpoint(sg_url, sg_db, DEFAULT_PROVIDER, cluster.ipv6)

    # build the full url
    url = "{}/{}/_oidc_testing/{}".format(
        sg_url,
        sg_db,
        authenticate_endpoint
    )

    # Make the request to _oidc_testing
    response = requests.post(url, files=formdata)
    log_r(response)

    # extract the token from the response
    response_json = response.json()
    id_token = response_json["id_token"]

    # Complete garbage Token
    # make a request using the ID token against the db and expect a 200 response
    headers = {"Authorization": "Bearer {}".format("garbage")}
    db_url = "{}/{}".format(sg_url, sg_db)
    resp = requests.get(db_url, headers=headers)
    log_r(resp)
    assert resp.status_code != 200, "Expected non-200 response"

    # Partial garbage Token

    # get all the components split by "."
    token_components = id_token.split(".")

    # get subset of components except for last one
    all_components_except_last = token_components[:-1]

    # add a garbage last component
    all_components_except_last.append("garbage")

    # create a string out of the components
    partial_garbage_token = ".".join(all_components_except_last)

    headers = {"Authorization": "Bearer {}".format(partial_garbage_token)}
    db_url = "{}/{}".format(sg_url, sg_db)
    resp = requests.get(db_url, headers=headers)
    log_r(resp)
    assert resp.status_code != 200, "Expected non-200 response"


@pytest.mark.syncgateway
@pytest.mark.oidc
@pytest.mark.parametrize("sg_conf_name", [
    "sync_gateway_openid_connect"
])
def test_openidconnect_invalid_scope(params_from_base_test_setup, sg_conf_name):
    """Try to discover the authenticate endpoint URL with a test provider that has an
    invalid scope, and expect an error"""

    cluster_config = params_from_base_test_setup["cluster_config"]
    mode = params_from_base_test_setup["mode"]
    sg_conf = sync_gateway_config_path_for_mode(sg_conf_name, mode)

<<<<<<< HEAD
    cluster_helper = ClusterKeywords()
    cluster = Cluster(cluster_config)
=======
    cluster_helper = ClusterKeywords(cluster_config)
>>>>>>> f58c7578
    topology = cluster_helper.get_cluster_topology(cluster_config)
    sg_url = topology["sync_gateways"][0]["public"]
    sg_db = "db"

    log_info("Running 'test_openidconnect_invalid_scope'")
    log_info("Using cluster_config: {}".format(cluster_config))
    log_info("Using sg_url: {}".format(sg_url))
    log_info("Using sg_db: {}".format(sg_db))

<<<<<<< HEAD
=======
    cluster_helper = ClusterKeywords(cluster_config)
>>>>>>> f58c7578
    cluster_helper.reset_cluster(
        cluster_config=cluster_config,
        sync_gateway_config=sg_conf
    )

    try:
        discover_authenticate_endpoint(sg_url, sg_db, "testinvalidscope", cluster.ipv6)
    except HTTPError:
        log_info("got expected HTTPError trying to get the authenticate endpoint")
        # ok we got an exception, which is expected since we are using an invalid scope
        return

    raise Exception("Expected HTTPError since we are using invalid scope")


@pytest.mark.syncgateway
@pytest.mark.oidc
@pytest.mark.parametrize("sg_conf_name", [
    "sync_gateway_openid_connect"
])
def test_openidconnect_small_scope(params_from_base_test_setup, sg_conf_name):
    """Use the smallest OpenIDConnect scope possible, and make sure
    certain claims like "email" are not present in the JWT returned"""

    cluster_config = params_from_base_test_setup["cluster_config"]
    mode = params_from_base_test_setup["mode"]
    sg_conf = sync_gateway_config_path_for_mode(sg_conf_name, mode)

<<<<<<< HEAD
    cluster_helper = ClusterKeywords()
    cluster = Cluster(cluster_config)
=======
    cluster_helper = ClusterKeywords(cluster_config)
>>>>>>> f58c7578
    topology = cluster_helper.get_cluster_topology(cluster_config)
    sg_url = topology["sync_gateways"][0]["public"]
    sg_db = "db"

    log_info("Running 'test_openidconnect_small_scope'")
    log_info("Using cluster_config: {}".format(cluster_config))
    log_info("Using sg_url: {}".format(sg_url))
    log_info("Using sg_db: {}".format(sg_db))

<<<<<<< HEAD
=======
    cluster_helper = ClusterKeywords(cluster_config)
>>>>>>> f58c7578
    cluster_helper.reset_cluster(
        cluster_config=cluster_config,
        sync_gateway_config=sg_conf
    )

    # multipart/form data content
    formdata = {
        'username': ('', 'testuser'),
        'authenticated': ('', 'Return a valid authorization code for this user')
    }

    # get the authenticate endpoint and query params, should look something like:
    #     authenticate?client_id=sync_gateway&redirect_uri= ...
    authenticate_endpoint = discover_authenticate_endpoint(sg_url, sg_db, "testsmallscope", cluster.ipv6)

    # build the full url
    url = "{}/{}/_oidc_testing/{}".format(
        sg_url,
        sg_db,
        authenticate_endpoint
    )

    # Make the request to _oidc_testing
    response = requests.post(url, files=formdata)
    log_r(response)

    # extract the token from the response
    response_json = response.json()
    id_token = response_json["id_token"]

    # {u'iss': u'http://localhost:4984/db/_oidc_testing', u'iat': 1466050188, u'aud': u'sync_gateway', u'exp': 1466053788, u'sub': u'testuser'}
    decoded_id_token = jwt.decode(id_token, verify=False)

    assert "email" not in decoded_id_token.keys()


@pytest.mark.syncgateway
@pytest.mark.oidc
@pytest.mark.parametrize("sg_conf_name", [
    "sync_gateway_openid_connect"
])
def test_openidconnect_large_scope(params_from_base_test_setup, sg_conf_name):
    """Authenticate against a test provider config that only has a larger scope than the default,
    and make sure things like the nickname are returned in the jwt token returned back"""

    cluster_config = params_from_base_test_setup["cluster_config"]
    mode = params_from_base_test_setup["mode"]
    sg_conf = sync_gateway_config_path_for_mode(sg_conf_name, mode)

<<<<<<< HEAD
    cluster_helper = ClusterKeywords()
    cluster = Cluster(cluster_config)
=======
    cluster_helper = ClusterKeywords(cluster_config)
>>>>>>> f58c7578
    topology = cluster_helper.get_cluster_topology(cluster_config)
    sg_url = topology["sync_gateways"][0]["public"]
    sg_db = "db"

    log_info("Running 'test_openidconnect_large_scope'")
    log_info("Using cluster_config: {}".format(cluster_config))
    log_info("Using sg_url: {}".format(sg_url))
    log_info("Using sg_db: {}".format(sg_db))

<<<<<<< HEAD
=======
    cluster_helper = ClusterKeywords(cluster_config)
>>>>>>> f58c7578
    cluster_helper.reset_cluster(
        cluster_config=cluster_config,
        sync_gateway_config=sg_conf
    )

    # multipart/form data content
    formdata = {
        'username': ('', 'testuser'),
        'authenticated': ('', 'Return a valid authorization code for this user')
    }

    # get the authenticate endpoint and query params, should look something like:
    #     authenticate?client_id=sync_gateway&redirect_uri= ...
    authenticate_endpoint = discover_authenticate_endpoint(sg_url, sg_db, "testlargescope", cluster.ipv6)

    # build the full url
    url = "{}/{}/_oidc_testing/{}".format(
        sg_url,
        sg_db,
        authenticate_endpoint
    )

    # Make the request to _oidc_testing
    response = requests.post(url, files=formdata)
    log_r(response)

    # extract the token from the response
    response_json = response.json()
    id_token = response_json["id_token"]

    # {u'iss': u'http://localhost:4984/db/_oidc_testing', u'iat': 1466050188, u'aud': u'sync_gateway', u'exp': 1466053788, u'sub': u'testuser'}
    decoded_id_token = jwt.decode(id_token, verify=False)

    log_info("decoded_id_token: {}".format(decoded_id_token))

    assert "nickname" in decoded_id_token.keys()


@pytest.mark.syncgateway
@pytest.mark.oidc
@pytest.mark.parametrize("sg_conf_name", [
    "sync_gateway_openid_connect"
])
def test_openidconnect_public_session_endpoint(params_from_base_test_setup, sg_conf_name):
    """Create a new session from the OpenID Connect token returned by hitting
    the public _session endpoint and make sure the response contains the Set-Cookie header."""

    cluster_config = params_from_base_test_setup["cluster_config"]
    mode = params_from_base_test_setup["mode"]
    sg_conf = sync_gateway_config_path_for_mode(sg_conf_name, mode)

<<<<<<< HEAD
    cluster_helper = ClusterKeywords()
    cluster = Cluster(cluster_config)
=======
    cluster_helper = ClusterKeywords(cluster_config)
>>>>>>> f58c7578
    topology = cluster_helper.get_cluster_topology(cluster_config)
    sg_url = topology["sync_gateways"][0]["public"]
    sg_db = "db"

    log_info("Running 'test_openidconnect_public_session_endpoint'")
    log_info("Using cluster_config: {}".format(cluster_config))
    log_info("Using sg_url: {}".format(sg_url))
    log_info("Using sg_db: {}".format(sg_db))

<<<<<<< HEAD
=======
    cluster_helper = ClusterKeywords(cluster_config)
>>>>>>> f58c7578
    cluster_helper.reset_cluster(
        cluster_config=cluster_config,
        sync_gateway_config=sg_conf
    )

    # multipart/form data content
    formdata = {
        'username': ('', 'testuser'),
        'authenticated': ('', 'Return a valid authorization code for this user')
    }

    # get the authenticate endpoint and query params, should look something like:
    #     authenticate?client_id=sync_gateway&redirect_uri= ...
    authenticate_endpoint = discover_authenticate_endpoint(sg_url, sg_db, DEFAULT_PROVIDER, cluster.ipv6)

    # build the full url
    url = "{}/{}/_oidc_testing/{}".format(
        sg_url,
        sg_db,
        authenticate_endpoint
    )

    # Make the request to _oidc_testing
    response = requests.post(url, files=formdata)
    log_r(response)

    # extract the token from the response
    response_json = response.json()
    id_token = response_json["id_token"]

    headers = {
        "Authorization": "Bearer {}".format(id_token),
        "Content-Type": "application/json"
    }
    url = "{}/{}/_session".format(
        sg_url,
        sg_db
    )

    response = requests.post(url, headers=headers)
    assert "Set-Cookie" in response.headers.keys()
    set_cookie_response = response.headers['Set-Cookie']
    assert "SyncGatewaySession" in set_cookie_response<|MERGE_RESOLUTION|>--- conflicted
+++ resolved
@@ -129,12 +129,8 @@
     mode = params_from_base_test_setup["mode"]
     sg_conf = sync_gateway_config_path_for_mode(sg_conf_name, mode)
 
-<<<<<<< HEAD
-    cluster_helper = ClusterKeywords()
-    cluster = Cluster(cluster_config)
-=======
-    cluster_helper = ClusterKeywords(cluster_config)
->>>>>>> f58c7578
+    cluster_helper = ClusterKeywords(cluster_config)
+    cluster = Cluster(cluster_config)
     topology = cluster_helper.get_cluster_topology(cluster_config)
     sg_url = topology["sync_gateways"][0]["public"]
     sg_db = "db"
@@ -146,10 +142,6 @@
     log_info("Using is_admin_port: {}".format(is_admin_port))
     log_info("Using expect_signed_id_token: {}".format(expect_signed_id_token))
 
-<<<<<<< HEAD
-=======
-    cluster_helper = ClusterKeywords(cluster_config)
->>>>>>> f58c7578
     cluster_helper.reset_cluster(
         cluster_config=cluster_config,
         sync_gateway_config=sg_conf
@@ -252,12 +244,8 @@
     mode = params_from_base_test_setup["mode"]
     sg_conf = sync_gateway_config_path_for_mode(sg_conf_name, mode)
 
-<<<<<<< HEAD
-    cluster_helper = ClusterKeywords()
-    cluster = Cluster(cluster_config)
-=======
-    cluster_helper = ClusterKeywords(cluster_config)
->>>>>>> f58c7578
+    cluster_helper = ClusterKeywords(cluster_config)
+    cluster = Cluster(cluster_config)
     topology = cluster_helper.get_cluster_topology(cluster_config)
     sg_url = topology["sync_gateways"][0]["public"]
     sg_db = "db"
@@ -267,10 +255,6 @@
     log_info("Using sg_url: {}".format(sg_url))
     log_info("Using sg_db: {}".format(sg_db))
 
-<<<<<<< HEAD
-=======
-    cluster_helper = ClusterKeywords(cluster_config)
->>>>>>> f58c7578
     cluster_helper.reset_cluster(
         cluster_config=cluster_config,
         sync_gateway_config=sg_conf
@@ -321,10 +305,6 @@
     log_info("Using sg_url: {}".format(sg_url))
     log_info("Using sg_db: {}".format(sg_db))
 
-<<<<<<< HEAD
-=======
-    cluster_helper = ClusterKeywords(cluster_config)
->>>>>>> f58c7578
     cluster_helper.reset_cluster(
         cluster_config=cluster_config,
         sync_gateway_config=sg_conf
@@ -350,12 +330,8 @@
     mode = params_from_base_test_setup["mode"]
     sg_conf = sync_gateway_config_path_for_mode(sg_conf_name, mode)
 
-<<<<<<< HEAD
-    cluster_helper = ClusterKeywords()
-    cluster = Cluster(cluster_config)
-=======
-    cluster_helper = ClusterKeywords(cluster_config)
->>>>>>> f58c7578
+    cluster_helper = ClusterKeywords(cluster_config)
+    cluster = Cluster(cluster_config)
     topology = cluster_helper.get_cluster_topology(cluster_config)
     sg_url = topology["sync_gateways"][0]["public"]
     sg_db = "db"
@@ -365,10 +341,6 @@
     log_info("Using sg_url: {}".format(sg_url))
     log_info("Using sg_db: {}".format(sg_db))
 
-<<<<<<< HEAD
-=======
-    cluster_helper = ClusterKeywords(cluster_config)
->>>>>>> f58c7578
     cluster_helper.reset_cluster(
         cluster_config=cluster_config,
         sync_gateway_config=sg_conf
@@ -402,12 +374,8 @@
     mode = params_from_base_test_setup["mode"]
     sg_conf = sync_gateway_config_path_for_mode(sg_conf_name, mode)
 
-<<<<<<< HEAD
-    cluster_helper = ClusterKeywords()
-    cluster = Cluster(cluster_config)
-=======
-    cluster_helper = ClusterKeywords(cluster_config)
->>>>>>> f58c7578
+    cluster_helper = ClusterKeywords(cluster_config)
+    cluster = Cluster(cluster_config)
     topology = cluster_helper.get_cluster_topology(cluster_config)
     sg_url = topology["sync_gateways"][0]["public"]
     sg_db = "db"
@@ -417,10 +385,6 @@
     log_info("Using sg_url: {}".format(sg_url))
     log_info("Using sg_db: {}".format(sg_db))
 
-<<<<<<< HEAD
-=======
-    cluster_helper = ClusterKeywords(cluster_config)
->>>>>>> f58c7578
     cluster_helper.reset_cluster(
         cluster_config=cluster_config,
         sync_gateway_config=sg_conf
@@ -478,12 +442,8 @@
     mode = params_from_base_test_setup["mode"]
     sg_conf = sync_gateway_config_path_for_mode(sg_conf_name, mode)
 
-<<<<<<< HEAD
-    cluster_helper = ClusterKeywords()
-    cluster = Cluster(cluster_config)
-=======
-    cluster_helper = ClusterKeywords(cluster_config)
->>>>>>> f58c7578
+    cluster_helper = ClusterKeywords(cluster_config)
+    cluster = Cluster(cluster_config)
     topology = cluster_helper.get_cluster_topology(cluster_config)
     sg_url = topology["sync_gateways"][0]["public"]
     sg_db = "db"
@@ -493,10 +453,6 @@
     log_info("Using sg_url: {}".format(sg_url))
     log_info("Using sg_db: {}".format(sg_db))
 
-<<<<<<< HEAD
-=======
-    cluster_helper = ClusterKeywords(cluster_config)
->>>>>>> f58c7578
     cluster_helper.reset_cluster(
         cluster_config=cluster_config,
         sync_gateway_config=sg_conf
@@ -538,12 +494,8 @@
 
     cluster_config = params_from_base_test_setup["cluster_config"]
 
-<<<<<<< HEAD
-    cluster_helper = ClusterKeywords()
-    cluster = Cluster(cluster_config)
-=======
-    cluster_helper = ClusterKeywords(cluster_config)
->>>>>>> f58c7578
+    cluster_helper = ClusterKeywords(cluster_config)
+    cluster = Cluster(cluster_config)
     topology = cluster_helper.get_cluster_topology(cluster_config)
     sg_url = topology["sync_gateways"][0]["public"]
     sg_db = "db"
@@ -623,12 +575,8 @@
     mode = params_from_base_test_setup["mode"]
     sg_conf = sync_gateway_config_path_for_mode(sg_conf_name, mode)
 
-<<<<<<< HEAD
-    cluster_helper = ClusterKeywords()
-    cluster = Cluster(cluster_config)
-=======
-    cluster_helper = ClusterKeywords(cluster_config)
->>>>>>> f58c7578
+    cluster_helper = ClusterKeywords(cluster_config)
+    cluster = Cluster(cluster_config)
     topology = cluster_helper.get_cluster_topology(cluster_config)
     sg_url = topology["sync_gateways"][0]["public"]
     sg_db = "db"
@@ -638,10 +586,6 @@
     log_info("Using sg_url: {}".format(sg_url))
     log_info("Using sg_db: {}".format(sg_db))
 
-<<<<<<< HEAD
-=======
-    cluster_helper = ClusterKeywords(cluster_config)
->>>>>>> f58c7578
     cluster_helper.reset_cluster(
         cluster_config=cluster_config,
         sync_gateway_config=sg_conf
@@ -670,12 +614,8 @@
     mode = params_from_base_test_setup["mode"]
     sg_conf = sync_gateway_config_path_for_mode(sg_conf_name, mode)
 
-<<<<<<< HEAD
-    cluster_helper = ClusterKeywords()
-    cluster = Cluster(cluster_config)
-=======
-    cluster_helper = ClusterKeywords(cluster_config)
->>>>>>> f58c7578
+    cluster_helper = ClusterKeywords(cluster_config)
+    cluster = Cluster(cluster_config)
     topology = cluster_helper.get_cluster_topology(cluster_config)
     sg_url = topology["sync_gateways"][0]["public"]
     sg_db = "db"
@@ -685,10 +625,6 @@
     log_info("Using sg_url: {}".format(sg_url))
     log_info("Using sg_db: {}".format(sg_db))
 
-<<<<<<< HEAD
-=======
-    cluster_helper = ClusterKeywords(cluster_config)
->>>>>>> f58c7578
     cluster_helper.reset_cluster(
         cluster_config=cluster_config,
         sync_gateway_config=sg_conf
@@ -738,12 +674,8 @@
     mode = params_from_base_test_setup["mode"]
     sg_conf = sync_gateway_config_path_for_mode(sg_conf_name, mode)
 
-<<<<<<< HEAD
-    cluster_helper = ClusterKeywords()
-    cluster = Cluster(cluster_config)
-=======
-    cluster_helper = ClusterKeywords(cluster_config)
->>>>>>> f58c7578
+    cluster_helper = ClusterKeywords(cluster_config)
+    cluster = Cluster(cluster_config)
     topology = cluster_helper.get_cluster_topology(cluster_config)
     sg_url = topology["sync_gateways"][0]["public"]
     sg_db = "db"
@@ -753,10 +685,6 @@
     log_info("Using sg_url: {}".format(sg_url))
     log_info("Using sg_db: {}".format(sg_db))
 
-<<<<<<< HEAD
-=======
-    cluster_helper = ClusterKeywords(cluster_config)
->>>>>>> f58c7578
     cluster_helper.reset_cluster(
         cluster_config=cluster_config,
         sync_gateway_config=sg_conf
@@ -808,12 +736,8 @@
     mode = params_from_base_test_setup["mode"]
     sg_conf = sync_gateway_config_path_for_mode(sg_conf_name, mode)
 
-<<<<<<< HEAD
-    cluster_helper = ClusterKeywords()
-    cluster = Cluster(cluster_config)
-=======
-    cluster_helper = ClusterKeywords(cluster_config)
->>>>>>> f58c7578
+    cluster_helper = ClusterKeywords(cluster_config)
+    cluster = Cluster(cluster_config)
     topology = cluster_helper.get_cluster_topology(cluster_config)
     sg_url = topology["sync_gateways"][0]["public"]
     sg_db = "db"
@@ -823,10 +747,6 @@
     log_info("Using sg_url: {}".format(sg_url))
     log_info("Using sg_db: {}".format(sg_db))
 
-<<<<<<< HEAD
-=======
-    cluster_helper = ClusterKeywords(cluster_config)
->>>>>>> f58c7578
     cluster_helper.reset_cluster(
         cluster_config=cluster_config,
         sync_gateway_config=sg_conf
