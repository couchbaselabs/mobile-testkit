--- conflicted
+++ resolved
@@ -20,12 +20,9 @@
 
 
 # https://github.com/couchbase/sync_gateway/issues/1524
-<<<<<<< HEAD
-=======
 from utilities.cluster_config_utils import persist_cluster_config_environment_prop, copy_to_temp_conf
 
 
->>>>>>> 1b883683
 @pytest.mark.syncgateway
 @pytest.mark.sync
 @pytest.mark.basicauth
@@ -126,14 +123,10 @@
     log_info("Running 'sync_access_sanity'")
     log_info("Using cluster_conf: {}".format(cluster_conf))
     log_info("Using sg_conf: {}".format(sg_conf))
-<<<<<<< HEAD
-
-=======
     if x509_cert_auth:
         temp_cluster_config = copy_to_temp_conf(cluster_conf, mode)
         persist_cluster_config_environment_prop(temp_cluster_config, 'x509_certs', True)
         cluster_conf = temp_cluster_config
->>>>>>> 1b883683
     cluster = Cluster(config=cluster_conf)
     cluster.reset(sg_config_path=sg_conf)
     admin = Admin(cluster.sync_gateways[0])
