import time

import pytest

from libraries.testkit.admin import Admin
from libraries.testkit.cluster import Cluster
from libraries.testkit.verify import verify_changes
import libraries.testkit.settings

from keywords.SyncGateway import sync_gateway_config_path_for_mode
<<<<<<< HEAD
from utilities.cluster_config_utils import get_sg_version
=======
from utilities.cluster_config_utils import get_sg_version, persist_cluster_config_environment_prop, copy_to_temp_conf
>>>>>>> 1b883683

import logging
log = logging.getLogger(libraries.testkit.settings.LOGGER)


# Scenario-2:
# Single User Single Channel: Create Unique docs and update docs verify all num docs present in changes feed.
# Verify all revisions in changes feed
# https://docs.google.com/spreadsheets/d/1nlba3SsWagDrnAep3rDZHXHIDmRH_FFDeTaYJms_55k/edit#gid=598127796
@pytest.mark.sanity
@pytest.mark.syncgateway
@pytest.mark.basicauth
@pytest.mark.channel
@pytest.mark.changes
@pytest.mark.parametrize("sg_conf_name, num_docs, num_revisions", [
    ("sync_gateway_default_functional_tests", 100, 100),
    ("sync_gateway_default_functional_tests_no_port", 100, 100),
    ("sync_gateway_default_functional_tests_couchbase_protocol_withport_11210", 100, 100)

])
def test_single_user_single_channel_doc_updates(params_from_base_test_setup, sg_conf_name, num_docs, num_revisions):

    cluster_conf = params_from_base_test_setup["cluster_config"]
    mode = params_from_base_test_setup["mode"]
    ssl_enabled = params_from_base_test_setup["ssl_enabled"]

    # Skip the test if ssl disabled as it cannot run without port using http protocol
    if ("sync_gateway_default_functional_tests_no_port" in sg_conf_name) and get_sg_version(cluster_conf) < "1.5.0":
        pytest.skip('couchbase/couchbases ports do not support for versions below 1.5')
    if "sync_gateway_default_functional_tests_no_port" in sg_conf_name and not ssl_enabled:
        pytest.skip('ssl disabled so cannot run without port')

    # Skip the test if ssl enabled as it cannot run using couchbase protocol
    # TODO : https://github.com/couchbaselabs/sync-gateway-accel/issues/227
    # Remove DI condiiton once above bug is fixed
    if "sync_gateway_default_functional_tests_couchbase_protocol_withport_11210" in sg_conf_name and (ssl_enabled or mode.lower() == "di"):
        pytest.skip('ssl enabled so cannot run with couchbase protocol')

    sg_conf = sync_gateway_config_path_for_mode(sg_conf_name, mode)

    log.info("Running 'single_user_single_channel_doc_updates'")
    log.info("cluster_conf: {}".format(cluster_conf))
    log.info("sg_conf: {}".format(sg_conf))
    log.info("num_docs: {}".format(num_docs))
    log.info("num_revisions: {}".format(num_revisions))

    start = time.time()
<<<<<<< HEAD

=======
    if x509_cert_auth:
        temp_cluster_config = copy_to_temp_conf(cluster_conf, mode)
        persist_cluster_config_environment_prop(temp_cluster_config, 'x509_certs', True)
        cluster_conf = temp_cluster_config
>>>>>>> 1b883683
    cluster = Cluster(config=cluster_conf)
    cluster.reset(sg_config_path=sg_conf)
    num_docs = num_docs
    num_revisions = num_revisions
    username = "User-1"
    password = "password"
    channels = ["channel-1"]

    sgs = cluster.sync_gateways

    admin = Admin(sgs[0])

    single_user = admin.register_user(target=sgs[0], db="db", name=username, password=password, channels=channels)

    # Not using bulk docs
    single_user.add_docs(num_docs, name_prefix="test-")

    assert len(single_user.cache) == num_docs

    # let SG catch up with all the changes
    time.sleep(5)

    single_user.update_docs(num_revisions)

    time.sleep(10)

    verify_changes([single_user], expected_num_docs=num_docs, expected_num_revisions=num_revisions, expected_docs=single_user.cache)

    end = time.time()
    log.info("TIME:{}s".format(end - start))<|MERGE_RESOLUTION|>--- conflicted
+++ resolved
@@ -8,11 +8,7 @@
 import libraries.testkit.settings
 
 from keywords.SyncGateway import sync_gateway_config_path_for_mode
-<<<<<<< HEAD
-from utilities.cluster_config_utils import get_sg_version
-=======
 from utilities.cluster_config_utils import get_sg_version, persist_cluster_config_environment_prop, copy_to_temp_conf
->>>>>>> 1b883683
 
 import logging
 log = logging.getLogger(libraries.testkit.settings.LOGGER)
@@ -60,14 +56,10 @@
     log.info("num_revisions: {}".format(num_revisions))
 
     start = time.time()
-<<<<<<< HEAD
-
-=======
     if x509_cert_auth:
         temp_cluster_config = copy_to_temp_conf(cluster_conf, mode)
         persist_cluster_config_environment_prop(temp_cluster_config, 'x509_certs', True)
         cluster_conf = temp_cluster_config
->>>>>>> 1b883683
     cluster = Cluster(config=cluster_conf)
     cluster.reset(sg_config_path=sg_conf)
     num_docs = num_docs
