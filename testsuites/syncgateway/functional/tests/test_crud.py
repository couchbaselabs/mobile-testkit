--- conflicted
+++ resolved
@@ -386,19 +386,13 @@
         he = None
         with pytest.raises(HTTPError) as he:
             sg_client.get_doc(url=sg_url, db=sg_db, doc_id=doc_id, auth=sg_auth)
-<<<<<<< HEAD
+
         resp_message = str(he.value)
         log_info("HTTP error message is {}".format(resp_message))
         assert he is not None
 
         log_info(resp_message)
         assert resp_message.startswith('403 Client Error: Forbidden for url:')
-=======
-        log_info("HTTP error message is {}".format(he.value.args[0]))
-        assert he is not None
-        log_info(he.value.args[0])
-        assert he.value.args[0].startswith('403 Client Error: Forbidden for url:')
->>>>>>> bc326608
 
 
 def verify_sg_purges(sg_client, sg_url, sg_db, expected_deleted_ids, sg_auth):
@@ -407,14 +401,9 @@
         with pytest.raises(HTTPError) as he:
             sg_client.get_doc(url=sg_url, db=sg_db, doc_id=doc_id, auth=sg_auth)
         assert he is not None
-<<<<<<< HEAD
         resp_message = str(he.value)
         log_info(resp_message)
         assert resp_message.startswith('404 Client Error: Not Found for url:')
-=======
-        log_info(he.value.args[0])
-        assert he.value.args[0].startswith('404 Client Error: Not Found for url:')
->>>>>>> bc326608
 
 
 def verify_sdk_deletes(sdk_client, expected_deleted_ids):
