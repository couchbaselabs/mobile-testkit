--- conflicted
+++ resolved
@@ -13,11 +13,7 @@
 from utilities.cluster_config_utils import is_cbs_ssl_enabled, get_sg_version
 
 
-<<<<<<< HEAD
-def load_sync_gateway_config(sync_gateway_config, mode, server_url, xattrs_enabled, cluster_conf):
-=======
 def load_sync_gateway_config(sync_gateway_config, mode, server_url, xattrs_enabled, cluster_config):
->>>>>>> b5906c91
     """ Loads a syncgateway configuration for modification"""
     server_scheme, server_ip, server_port = server_url.split(":")
     server_ip = server_ip.replace("//", "")
@@ -31,15 +27,12 @@
         else:
             autoimport_prop = ""
             xattrs_prop = ""
-<<<<<<< HEAD
-
-        if is_cbs_ssl_enabled(cluster_conf) and get_sg_version(cluster_conf) >= "1.5.0":
+
+        if is_cbs_ssl_enabled(cluster_config) and get_sg_version(cluster_config) >= "1.5.0":
             server_scheme = "couchbases"
             server_port = 11207
 
-=======
         couchbase_server_primary_node = add_cbs_to_sg_config_server_field(cluster_config)
->>>>>>> b5906c91
         temp = template.render(
             couchbase_server_primary_node=couchbase_server_primary_node,
             is_index_writer="false",
@@ -88,10 +81,6 @@
 
     # read sample sg_conf
     data = load_sync_gateway_config(sg_conf, mode, cluster_hosts["couchbase_servers"][0], xattrs_enabled, cluster_conf)
-<<<<<<< HEAD
-=======
-
->>>>>>> b5906c91
     # delete rotation from sample config
     del data['logging']["default"]["rotation"]
     # create temp config file in the same folder as sg_conf
