import json
import os

import pytest
from jinja2 import Template

from keywords.ClusterKeywords import ClusterKeywords
from keywords.exceptions import ProvisioningError
from keywords.remoteexecutor import RemoteExecutor
from keywords.SyncGateway import SyncGateway, sync_gateway_config_path_for_mode, get_sync_gateway_version
from keywords.utils import log_info, add_cbs_to_sg_config_server_field, host_for_url
from libraries.testkit.cluster import Cluster
<<<<<<< HEAD
from utilities.cluster_config_utils import is_cbs_ssl_enabled, get_sg_replicas, get_sg_use_views, get_sg_version
=======
from utilities.cluster_config_utils import is_cbs_ssl_enabled, get_sg_replicas, get_sg_use_views, get_sg_version, \
    persist_cluster_config_environment_prop, copy_to_temp_conf
>>>>>>> 1b883683


def load_sync_gateway_config(sync_gateway_config, mode, server_url, xattrs_enabled, cluster_config):
    """ Loads a syncgateway configuration for modification"""
    server_scheme, server_ip, server_port = server_url.split(":")
    server_ip = server_ip.replace("//", "")

    with open(sync_gateway_config) as default_conf:
        template = Template(default_conf.read())

        if xattrs_enabled:
            autoimport_prop = '"import_docs": true,'
            xattrs_prop = '"enable_shared_bucket_access": true,'
        else:
            autoimport_prop = ""
            xattrs_prop = ""

        sg_use_views_prop = ""
        num_index_replicas_prop = ""
        logging_prop = ""

        if get_sg_version(cluster_config) >= "2.1.0":
            logging_prop = '"log": ["*"],'
            if get_sg_use_views(cluster_config):
                sg_use_views_prop = '"use_views": true,'
            else:
                num_replicas = get_sg_replicas(cluster_config)
                num_index_replicas_prop = '"num_index_replicas": {},'.format(num_replicas)
        else:
            logging_prop = '"logging": {"debug": {"enabled": true}},'
        if is_cbs_ssl_enabled(cluster_config) and get_sg_version(cluster_config) >= "1.5.0":
            server_scheme = "couchbases"
            server_port = 11207

        couchbase_server_primary_node = add_cbs_to_sg_config_server_field(cluster_config)
        temp = template.render(
            couchbase_server_primary_node=couchbase_server_primary_node,
            is_index_writer="false",
            server_scheme=server_scheme,
            server_port=server_port,
            autoimport=autoimport_prop,
            xattrs=xattrs_prop,
            sg_use_views=sg_use_views_prop,
            num_index_replicas=num_index_replicas_prop,
            logging=logging_prop
        )
        data = json.loads(temp)

    log_info("Loaded sync_gateway config: {}".format(data))
    return data


@pytest.mark.sanity
@pytest.mark.syncgateway
@pytest.mark.logging
@pytest.mark.parametrize("sg_conf_name", ["log_rotation"])
def test_log_rotation_default_values(params_from_base_test_setup, sg_conf_name):
    """Test to verify default values for rotation section:
    maxsize = 100 MB
    MaxAge = 0(do not limit the number of MaxAge)
    MaxBackups = 0(do not limit the number of backups)
    """
    cluster_conf = params_from_base_test_setup["cluster_config"]
    mode = params_from_base_test_setup["mode"]
    xattrs_enabled = params_from_base_test_setup["xattrs_enabled"]
    cluster_helper = ClusterKeywords(cluster_conf)
    cluster_hosts = cluster_helper.get_cluster_topology(cluster_conf)
    sg_admin_url = cluster_hosts["sync_gateways"][0]["admin"]
    sg_ip = host_for_url(sg_admin_url)

    if get_sync_gateway_version(sg_ip)[0] > "2.0":
        pytest.skip("Test NA for SG  > 2.0")

    sg_conf = sync_gateway_config_path_for_mode(sg_conf_name, mode)

    log_info("Using cluster_conf: {}".format(cluster_conf))
    log_info("Using sg_conf: {}".format(sg_conf))

<<<<<<< HEAD
=======
    if x509_cert_auth:
        temp_cluster_config = copy_to_temp_conf(cluster_conf, mode)
        persist_cluster_config_environment_prop(temp_cluster_config, 'x509_certs', True)
        cluster_conf = temp_cluster_config

>>>>>>> 1b883683
    cluster = Cluster(config=cluster_conf)
    cluster.reset(sg_config_path=sg_conf)

    remote_executor = RemoteExecutor(cluster.sync_gateways[0].ip)

    # Stop sync_gateways
    log_info(">>> Stopping sync_gateway")
    sg_helper = SyncGateway()
    sg_one_url = cluster_hosts["sync_gateways"][0]["public"]
    sg_helper.stop_sync_gateways(cluster_config=cluster_conf, url=sg_one_url)

    # read sample sg_conf
    data = load_sync_gateway_config(sg_conf, mode, cluster_hosts["couchbase_servers"][0], xattrs_enabled, cluster_conf)
    # delete rotation from sample config
    del data['logging']["default"]["rotation"]
    # create temp config file in the same folder as sg_conf
    temp_conf = "/".join(sg_conf.split('/')[:-2]) + '/temp_conf.json'

    log_info("TEMP_CONF: {}".format(temp_conf))

    with open(temp_conf, 'w') as fp:
        json.dump(data, fp)

    remote_executor.execute("mkdir -p /tmp/sg_logs")

    remote_executor.execute("sudo rm -rf /tmp/sg_logs/sg_log_rotation*")
    # generate log file  with size  ~94MB to check that backup file not created while 100MB not reached
    remote_executor.execute("sudo dd if=/dev/zero of=/tmp/sg_logs/sg_log_rotation.log bs=94850000 count=1")

    remote_executor.execute("sudo chmod 777 -R /tmp/sg_logs")
    # iterate 5th times to verify that every time we get new backup file with ~100MB
    for i in range(5):
        sg_helper.start_sync_gateways(cluster_config=cluster_conf, url=sg_one_url, config=temp_conf)
        # ~1M MB will be added to log file after requests
        remote_executor.execute(
            "for ((i=1;i <= 1000;i += 1)); do curl -s http://localhost:4984/ > /dev/null; done")

        _, stdout, _ = remote_executor.execute("ls /tmp/sg_logs/ | grep sg_log_rotation | wc -l")
        # verify num of log files
        assert stdout[0].rstrip() == str(i + 1)

        sg_helper.stop_sync_gateways(cluster_config=cluster_conf, url=sg_one_url)
        # generate log file  with size  ~99MB
        remote_executor.execute("sudo dd if=/dev/zero of=/tmp/sg_logs/sg_log_rotation.log bs=104850000 count=1")

    sg_helper.start_sync_gateways(cluster_config=cluster_conf, url=sg_one_url, config=sg_conf)

    # Remove generated conf file
    os.remove(temp_conf)


@pytest.mark.syncgateway
@pytest.mark.logging
@pytest.mark.parametrize("sg_conf_name", ["log_rotation"])
def test_log_logKeys_string(params_from_base_test_setup, sg_conf_name):
    """Negative test to verify that we are not able start SG when
    logKeys is string
    """
    cluster_conf = params_from_base_test_setup["cluster_config"]
    mode = params_from_base_test_setup["mode"]
    xattrs_enabled = params_from_base_test_setup["xattrs_enabled"]

    sg_conf = sync_gateway_config_path_for_mode(sg_conf_name, mode)

    log_info("Using cluster_conf: {}".format(cluster_conf))
    log_info("Using sg_conf: {}".format(sg_conf))

    cluster_helper = ClusterKeywords(cluster_conf)
    cluster_hosts = cluster_helper.get_cluster_topology(cluster_conf)
    sg_admin_url = cluster_hosts["sync_gateways"][0]["admin"]
    sg_ip = host_for_url(sg_admin_url)

    if get_sync_gateway_version(sg_ip)[0] > "2.0":
        pytest.skip("Test NA for SG  > 2.0")

    cluster = Cluster(config=cluster_conf)
    cluster.reset(sg_config_path=sg_conf)

    # read sample sg_conf
    sg_one_url = cluster_hosts["sync_gateways"][0]["public"]

    data = load_sync_gateway_config(sg_conf, mode, cluster_hosts["couchbase_servers"][0], xattrs_enabled, cluster_conf)

    # set logKeys as string in config file
    data['logging']["default"]["logKeys"] = "http"
    # create temp config file in the same folder as sg_conf
    temp_conf = "/".join(sg_conf.split('/')[:-2]) + '/temp_conf.json'

    with open(temp_conf, 'w') as fp:
        json.dump(data, fp)

    # Stop sync_gateways
    log_info(">>> Stopping sync_gateway")
    sg_helper = SyncGateway()
    sg_helper.stop_sync_gateways(cluster_config=cluster_conf, url=sg_one_url)
    try:
        sg_helper.start_sync_gateways(cluster_config=cluster_conf, url=sg_one_url, config=temp_conf)
    except ProvisioningError:
        sg_helper.start_sync_gateways(cluster_config=cluster_conf, url=sg_one_url, config=sg_conf)
        # Remove generated conf file
        os.remove(temp_conf)
        return

    # Remove generated conf file
    os.remove(temp_conf)
    pytest.fail("SG shouldn't be started!!!!")


@pytest.mark.syncgateway
@pytest.mark.logging
@pytest.mark.parametrize("sg_conf_name", ["log_rotation"])
def test_log_nondefault_logKeys_set(params_from_base_test_setup, sg_conf_name):
    """Test to verify non default logKeys with any invalid area.
    SG should work even with non existing logging area
    (positive case)
    """
    cluster_conf = params_from_base_test_setup["cluster_config"]
    mode = params_from_base_test_setup["mode"]
    xattrs_enabled = params_from_base_test_setup["xattrs_enabled"]

    sg_conf = sync_gateway_config_path_for_mode(sg_conf_name, mode)

    log_info("Using cluster_conf: {}".format(cluster_conf))
    log_info("Using sg_conf: {}".format(sg_conf))

    cluster_helper = ClusterKeywords(cluster_conf)
    cluster_hosts = cluster_helper.get_cluster_topology(cluster_conf)
    sg_admin_url = cluster_hosts["sync_gateways"][0]["admin"]
    sg_ip = host_for_url(sg_admin_url)

    if get_sync_gateway_version(sg_ip)[0] > "2.0":
        pytest.skip("Test NA for SG  > 2.0")

    cluster = Cluster(config=cluster_conf)
    cluster.reset(sg_config_path=sg_conf)

    # read sample sg_conf
    sg_one_url = cluster_hosts["sync_gateways"][0]["public"]
    data = load_sync_gateway_config(sg_conf, mode, cluster_hosts["couchbase_servers"][0], xattrs_enabled, cluster_conf)

    # "FAKE" not valid area in logging
    data['logging']["default"]["logKeys"] = ["HTTP", "FAKE"]
    # create temp config file in the same folder as sg_conf
    temp_conf = "/".join(sg_conf.split('/')[:-2]) + '/temp_conf.json'

    with open(temp_conf, 'w') as fp:
        json.dump(data, fp)

    # Stop sync_gateways
    log_info(">>> Stopping sync_gateway")
    sg_helper = SyncGateway()
    sg_helper.stop_sync_gateways(cluster_config=cluster_conf, url=sg_one_url)

    # Start sync_gateways
    sg_helper.start_sync_gateways(cluster_config=cluster_conf, url=sg_one_url, config=temp_conf)

    # Remove generated conf file
    os.remove(temp_conf)


@pytest.mark.syncgateway
@pytest.mark.logging
@pytest.mark.parametrize("sg_conf_name", ["log_rotation"])
def test_log_maxage_10_timestamp_ignored(params_from_base_test_setup, sg_conf_name):
    """Test to verify SG continues to wrile logs in the same file even when
     timestamp for the log file has been changed
    """
    cluster_conf = params_from_base_test_setup["cluster_config"]
    mode = params_from_base_test_setup["mode"]
    xattrs_enabled = params_from_base_test_setup["xattrs_enabled"]

    sg_conf = sync_gateway_config_path_for_mode(sg_conf_name, mode)

    log_info("Using cluster_conf: {}".format(cluster_conf))
    log_info("Using sg_conf: {}".format(sg_conf))

    cluster_helper = ClusterKeywords(cluster_conf)
    cluster_hosts = cluster_helper.get_cluster_topology(cluster_conf)
    sg_admin_url = cluster_hosts["sync_gateways"][0]["admin"]
    sg_ip = host_for_url(sg_admin_url)

    if get_sync_gateway_version(sg_ip)[0] > "2.0":
        pytest.skip("Test NA for SG  > 2.0")

    cluster = Cluster(config=cluster_conf)
    cluster.reset(sg_config_path=sg_conf)

    remote_executor = RemoteExecutor(cluster.sync_gateways[0].ip)

    # Stop sync_gateways
    log_info(">>> Stopping sync_gateway")
    sg_helper = SyncGateway()
    sg_one_url = cluster_hosts["sync_gateways"][0]["public"]

    sg_helper.stop_sync_gateways(cluster_config=cluster_conf, url=sg_one_url)

    remote_executor.execute("mkdir -p /tmp/sg_logs")
    remote_executor.execute("sudo rm -rf /tmp/sg_logs/sg_log_rotation*")
    # generate log file with almost 1MB
    remote_executor.execute("sudo dd if=/dev/zero of=/tmp/sg_logs/sg_log_rotation.log bs=1030000 count=1")
    remote_executor.execute("sudo chmod 777 -R /tmp/sg_logs")

    # read sample sg_conf
    data = load_sync_gateway_config(sg_conf, mode, cluster_hosts["couchbase_servers"][0], xattrs_enabled, cluster_conf)

    # set maxage = 10 days
    data['logging']["default"]["rotation"]["maxage"] = 10
    # create temp config file in the same folder as sg_conf
    temp_conf = "/".join(sg_conf.split('/')[:-2]) + '/temp_conf.json'

    with open(temp_conf, 'w') as fp:
        json.dump(data, fp)

    sg_helper.start_sync_gateways(cluster_config=cluster_conf, url=sg_one_url, config=temp_conf)
    # ~1M MB will be added to log file after requests
    remote_executor.execute("for ((i=1;i <= 1000;i += 1)); do curl -s http://localhost:4984/ > /dev/null; done")

    sg_helper.stop_sync_gateways(cluster_config=cluster_conf, url=sg_one_url)
    # change timestamp for log when SG stopped( we don't change file naming)
    remote_executor.execute("sudo touch -d \"10 days ago\" /tmp/sg_logs/sg_log_rotation*")

    sg_helper.start_sync_gateways(cluster_config=cluster_conf, url=sg_one_url, config=temp_conf)

    _, stdout, _ = remote_executor.execute("ls /tmp/sg_logs/ | grep sg_log_rotation | wc -l")
    # verify that new log file was not created
    assert stdout[0].rstrip() == '2'

    # Remove generated conf file
    os.remove(temp_conf)


# https://github.com/couchbase/sync_gateway/issues/2221
@pytest.mark.syncgateway
@pytest.mark.logging
@pytest.mark.parametrize("sg_conf_name", ["log_rotation"])
def test_log_rotation_invalid_path(params_from_base_test_setup, sg_conf_name):
    """Test to check that SG is not started with invalid logFilePath.
    OS specific case. SG should check if path correct on startup
    """
    cluster_conf = params_from_base_test_setup["cluster_config"]
    mode = params_from_base_test_setup["mode"]
    xattrs_enabled = params_from_base_test_setup["xattrs_enabled"]

    sg_conf = sync_gateway_config_path_for_mode(sg_conf_name, mode)

    log_info("Using cluster_conf: {}".format(cluster_conf))
    log_info("Using sg_conf: {}".format(sg_conf))

    cluster_helper = ClusterKeywords(cluster_conf)
    cluster_hosts = cluster_helper.get_cluster_topology(cluster_conf)
    sg_admin_url = cluster_hosts["sync_gateways"][0]["admin"]
    sg_ip = host_for_url(sg_admin_url)

    if get_sync_gateway_version(sg_ip)[0] > "2.0":
        pytest.skip("Test NA for SG  > 2.0")

    cluster = Cluster(config=cluster_conf)
    cluster.reset(sg_config_path=sg_conf)

    sg_one_url = cluster_hosts["sync_gateways"][0]["public"]

    # read sample sg_conf
    data = load_sync_gateway_config(sg_conf, mode, cluster_hosts["couchbase_servers"][0], xattrs_enabled, cluster_conf)

    # set non existing logFilePath
    data['logging']["default"]["logFilePath"] = "/12345/1231/131231.log"
    # create temp config file in the same folder as sg_conf
    temp_conf = "/".join(sg_conf.split('/')[:-2]) + '/temp_conf.json'

    with open(temp_conf, 'w') as fp:
        json.dump(data, fp)

    # Stop sync_gateways
    log_info(">>> Stopping sync_gateway")
    sg_helper = SyncGateway()

    sg_helper.stop_sync_gateways(cluster_config=cluster_conf, url=sg_one_url)
    try:
        sg_helper.start_sync_gateways(cluster_config=cluster_conf, url=sg_one_url, config=temp_conf)
    except ProvisioningError:
        sg_helper.start_sync_gateways(cluster_config=cluster_conf, url=sg_one_url, config=sg_conf)
        # Remove generated conf file
        os.remove(temp_conf)
        return

    # Remove generated conf file
    os.remove(temp_conf)
    pytest.fail("SG shouldn't be started!!!!")


@pytest.mark.syncgateway
@pytest.mark.logging
@pytest.mark.skip(reason="This causes paramiko to timeout intermittently. Need to revisit.")
@pytest.mark.parametrize("sg_conf_name", ["log_rotation"])
def test_log_200mb(params_from_base_test_setup, sg_conf_name):
    """Test to check maxsize with value 200MB( 100Mb by default)
    """
    cluster_conf = params_from_base_test_setup["cluster_config"]
    mode = params_from_base_test_setup["mode"]
    xattrs_enabled = params_from_base_test_setup["xattrs_enabled"]

    sg_conf = sync_gateway_config_path_for_mode(sg_conf_name, mode)

    log_info("Using cluster_conf: {}".format(cluster_conf))
    log_info("Using sg_conf: {}".format(sg_conf))

    cluster_helper = ClusterKeywords(cluster_conf)
    cluster_hosts = cluster_helper.get_cluster_topology(cluster_conf)
    sg_admin_url = cluster_hosts["sync_gateways"][0]["admin"]
    sg_ip = host_for_url(sg_admin_url)

    if get_sync_gateway_version(sg_ip)[0] > "2.0":
        pytest.skip("Test NA for SG  > 2.0")

    cluster = Cluster(config=cluster_conf)
    cluster.reset(sg_config_path=sg_conf)

    remote_executor = RemoteExecutor(cluster.sync_gateways[0].ip)

    # Stop sync_gateways
    log_info(">>> Stopping sync_gateway")
    sg_helper = SyncGateway()
    sg_one_url = cluster_hosts["sync_gateways"][0]["public"]

    sg_helper.stop_sync_gateways(cluster_config=cluster_conf, url=sg_one_url)

    remote_executor.execute("mkdir -p /tmp/sg_logs")
    remote_executor.execute("sudo rm -rf /tmp/sg_logs/sg_log_rotation*")
    remote_executor.execute("sudo dd if=/dev/zero of=/tmp/sg_logs/sg_log_rotation.log bs=204850000 count=100")
    remote_executor.execute("sudo chmod 777 -R /tmp/sg_logs")

    # read sample sg_conf
    data = load_sync_gateway_config(sg_conf, mode, cluster_hosts["couchbase_servers"][0], xattrs_enabled, cluster_conf)

    # set maxsize by default
    data['logging']["default"]["rotation"]["maxsize"] = 200
    # create temp config file in the same folder as sg_conf
    temp_conf = "/".join(sg_conf.split('/')[:-2]) + '/temp_conf.json'

    with open(temp_conf, 'w') as fp:
        json.dump(data, fp)

    sg_helper.start_sync_gateways(cluster_config=cluster_conf, url=sg_one_url, config=temp_conf)
    # ~1M MB will be added to log file after requests
    remote_executor.execute("for ((i=1;i <= 1000;i += 1)); do curl -s http://localhost:4984/ > /dev/null; done")

    status, stdout, stderr = remote_executor.execute("ls /tmp/sg_logs/ | grep sg_log_rotation | wc -l")
    # backup file should be created with 200MB
    assert stdout[0].rstrip() == '2'

    # Remove generated conf file
    os.remove(temp_conf)


@pytest.mark.syncgateway
@pytest.mark.logging
@pytest.mark.parametrize("sg_conf_name", ["log_rotation"])
def test_log_number_backups(params_from_base_test_setup, sg_conf_name):
    """Test to check general behaviour for number of backups.
     In test the following params have been used:
        "maxsize": 1,
        "maxage": 30,
        "maxbackups": 2
    """
    cluster_conf = params_from_base_test_setup["cluster_config"]
    mode = params_from_base_test_setup["mode"]

    sg_conf = sync_gateway_config_path_for_mode(sg_conf_name, mode)

    log_info("Using cluster_conf: {}".format(cluster_conf))
    log_info("Using sg_conf: {}".format(sg_conf))

    cluster_helper = ClusterKeywords(cluster_conf)
    cluster_hosts = cluster_helper.get_cluster_topology(cluster_conf)
    sg_admin_url = cluster_hosts["sync_gateways"][0]["admin"]
    sg_ip = host_for_url(sg_admin_url)

    if get_sync_gateway_version(sg_ip)[0] > "2.0":
        pytest.skip("Test NA for SG  > 2.0")

    cluster = Cluster(config=cluster_conf)
    cluster.reset(sg_config_path=sg_conf)

    remote_executor = RemoteExecutor(cluster.sync_gateways[0].ip)

    # Stop sync_gateways
    log_info(">>> Stopping sync_gateway")
    sg_helper = SyncGateway()
    sg_one_url = cluster_hosts["sync_gateways"][0]["public"]
    sg_helper.stop_sync_gateways(cluster_config=cluster_conf, url=sg_one_url)

    remote_executor.execute("mkdir -p /tmp/sg_logs")
    remote_executor.execute("sudo rm -rf /tmp/sg_logs/sg_log_rotation*")
    # generate log file with almost 1MB
    remote_executor.execute("sudo dd if=/dev/zero of=/tmp/sg_logs/sg_log_rotation.log bs=1030000 count=1")
    remote_executor.execute("sudo chmod 777 -R /tmp/sg_logs")

    # iterate 5 times
    for i in range(5):
        sg_helper.start_sync_gateways(cluster_config=cluster_conf, url=sg_one_url, config=sg_conf)
        # ~1M MB will be added to log file after requests
        remote_executor.execute(
            "for ((i=1;i <= 1000;i += 1)); do curl -s http://localhost:4984/ > /dev/null; done")

        _, stdout, _ = remote_executor.execute("ls /tmp/sg_logs/ | grep sg_log_rotation | wc -l")
        # max 3 files: 2 backups + 1 log file
        assert stdout[0].rstrip() == str(min(3, i + 2))

        sg_helper.stop_sync_gateways(cluster_config=cluster_conf, url=sg_one_url)
        # generate log file with almost 1MB
        remote_executor.execute("sudo dd if=/dev/zero of=/tmp/sg_logs/sg_log_rotation.log bs=1030000 count=1")

    sg_helper.start_sync_gateways(cluster_config=cluster_conf, url=sg_one_url, config=sg_conf)


# https://github.com/couchbase/sync_gateway/issues/2222
@pytest.mark.syncgateway
@pytest.mark.logging
@pytest.mark.parametrize("sg_conf_name", ["log_rotation"])
def test_log_rotation_negative(params_from_base_test_setup, sg_conf_name):
    """Test log rotation with negative values for:
        "maxsize": -1,
        "maxage": -30,
        "maxbackups": -2
    SG shouldn't start
    """
    cluster_conf = params_from_base_test_setup["cluster_config"]
    mode = params_from_base_test_setup["mode"]
    xattrs_enabled = params_from_base_test_setup["xattrs_enabled"]

    sg_conf = sync_gateway_config_path_for_mode(sg_conf_name, mode)

    log_info("Using cluster_conf: {}".format(cluster_conf))
    log_info("Using sg_conf: {}".format(sg_conf))

    cluster_helper = ClusterKeywords(cluster_conf)
    cluster_hosts = cluster_helper.get_cluster_topology(cluster_conf)
    sg_admin_url = cluster_hosts["sync_gateways"][0]["admin"]
    sg_ip = host_for_url(sg_admin_url)

    if get_sync_gateway_version(sg_ip)[0] > "2.0":
        pytest.skip("Test NA for SG  > 2.0")

    cluster = Cluster(config=cluster_conf)
    cluster.reset(sg_config_path=sg_conf)

    sg_one_url = cluster_hosts["sync_gateways"][0]["public"]

    # read sample sg_conf
    data = load_sync_gateway_config(sg_conf, mode, cluster_hosts["couchbase_servers"][0], xattrs_enabled, cluster_conf)

    # set negative values for rotation section
    data['logging']["default"]["rotation"] = {
        "maxsize": -1,
        "maxage": -30,
        "maxbackups": -2,
        "localtime": True
    }
    # create temp config file in the same folder as sg_conf
    temp_conf = "/".join(sg_conf.split('/')[:-2]) + '/temp_conf.json'

    with open(temp_conf, 'w') as fp:
        json.dump(data, fp)

    # Stop sync_gateways
    log_info(">>> Stopping sync_gateway")
    sg_helper = SyncGateway()
    sg_helper.stop_sync_gateways(cluster_config=cluster_conf, url=sg_one_url)
    try:
        sg_helper.start_sync_gateways(cluster_config=cluster_conf, url=sg_one_url, config=temp_conf)
    except ProvisioningError:
        sg_helper.start_sync_gateways(cluster_config=cluster_conf, url=sg_one_url, config=sg_conf)
        # Remove generated conf file
        os.remove(temp_conf)
        return

    # Remove generated conf file
    os.remove(temp_conf)
    pytest.fail("SG shouldn't be started!!!!")


# https://github.com/couchbase/sync_gateway/issues/2225
@pytest.mark.syncgateway
@pytest.mark.logging
@pytest.mark.parametrize("sg_conf_name", ["log_rotation"])
def test_log_maxbackups_0(params_from_base_test_setup, sg_conf_name):
    """Test with maxbackups=0 that means do not limit the number of backups
    """
    cluster_conf = params_from_base_test_setup["cluster_config"]
    mode = params_from_base_test_setup["mode"]
    xattrs_enabled = params_from_base_test_setup["xattrs_enabled"]

    sg_conf = sync_gateway_config_path_for_mode(sg_conf_name, mode)

    log_info("Using cluster_conf: {}".format(cluster_conf))
    log_info("Using sg_conf: {}".format(sg_conf))

    cluster_helper = ClusterKeywords(cluster_conf)
    cluster_hosts = cluster_helper.get_cluster_topology(cluster_conf)
    sg_admin_url = cluster_hosts["sync_gateways"][0]["admin"]
    sg_ip = host_for_url(sg_admin_url)

    if get_sync_gateway_version(sg_ip)[0] > "2.0":
        pytest.skip("Test NA for SG  > 2.0")

    cluster = Cluster(config=cluster_conf)
    cluster.reset(sg_config_path=sg_conf)

    sg_one_url = cluster_hosts["sync_gateways"][0]["public"]

    remote_executor = RemoteExecutor(cluster.sync_gateways[0].ip)

    # Stop sync_gateways
    log_info(">>> Stopping sync_gateway")
    sg_helper = SyncGateway()
    sg_helper.stop_sync_gateways(cluster_config=cluster_conf, url=sg_one_url)

    remote_executor.execute("mkdir -p /tmp/sg_logs")
    remote_executor.execute("sudo rm -rf /tmp/sg_logs/sg_log_rotation*")
    # generate log file with almost 1MB
    remote_executor.execute("sudo dd if=/dev/zero of=/tmp/sg_logs/sg_log_rotation.log bs=1030000 count=1")
    remote_executor.execute("sudo chmod 777 -R /tmp/sg_logs")

    # read sample sg_conf
    data = load_sync_gateway_config(sg_conf, mode, cluster_hosts["couchbase_servers"][0], xattrs_enabled, cluster_conf)

    # set maxbackups=0 in config file
    data['logging']["default"]["rotation"]["maxbackups"] = 0
    # create temp config file in the same folder as sg_conf
    temp_conf = "/".join(sg_conf.split('/')[:-2]) + '/temp_conf.json'

    with open(temp_conf, 'w') as fp:
        json.dump(data, fp)

    sg_helper.start_sync_gateways(cluster_config=cluster_conf, url=sg_one_url, config=temp_conf)
    # ~1M MB will be added to log file after requests
    remote_executor.execute("for ((i=1;i <= 1000;i += 1)); do curl -s http://localhost:4984/ > /dev/null; done")

    status, stdout, stderr = remote_executor.execute("ls /tmp/sg_logs/ | grep sg_log_rotation | wc -l")
    assert stdout[0].rstrip() == '2'

    # Remove generated conf file
    os.remove(temp_conf)


@pytest.mark.syncgateway
@pytest.mark.logging
@pytest.mark.parametrize("sg_conf_name", ["log_rotation"])
def test_log_logLevel_invalid(params_from_base_test_setup, sg_conf_name):
    """Run SG with non existing logLevel value
    """
    cluster_conf = params_from_base_test_setup["cluster_config"]
    mode = params_from_base_test_setup["mode"]
    xattrs_enabled = params_from_base_test_setup["xattrs_enabled"]

    sg_conf = sync_gateway_config_path_for_mode(sg_conf_name, mode)

    log_info("Using cluster_conf: {}".format(cluster_conf))
    log_info("Using sg_conf: {}".format(sg_conf))

    cluster_helper = ClusterKeywords(cluster_conf)
    cluster_hosts = cluster_helper.get_cluster_topology(cluster_conf)
    sg_admin_url = cluster_hosts["sync_gateways"][0]["admin"]
    sg_ip = host_for_url(sg_admin_url)

    if get_sync_gateway_version(sg_ip)[0] > "2.0":
        pytest.skip("Test NA for SG  > 2.0")

    cluster = Cluster(config=cluster_conf)
    cluster.reset(sg_config_path=sg_conf)

    sg_one_url = cluster_hosts["sync_gateways"][0]["public"]

    # read sample sg_conf
    data = load_sync_gateway_config(sg_conf, mode, cluster_hosts["couchbase_servers"][0], xattrs_enabled, cluster_conf)

    # 'debugFake' invalid value for logLevel
    data['logging']["default"]["logLevel"] = "debugFake"

    temp_conf = "/".join(sg_conf.split('/')[:-2]) + '/temp_conf.json'

    # create temp config file in the same folder as sg_conf
    with open(temp_conf, 'w') as fp:
        json.dump(data, fp)

    # Stop sync_gateways
    log_info(">>> Stopping sync_gateway")
    sg_helper = SyncGateway()
    sg_helper.stop_sync_gateways(cluster_config=cluster_conf, url=sg_one_url)
    try:
        sg_helper.start_sync_gateways(cluster_config=cluster_conf, url=sg_one_url, config=temp_conf)
    except ProvisioningError:
        sg_helper.start_sync_gateways(cluster_config=cluster_conf, url=sg_one_url, config=sg_conf)
        # Remove generated conf file
        os.remove(temp_conf)
        return

    # Remove generated conf file
    os.remove(temp_conf)
    pytest.fail("SG shouldn't be started!!!!")<|MERGE_RESOLUTION|>--- conflicted
+++ resolved
@@ -10,12 +10,8 @@
 from keywords.SyncGateway import SyncGateway, sync_gateway_config_path_for_mode, get_sync_gateway_version
 from keywords.utils import log_info, add_cbs_to_sg_config_server_field, host_for_url
 from libraries.testkit.cluster import Cluster
-<<<<<<< HEAD
-from utilities.cluster_config_utils import is_cbs_ssl_enabled, get_sg_replicas, get_sg_use_views, get_sg_version
-=======
 from utilities.cluster_config_utils import is_cbs_ssl_enabled, get_sg_replicas, get_sg_use_views, get_sg_version, \
     persist_cluster_config_environment_prop, copy_to_temp_conf
->>>>>>> 1b883683
 
 
 def load_sync_gateway_config(sync_gateway_config, mode, server_url, xattrs_enabled, cluster_config):
@@ -94,14 +90,11 @@
     log_info("Using cluster_conf: {}".format(cluster_conf))
     log_info("Using sg_conf: {}".format(sg_conf))
 
-<<<<<<< HEAD
-=======
     if x509_cert_auth:
         temp_cluster_config = copy_to_temp_conf(cluster_conf, mode)
         persist_cluster_config_environment_prop(temp_cluster_config, 'x509_certs', True)
         cluster_conf = temp_cluster_config
 
->>>>>>> 1b883683
     cluster = Cluster(config=cluster_conf)
     cluster.reset(sg_config_path=sg_conf)
 
