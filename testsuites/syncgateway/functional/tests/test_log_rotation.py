import json
import os

import pytest
from jinja2 import Template

from keywords.ClusterKeywords import ClusterKeywords
from keywords.exceptions import ProvisioningError
from keywords.remoteexecutor import RemoteExecutor
from keywords.SyncGateway import SyncGateway, sync_gateway_config_path_for_mode, get_sync_gateway_version
from keywords.utils import log_info, add_cbs_to_sg_config_server_field, host_for_url
from libraries.testkit.cluster import Cluster
from utilities.cluster_config_utils import get_sg_replicas, get_sg_use_views, get_sg_version


def load_sync_gateway_config(sync_gateway_config, mode, server_url, xattrs_enabled, cluster_config):
    """ Loads a syncgateway configuration for modification"""
    server_scheme, server_ip, server_port = server_url.split(":")
    server_ip = server_ip.replace("//", "")

    with open(sync_gateway_config) as default_conf:
        template = Template(default_conf.read())

        if xattrs_enabled:
            autoimport_prop = '"import_docs": "continuous",'
            xattrs_prop = '"enable_shared_bucket_access": true,'
        else:
            autoimport_prop = ""
            xattrs_prop = ""

        sg_use_views_prop = ""
        num_index_replicas_prop = ""
        logging_prop = ""

        if get_sg_version(cluster_config) >= "2.1.0":
<<<<<<< HEAD
            logging_prop = '"logging": {"debug": {"enabled": true}},'
=======
            logging_prop = '"log": ["*"],'
>>>>>>> fc1d243d
            if get_sg_use_views(cluster_config):
                sg_use_views_prop = '"use_views": true,'
            else:
                num_replicas = get_sg_replicas(cluster_config)
                num_index_replicas_prop = '"num_index_replicas": {},'.format(num_replicas)
        else:
<<<<<<< HEAD
            logging_prop = '"log": ["*"],'
=======
            logging_prop = '"logging": {"debug": {"enabled": true}},'
>>>>>>> fc1d243d

        couchbase_server_primary_node = add_cbs_to_sg_config_server_field(cluster_config)
        temp = template.render(
            couchbase_server_primary_node=couchbase_server_primary_node,
            is_index_writer="false",
            server_scheme=server_scheme,
            server_port=server_port,
            autoimport=autoimport_prop,
            xattrs=xattrs_prop,
            sg_use_views=sg_use_views_prop,
            num_index_replicas=num_index_replicas_prop,
            logging=logging_prop
        )
        data = json.loads(temp)

    log_info("Loaded sync_gateway config: {}".format(data))
    return data


@pytest.mark.sanity
@pytest.mark.syncgateway
@pytest.mark.logging
@pytest.mark.parametrize("sg_conf_name", ["log_rotation"])
def test_log_rotation_default_values(params_from_base_test_setup, sg_conf_name):
    """Test to verify default values for rotation section:
    maxsize = 100 MB
    MaxAge = 0(do not limit the number of MaxAge)
    MaxBackups = 0(do not limit the number of backups)
    """
    cluster_conf = params_from_base_test_setup["cluster_config"]
    mode = params_from_base_test_setup["mode"]
    xattrs_enabled = params_from_base_test_setup["xattrs_enabled"]
    cluster_helper = ClusterKeywords(cluster_conf)
    cluster_hosts = cluster_helper.get_cluster_topology(cluster_conf)
    sg_admin_url = cluster_hosts["sync_gateways"][0]["admin"]
    sg_ip = host_for_url(sg_admin_url)

    if get_sync_gateway_version(sg_ip)[0] > "2.0":
        pytest.skip("Test NA for SG  > 2.0")

    sg_conf = sync_gateway_config_path_for_mode(sg_conf_name, mode)

    log_info("Using cluster_conf: {}".format(cluster_conf))
    log_info("Using sg_conf: {}".format(sg_conf))

    cluster = Cluster(config=cluster_conf)
    cluster.reset(sg_config_path=sg_conf)

    remote_executor = RemoteExecutor(cluster.sync_gateways[0].ip)

    # Stop sync_gateways
    log_info(">>> Stopping sync_gateway")
    sg_helper = SyncGateway()
    sg_one_url = cluster_hosts["sync_gateways"][0]["public"]
    sg_helper.stop_sync_gateways(cluster_config=cluster_conf, url=sg_one_url)

    # read sample sg_conf
    data = load_sync_gateway_config(sg_conf, mode, cluster_hosts["couchbase_servers"][0], xattrs_enabled, cluster_conf)

    # delete rotation from sample config
    del data['logging']["default"]["rotation"]
    # create temp config file in the same folder as sg_conf
    temp_conf = "/".join(sg_conf.split('/')[:-2]) + '/temp_conf.json'

    log_info("TEMP_CONF: {}".format(temp_conf))

    with open(temp_conf, 'w') as fp:
        json.dump(data, fp)

    remote_executor.execute("mkdir -p /tmp/sg_logs")

    remote_executor.execute("sudo rm -rf /tmp/sg_logs/sg_log_rotation*")
    # generate log file  with size  ~94MB to check that backup file not created while 100MB not reached
    remote_executor.execute("sudo dd if=/dev/zero of=/tmp/sg_logs/sg_log_rotation.log bs=94850000 count=1")

    remote_executor.execute("sudo chmod 777 -R /tmp/sg_logs")
    # iterate 5th times to verify that every time we get new backup file with ~100MB
    for i in xrange(5):
        sg_helper.start_sync_gateways(cluster_config=cluster_conf, url=sg_one_url, config=temp_conf)
        # ~1M MB will be added to log file after requests
        remote_executor.execute(
            "for ((i=1;i <= 1000;i += 1)); do curl -s http://localhost:4984/ > /dev/null; done")

        _, stdout, _ = remote_executor.execute("ls /tmp/sg_logs/ | grep sg_log_rotation | wc -l")
        # verify num of log files
        assert stdout[0].rstrip() == str(i + 1)

        sg_helper.stop_sync_gateways(cluster_config=cluster_conf, url=sg_one_url)
        # generate log file  with size  ~99MB
        remote_executor.execute("sudo dd if=/dev/zero of=/tmp/sg_logs/sg_log_rotation.log bs=104850000 count=1")

    sg_helper.start_sync_gateways(cluster_config=cluster_conf, url=sg_one_url, config=sg_conf)

    # Remove generated conf file
    os.remove(temp_conf)


@pytest.mark.syncgateway
@pytest.mark.logging
@pytest.mark.parametrize("sg_conf_name", ["log_rotation"])
def test_log_logKeys_string(params_from_base_test_setup, sg_conf_name):
    """Negative test to verify that we are not able start SG when
    logKeys is string
    """
    cluster_conf = params_from_base_test_setup["cluster_config"]
    mode = params_from_base_test_setup["mode"]
    xattrs_enabled = params_from_base_test_setup["xattrs_enabled"]

    sg_conf = sync_gateway_config_path_for_mode(sg_conf_name, mode)

    log_info("Using cluster_conf: {}".format(cluster_conf))
    log_info("Using sg_conf: {}".format(sg_conf))

    cluster_helper = ClusterKeywords(cluster_conf)
    cluster_hosts = cluster_helper.get_cluster_topology(cluster_conf)
    sg_admin_url = cluster_hosts["sync_gateways"][0]["admin"]
    sg_ip = host_for_url(sg_admin_url)

    if get_sync_gateway_version(sg_ip)[0] > "2.0":
        pytest.skip("Test NA for SG  > 2.0")

    cluster = Cluster(config=cluster_conf)
    cluster.reset(sg_config_path=sg_conf)

    # read sample sg_conf
    sg_one_url = cluster_hosts["sync_gateways"][0]["public"]

    data = load_sync_gateway_config(sg_conf, mode, cluster_hosts["couchbase_servers"][0], xattrs_enabled, cluster_conf)

    # set logKeys as string in config file
    data['logging']["default"]["logKeys"] = "http"
    # create temp config file in the same folder as sg_conf
    temp_conf = "/".join(sg_conf.split('/')[:-2]) + '/temp_conf.json'

    with open(temp_conf, 'w') as fp:
        json.dump(data, fp)

    # Stop sync_gateways
    log_info(">>> Stopping sync_gateway")
    sg_helper = SyncGateway()
    sg_helper.stop_sync_gateways(cluster_config=cluster_conf, url=sg_one_url)
    try:
        sg_helper.start_sync_gateways(cluster_config=cluster_conf, url=sg_one_url, config=temp_conf)
    except ProvisioningError:
        sg_helper.start_sync_gateways(cluster_config=cluster_conf, url=sg_one_url, config=sg_conf)
        # Remove generated conf file
        os.remove(temp_conf)
        return

    # Remove generated conf file
    os.remove(temp_conf)
    pytest.fail("SG shouldn't be started!!!!")


@pytest.mark.syncgateway
@pytest.mark.logging
@pytest.mark.parametrize("sg_conf_name", ["log_rotation"])
def test_log_nondefault_logKeys_set(params_from_base_test_setup, sg_conf_name):
    """Test to verify non default logKeys with any invalid area.
    SG should work even with non existing logging area
    (positive case)
    """
    cluster_conf = params_from_base_test_setup["cluster_config"]
    mode = params_from_base_test_setup["mode"]
    xattrs_enabled = params_from_base_test_setup["xattrs_enabled"]

    sg_conf = sync_gateway_config_path_for_mode(sg_conf_name, mode)

    log_info("Using cluster_conf: {}".format(cluster_conf))
    log_info("Using sg_conf: {}".format(sg_conf))

    cluster_helper = ClusterKeywords(cluster_conf)
    cluster_hosts = cluster_helper.get_cluster_topology(cluster_conf)
    sg_admin_url = cluster_hosts["sync_gateways"][0]["admin"]
    sg_ip = host_for_url(sg_admin_url)

    if get_sync_gateway_version(sg_ip)[0] > "2.0":
        pytest.skip("Test NA for SG  > 2.0")

    cluster = Cluster(config=cluster_conf)
    cluster.reset(sg_config_path=sg_conf)

    # read sample sg_conf
    sg_one_url = cluster_hosts["sync_gateways"][0]["public"]
    data = load_sync_gateway_config(sg_conf, mode, cluster_hosts["couchbase_servers"][0], xattrs_enabled, cluster_conf)

    # "FAKE" not valid area in logging
    data['logging']["default"]["logKeys"] = ["HTTP", "FAKE"]
    # create temp config file in the same folder as sg_conf
    temp_conf = "/".join(sg_conf.split('/')[:-2]) + '/temp_conf.json'

    with open(temp_conf, 'w') as fp:
        json.dump(data, fp)

    # Stop sync_gateways
    log_info(">>> Stopping sync_gateway")
    sg_helper = SyncGateway()
    sg_helper.stop_sync_gateways(cluster_config=cluster_conf, url=sg_one_url)

    # Start sync_gateways
    sg_helper.start_sync_gateways(cluster_config=cluster_conf, url=sg_one_url, config=temp_conf)

    # Remove generated conf file
    os.remove(temp_conf)


@pytest.mark.syncgateway
@pytest.mark.logging
@pytest.mark.parametrize("sg_conf_name", ["log_rotation"])
def test_log_maxage_10_timestamp_ignored(params_from_base_test_setup, sg_conf_name):
    """Test to verify SG continues to wrile logs in the same file even when
     timestamp for the log file has been changed
    """
    cluster_conf = params_from_base_test_setup["cluster_config"]
    mode = params_from_base_test_setup["mode"]
    xattrs_enabled = params_from_base_test_setup["xattrs_enabled"]

    sg_conf = sync_gateway_config_path_for_mode(sg_conf_name, mode)

    log_info("Using cluster_conf: {}".format(cluster_conf))
    log_info("Using sg_conf: {}".format(sg_conf))

    cluster_helper = ClusterKeywords(cluster_conf)
    cluster_hosts = cluster_helper.get_cluster_topology(cluster_conf)
    sg_admin_url = cluster_hosts["sync_gateways"][0]["admin"]
    sg_ip = host_for_url(sg_admin_url)

    if get_sync_gateway_version(sg_ip)[0] > "2.0":
        pytest.skip("Test NA for SG  > 2.0")

    cluster = Cluster(config=cluster_conf)
    cluster.reset(sg_config_path=sg_conf)

    remote_executor = RemoteExecutor(cluster.sync_gateways[0].ip)

    # Stop sync_gateways
    log_info(">>> Stopping sync_gateway")
    sg_helper = SyncGateway()
    sg_one_url = cluster_hosts["sync_gateways"][0]["public"]

    sg_helper.stop_sync_gateways(cluster_config=cluster_conf, url=sg_one_url)

    remote_executor.execute("mkdir -p /tmp/sg_logs")
    remote_executor.execute("sudo rm -rf /tmp/sg_logs/sg_log_rotation*")
    # generate log file with almost 1MB
    remote_executor.execute("sudo dd if=/dev/zero of=/tmp/sg_logs/sg_log_rotation.log bs=1030000 count=1")
    remote_executor.execute("sudo chmod 777 -R /tmp/sg_logs")

    # read sample sg_conf
    data = load_sync_gateway_config(sg_conf, mode, cluster_hosts["couchbase_servers"][0], xattrs_enabled, cluster_conf)

    # set maxage = 10 days
    data['logging']["default"]["rotation"]["maxage"] = 10
    # create temp config file in the same folder as sg_conf
    temp_conf = "/".join(sg_conf.split('/')[:-2]) + '/temp_conf.json'

    with open(temp_conf, 'w') as fp:
        json.dump(data, fp)

    sg_helper.start_sync_gateways(cluster_config=cluster_conf, url=sg_one_url, config=temp_conf)
    # ~1M MB will be added to log file after requests
    remote_executor.execute("for ((i=1;i <= 1000;i += 1)); do curl -s http://localhost:4984/ > /dev/null; done")

    sg_helper.stop_sync_gateways(cluster_config=cluster_conf, url=sg_one_url)
    # change timestamp for log when SG stopped( we don't change file naming)
    remote_executor.execute("sudo touch -d \"10 days ago\" /tmp/sg_logs/sg_log_rotation*")

    sg_helper.start_sync_gateways(cluster_config=cluster_conf, url=sg_one_url, config=temp_conf)

    _, stdout, _ = remote_executor.execute("ls /tmp/sg_logs/ | grep sg_log_rotation | wc -l")
    # verify that new log file was not created
    assert stdout[0].rstrip() == '2'

    # Remove generated conf file
    os.remove(temp_conf)


# https://github.com/couchbase/sync_gateway/issues/2221
@pytest.mark.syncgateway
@pytest.mark.logging
@pytest.mark.parametrize("sg_conf_name", ["log_rotation"])
def test_log_rotation_invalid_path(params_from_base_test_setup, sg_conf_name):
    """Test to check that SG is not started with invalid logFilePath.
    OS specific case. SG should check if path correct on startup
    """
    cluster_conf = params_from_base_test_setup["cluster_config"]
    mode = params_from_base_test_setup["mode"]
    xattrs_enabled = params_from_base_test_setup["xattrs_enabled"]

    sg_conf = sync_gateway_config_path_for_mode(sg_conf_name, mode)

    log_info("Using cluster_conf: {}".format(cluster_conf))
    log_info("Using sg_conf: {}".format(sg_conf))

    cluster_helper = ClusterKeywords(cluster_conf)
    cluster_hosts = cluster_helper.get_cluster_topology(cluster_conf)
    sg_admin_url = cluster_hosts["sync_gateways"][0]["admin"]
    sg_ip = host_for_url(sg_admin_url)

    if get_sync_gateway_version(sg_ip)[0] > "2.0":
        pytest.skip("Test NA for SG  > 2.0")

    cluster = Cluster(config=cluster_conf)
    cluster.reset(sg_config_path=sg_conf)

    sg_one_url = cluster_hosts["sync_gateways"][0]["public"]

    # read sample sg_conf
    data = load_sync_gateway_config(sg_conf, mode, cluster_hosts["couchbase_servers"][0], xattrs_enabled, cluster_conf)

    # set non existing logFilePath
    data['logging']["default"]["logFilePath"] = "/12345/1231/131231.log"
    # create temp config file in the same folder as sg_conf
    temp_conf = "/".join(sg_conf.split('/')[:-2]) + '/temp_conf.json'

    with open(temp_conf, 'w') as fp:
        json.dump(data, fp)

    # Stop sync_gateways
    log_info(">>> Stopping sync_gateway")
    sg_helper = SyncGateway()

    sg_helper.stop_sync_gateways(cluster_config=cluster_conf, url=sg_one_url)
    try:
        sg_helper.start_sync_gateways(cluster_config=cluster_conf, url=sg_one_url, config=temp_conf)
    except ProvisioningError:
        sg_helper.start_sync_gateways(cluster_config=cluster_conf, url=sg_one_url, config=sg_conf)
        # Remove generated conf file
        os.remove(temp_conf)
        return

    # Remove generated conf file
    os.remove(temp_conf)
    pytest.fail("SG shouldn't be started!!!!")


@pytest.mark.syncgateway
@pytest.mark.logging
@pytest.mark.skip(reason="This causes paramiko to timeout intermittently. Need to revisit.")
@pytest.mark.parametrize("sg_conf_name", ["log_rotation"])
def test_log_200mb(params_from_base_test_setup, sg_conf_name):
    """Test to check maxsize with value 200MB( 100Mb by default)
    """
    cluster_conf = params_from_base_test_setup["cluster_config"]
    mode = params_from_base_test_setup["mode"]
    xattrs_enabled = params_from_base_test_setup["xattrs_enabled"]

    sg_conf = sync_gateway_config_path_for_mode(sg_conf_name, mode)

    log_info("Using cluster_conf: {}".format(cluster_conf))
    log_info("Using sg_conf: {}".format(sg_conf))

    cluster_helper = ClusterKeywords(cluster_conf)
    cluster_hosts = cluster_helper.get_cluster_topology(cluster_conf)
    sg_admin_url = cluster_hosts["sync_gateways"][0]["admin"]
    sg_ip = host_for_url(sg_admin_url)

    if get_sync_gateway_version(sg_ip)[0] > "2.0":
        pytest.skip("Test NA for SG  > 2.0")

    cluster = Cluster(config=cluster_conf)
    cluster.reset(sg_config_path=sg_conf)

    remote_executor = RemoteExecutor(cluster.sync_gateways[0].ip)

    # Stop sync_gateways
    log_info(">>> Stopping sync_gateway")
    sg_helper = SyncGateway()
    sg_one_url = cluster_hosts["sync_gateways"][0]["public"]

    sg_helper.stop_sync_gateways(cluster_config=cluster_conf, url=sg_one_url)

    remote_executor.execute("mkdir -p /tmp/sg_logs")
    remote_executor.execute("sudo rm -rf /tmp/sg_logs/sg_log_rotation*")
    remote_executor.execute("sudo dd if=/dev/zero of=/tmp/sg_logs/sg_log_rotation.log bs=204850000 count=100")
    remote_executor.execute("sudo chmod 777 -R /tmp/sg_logs")

    # read sample sg_conf
    data = load_sync_gateway_config(sg_conf, mode, cluster_hosts["couchbase_servers"][0], xattrs_enabled, cluster_conf)

    # set maxsize by default
    data['logging']["default"]["rotation"]["maxsize"] = 200
    # create temp config file in the same folder as sg_conf
    temp_conf = "/".join(sg_conf.split('/')[:-2]) + '/temp_conf.json'

    with open(temp_conf, 'w') as fp:
        json.dump(data, fp)

    sg_helper.start_sync_gateways(cluster_config=cluster_conf, url=sg_one_url, config=temp_conf)
    # ~1M MB will be added to log file after requests
    remote_executor.execute("for ((i=1;i <= 1000;i += 1)); do curl -s http://localhost:4984/ > /dev/null; done")

    status, stdout, stderr = remote_executor.execute("ls /tmp/sg_logs/ | grep sg_log_rotation | wc -l")
    # backup file should be created with 200MB
    assert stdout[0].rstrip() == '2'

    # Remove generated conf file
    os.remove(temp_conf)


@pytest.mark.syncgateway
@pytest.mark.logging
@pytest.mark.parametrize("sg_conf_name", ["log_rotation"])
def test_log_number_backups(params_from_base_test_setup, sg_conf_name):
    """Test to check general behaviour for number of backups.
     In test the following params have been used:
        "maxsize": 1,
        "maxage": 30,
        "maxbackups": 2
    """
    cluster_conf = params_from_base_test_setup["cluster_config"]
    mode = params_from_base_test_setup["mode"]

    sg_conf = sync_gateway_config_path_for_mode(sg_conf_name, mode)

    log_info("Using cluster_conf: {}".format(cluster_conf))
    log_info("Using sg_conf: {}".format(sg_conf))

    cluster_helper = ClusterKeywords(cluster_conf)
    cluster_hosts = cluster_helper.get_cluster_topology(cluster_conf)
    sg_admin_url = cluster_hosts["sync_gateways"][0]["admin"]
    sg_ip = host_for_url(sg_admin_url)

    if get_sync_gateway_version(sg_ip)[0] > "2.0":
        pytest.skip("Test NA for SG  > 2.0")

    cluster = Cluster(config=cluster_conf)
    cluster.reset(sg_config_path=sg_conf)

    remote_executor = RemoteExecutor(cluster.sync_gateways[0].ip)

    # Stop sync_gateways
    log_info(">>> Stopping sync_gateway")
    sg_helper = SyncGateway()
    sg_one_url = cluster_hosts["sync_gateways"][0]["public"]
    sg_helper.stop_sync_gateways(cluster_config=cluster_conf, url=sg_one_url)

    remote_executor.execute("mkdir -p /tmp/sg_logs")
    remote_executor.execute("sudo rm -rf /tmp/sg_logs/sg_log_rotation*")
    # generate log file with almost 1MB
    remote_executor.execute("sudo dd if=/dev/zero of=/tmp/sg_logs/sg_log_rotation.log bs=1030000 count=1")
    remote_executor.execute("sudo chmod 777 -R /tmp/sg_logs")

    # iterate 5 times
    for i in xrange(5):
        sg_helper.start_sync_gateways(cluster_config=cluster_conf, url=sg_one_url, config=sg_conf)
        # ~1M MB will be added to log file after requests
        remote_executor.execute(
            "for ((i=1;i <= 1000;i += 1)); do curl -s http://localhost:4984/ > /dev/null; done")

        _, stdout, _ = remote_executor.execute("ls /tmp/sg_logs/ | grep sg_log_rotation | wc -l")
        # max 3 files: 2 backups + 1 log file
        assert stdout[0].rstrip() == str(min(3, i + 2))

        sg_helper.stop_sync_gateways(cluster_config=cluster_conf, url=sg_one_url)
        # generate log file with almost 1MB
        remote_executor.execute("sudo dd if=/dev/zero of=/tmp/sg_logs/sg_log_rotation.log bs=1030000 count=1")

    sg_helper.start_sync_gateways(cluster_config=cluster_conf, url=sg_one_url, config=sg_conf)


# https://github.com/couchbase/sync_gateway/issues/2222
@pytest.mark.syncgateway
@pytest.mark.logging
@pytest.mark.parametrize("sg_conf_name", ["log_rotation"])
def test_log_rotation_negative(params_from_base_test_setup, sg_conf_name):
    """Test log rotation with negative values for:
        "maxsize": -1,
        "maxage": -30,
        "maxbackups": -2
    SG shouldn't start
    """
    cluster_conf = params_from_base_test_setup["cluster_config"]
    mode = params_from_base_test_setup["mode"]
    xattrs_enabled = params_from_base_test_setup["xattrs_enabled"]

    sg_conf = sync_gateway_config_path_for_mode(sg_conf_name, mode)

    log_info("Using cluster_conf: {}".format(cluster_conf))
    log_info("Using sg_conf: {}".format(sg_conf))

    cluster_helper = ClusterKeywords(cluster_conf)
    cluster_hosts = cluster_helper.get_cluster_topology(cluster_conf)
    sg_admin_url = cluster_hosts["sync_gateways"][0]["admin"]
    sg_ip = host_for_url(sg_admin_url)

    if get_sync_gateway_version(sg_ip)[0] > "2.0":
        pytest.skip("Test NA for SG  > 2.0")

    cluster = Cluster(config=cluster_conf)
    cluster.reset(sg_config_path=sg_conf)

    sg_one_url = cluster_hosts["sync_gateways"][0]["public"]

    # read sample sg_conf
    data = load_sync_gateway_config(sg_conf, mode, cluster_hosts["couchbase_servers"][0], xattrs_enabled, cluster_conf)

    # set negative values for rotation section
    data['logging']["default"]["rotation"] = {
        "maxsize": -1,
        "maxage": -30,
        "maxbackups": -2,
        "localtime": True
    }
    # create temp config file in the same folder as sg_conf
    temp_conf = "/".join(sg_conf.split('/')[:-2]) + '/temp_conf.json'

    with open(temp_conf, 'w') as fp:
        json.dump(data, fp)

    # Stop sync_gateways
    log_info(">>> Stopping sync_gateway")
    sg_helper = SyncGateway()
    sg_helper.stop_sync_gateways(cluster_config=cluster_conf, url=sg_one_url)
    try:
        sg_helper.start_sync_gateways(cluster_config=cluster_conf, url=sg_one_url, config=temp_conf)
    except ProvisioningError:
        sg_helper.start_sync_gateways(cluster_config=cluster_conf, url=sg_one_url, config=sg_conf)
        # Remove generated conf file
        os.remove(temp_conf)
        return

    # Remove generated conf file
    os.remove(temp_conf)
    pytest.fail("SG shouldn't be started!!!!")


# https://github.com/couchbase/sync_gateway/issues/2225
@pytest.mark.syncgateway
@pytest.mark.logging
@pytest.mark.parametrize("sg_conf_name", ["log_rotation"])
def test_log_maxbackups_0(params_from_base_test_setup, sg_conf_name):
    """Test with maxbackups=0 that means do not limit the number of backups
    """
    cluster_conf = params_from_base_test_setup["cluster_config"]
    mode = params_from_base_test_setup["mode"]
    xattrs_enabled = params_from_base_test_setup["xattrs_enabled"]

    sg_conf = sync_gateway_config_path_for_mode(sg_conf_name, mode)

    log_info("Using cluster_conf: {}".format(cluster_conf))
    log_info("Using sg_conf: {}".format(sg_conf))

    cluster_helper = ClusterKeywords(cluster_conf)
    cluster_hosts = cluster_helper.get_cluster_topology(cluster_conf)
    sg_admin_url = cluster_hosts["sync_gateways"][0]["admin"]
    sg_ip = host_for_url(sg_admin_url)

    if get_sync_gateway_version(sg_ip)[0] > "2.0":
        pytest.skip("Test NA for SG  > 2.0")

    cluster = Cluster(config=cluster_conf)
    cluster.reset(sg_config_path=sg_conf)

    sg_one_url = cluster_hosts["sync_gateways"][0]["public"]

    remote_executor = RemoteExecutor(cluster.sync_gateways[0].ip)

    # Stop sync_gateways
    log_info(">>> Stopping sync_gateway")
    sg_helper = SyncGateway()
    sg_helper.stop_sync_gateways(cluster_config=cluster_conf, url=sg_one_url)

    remote_executor.execute("mkdir -p /tmp/sg_logs")
    remote_executor.execute("sudo rm -rf /tmp/sg_logs/sg_log_rotation*")
    # generate log file with almost 1MB
    remote_executor.execute("sudo dd if=/dev/zero of=/tmp/sg_logs/sg_log_rotation.log bs=1030000 count=1")
    remote_executor.execute("sudo chmod 777 -R /tmp/sg_logs")

    # read sample sg_conf
    data = load_sync_gateway_config(sg_conf, mode, cluster_hosts["couchbase_servers"][0], xattrs_enabled, cluster_conf)

    # set maxbackups=0 in config file
    data['logging']["default"]["rotation"]["maxbackups"] = 0
    # create temp config file in the same folder as sg_conf
    temp_conf = "/".join(sg_conf.split('/')[:-2]) + '/temp_conf.json'

    with open(temp_conf, 'w') as fp:
        json.dump(data, fp)

    sg_helper.start_sync_gateways(cluster_config=cluster_conf, url=sg_one_url, config=temp_conf)
    # ~1M MB will be added to log file after requests
    remote_executor.execute("for ((i=1;i <= 1000;i += 1)); do curl -s http://localhost:4984/ > /dev/null; done")

    status, stdout, stderr = remote_executor.execute("ls /tmp/sg_logs/ | grep sg_log_rotation | wc -l")
    assert stdout[0].rstrip() == '2'

    # Remove generated conf file
    os.remove(temp_conf)


@pytest.mark.syncgateway
@pytest.mark.logging
@pytest.mark.parametrize("sg_conf_name", ["log_rotation"])
def test_log_logLevel_invalid(params_from_base_test_setup, sg_conf_name):
    """Run SG with non existing logLevel value
    """
    cluster_conf = params_from_base_test_setup["cluster_config"]
    mode = params_from_base_test_setup["mode"]
    xattrs_enabled = params_from_base_test_setup["xattrs_enabled"]

    sg_conf = sync_gateway_config_path_for_mode(sg_conf_name, mode)

    log_info("Using cluster_conf: {}".format(cluster_conf))
    log_info("Using sg_conf: {}".format(sg_conf))

    cluster_helper = ClusterKeywords(cluster_conf)
    cluster_hosts = cluster_helper.get_cluster_topology(cluster_conf)
    sg_admin_url = cluster_hosts["sync_gateways"][0]["admin"]
    sg_ip = host_for_url(sg_admin_url)

    if get_sync_gateway_version(sg_ip)[0] > "2.0":
        pytest.skip("Test NA for SG  > 2.0")

    cluster = Cluster(config=cluster_conf)
    cluster.reset(sg_config_path=sg_conf)

    sg_one_url = cluster_hosts["sync_gateways"][0]["public"]

    # read sample sg_conf
    data = load_sync_gateway_config(sg_conf, mode, cluster_hosts["couchbase_servers"][0], xattrs_enabled, cluster_conf)

    # 'debugFake' invalid value for logLevel
    data['logging']["default"]["logLevel"] = "debugFake"

    temp_conf = "/".join(sg_conf.split('/')[:-2]) + '/temp_conf.json'

    # create temp config file in the same folder as sg_conf
    with open(temp_conf, 'w') as fp:
        json.dump(data, fp)

    # Stop sync_gateways
    log_info(">>> Stopping sync_gateway")
    sg_helper = SyncGateway()
    sg_helper.stop_sync_gateways(cluster_config=cluster_conf, url=sg_one_url)
    try:
        sg_helper.start_sync_gateways(cluster_config=cluster_conf, url=sg_one_url, config=temp_conf)
    except ProvisioningError:
        sg_helper.start_sync_gateways(cluster_config=cluster_conf, url=sg_one_url, config=sg_conf)
        # Remove generated conf file
        os.remove(temp_conf)
        return

    # Remove generated conf file
    os.remove(temp_conf)
    pytest.fail("SG shouldn't be started!!!!")<|MERGE_RESOLUTION|>--- conflicted
+++ resolved
@@ -33,22 +33,14 @@
         logging_prop = ""
 
         if get_sg_version(cluster_config) >= "2.1.0":
-<<<<<<< HEAD
             logging_prop = '"logging": {"debug": {"enabled": true}},'
-=======
-            logging_prop = '"log": ["*"],'
->>>>>>> fc1d243d
             if get_sg_use_views(cluster_config):
                 sg_use_views_prop = '"use_views": true,'
             else:
                 num_replicas = get_sg_replicas(cluster_config)
                 num_index_replicas_prop = '"num_index_replicas": {},'.format(num_replicas)
         else:
-<<<<<<< HEAD
             logging_prop = '"log": ["*"],'
-=======
-            logging_prop = '"logging": {"debug": {"enabled": true}},'
->>>>>>> fc1d243d
 
         couchbase_server_primary_node = add_cbs_to_sg_config_server_field(cluster_config)
         temp = template.render(
