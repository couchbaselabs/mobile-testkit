import json
import os

import pytest
from jinja2 import Template

from keywords.ClusterKeywords import ClusterKeywords
from keywords.exceptions import ProvisioningError
from keywords.remoteexecutor import RemoteExecutor
from keywords.SyncGateway import SyncGateway, sync_gateway_config_path_for_mode, get_sync_gateway_version
from keywords.utils import log_info, add_cbs_to_sg_config_server_field, host_for_url
from libraries.testkit.cluster import Cluster
<<<<<<< HEAD
from utilities.cluster_config_utils import is_cbs_ssl_enabled, get_sg_replicas, get_sg_use_views, get_sg_version
=======
from utilities.cluster_config_utils import is_cbs_ssl_enabled, get_sg_version
>>>>>>> 486a0437


def load_sync_gateway_config(sync_gateway_config, mode, server_url, xattrs_enabled, cluster_config):
    """ Loads a syncgateway configuration for modification"""
    server_scheme, server_ip, server_port = server_url.split(":")
    server_ip = server_ip.replace("//", "")

    with open(sync_gateway_config) as default_conf:
        template = Template(default_conf.read())

        if xattrs_enabled:
            autoimport_prop = '"import_docs": "continuous",'
            xattrs_prop = '"enable_shared_bucket_access": true,'
        else:
            autoimport_prop = ""
            xattrs_prop = ""

<<<<<<< HEAD
        sg_use_views_prop = ""
        num_index_replicas_prop = ""
        logging_prop = ""

        if get_sg_version(cluster_config) >= "2.1.0":
            logging_prop = '"log": ["*"],'
            if get_sg_use_views(cluster_config):
                sg_use_views_prop = '"use_views": true,'
            else:
                num_replicas = get_sg_replicas(cluster_config)
                num_index_replicas_prop = '"num_index_replicas": {},'.format(num_replicas)
        else:
            logging_prop = '"logging": {"debug": {"enabled": true}},'
=======
        if is_cbs_ssl_enabled(cluster_config) and get_sg_version(cluster_config) >= "1.5.0":
            server_scheme = "couchbases"
            server_port = 11207
>>>>>>> 486a0437

        couchbase_server_primary_node = add_cbs_to_sg_config_server_field(cluster_config)
        if is_cbs_ssl_enabled(cluster_conf) and get_sg_version(cluster_conf) >= "1.5.0":
            server_scheme = "couchbases"
            server_port = 11207

        temp = template.render(
            couchbase_server_primary_node=couchbase_server_primary_node,
            is_index_writer="false",
            server_scheme=server_scheme,
            server_port=server_port,
            autoimport=autoimport_prop,
            xattrs=xattrs_prop,
            sg_use_views=sg_use_views_prop,
            num_index_replicas=num_index_replicas_prop,
            logging=logging_prop
        )
        data = json.loads(temp)

    log_info("Loaded sync_gateway config: {}".format(data))
    return data


@pytest.mark.sanity
@pytest.mark.syncgateway
@pytest.mark.logging
@pytest.mark.parametrize("sg_conf_name", ["log_rotation"])
def test_log_rotation_default_values(params_from_base_test_setup, sg_conf_name):
    """Test to verify default values for rotation section:
    maxsize = 100 MB
    MaxAge = 0(do not limit the number of MaxAge)
    MaxBackups = 0(do not limit the number of backups)
    """
    cluster_conf = params_from_base_test_setup["cluster_config"]
    mode = params_from_base_test_setup["mode"]
    xattrs_enabled = params_from_base_test_setup["xattrs_enabled"]
    cluster_helper = ClusterKeywords(cluster_conf)
    cluster_hosts = cluster_helper.get_cluster_topology(cluster_conf)
    sg_admin_url = cluster_hosts["sync_gateways"][0]["admin"]
    sg_ip = host_for_url(sg_admin_url)

    if get_sync_gateway_version(sg_ip)[0] > "2.0":
        pytest.skip("Test NA for SG  > 2.0")

    sg_conf = sync_gateway_config_path_for_mode(sg_conf_name, mode)

    log_info("Using cluster_conf: {}".format(cluster_conf))
    log_info("Using sg_conf: {}".format(sg_conf))

    cluster = Cluster(config=cluster_conf)
    cluster.reset(sg_config_path=sg_conf)

    remote_executor = RemoteExecutor(cluster.sync_gateways[0].ip)

    # Stop sync_gateways
    log_info(">>> Stopping sync_gateway")
    sg_helper = SyncGateway()
    sg_one_url = cluster_hosts["sync_gateways"][0]["public"]
    sg_helper.stop_sync_gateways(cluster_config=cluster_conf, url=sg_one_url)

    # read sample sg_conf
    data = load_sync_gateway_config(sg_conf, mode, cluster_hosts["couchbase_servers"][0], xattrs_enabled, cluster_conf)
    # delete rotation from sample config
    del data['logging']["default"]["rotation"]
    # create temp config file in the same folder as sg_conf
    temp_conf = "/".join(sg_conf.split('/')[:-2]) + '/temp_conf.json'

    log_info("TEMP_CONF: {}".format(temp_conf))

    with open(temp_conf, 'w') as fp:
        json.dump(data, fp)

    remote_executor.execute("mkdir -p /tmp/sg_logs")

    remote_executor.execute("sudo rm -rf /tmp/sg_logs/sg_log_rotation*")
    # generate log file  with size  ~94MB to check that backup file not created while 100MB not reached
    remote_executor.execute("sudo dd if=/dev/zero of=/tmp/sg_logs/sg_log_rotation.log bs=94850000 count=1")

    remote_executor.execute("sudo chmod 777 -R /tmp/sg_logs")
    # iterate 5th times to verify that every time we get new backup file with ~100MB
    for i in xrange(5):
        sg_helper.start_sync_gateways(cluster_config=cluster_conf, url=sg_one_url, config=temp_conf)
        # ~1M MB will be added to log file after requests
        remote_executor.execute(
            "for ((i=1;i <= 1000;i += 1)); do curl -s http://localhost:4984/ > /dev/null; done")

        _, stdout, _ = remote_executor.execute("ls /tmp/sg_logs/ | grep sg_log_rotation | wc -l")
        # verify num of log files
        assert stdout[0].rstrip() == str(i + 1)

        sg_helper.stop_sync_gateways(cluster_config=cluster_conf, url=sg_one_url)
        # generate log file  with size  ~99MB
        remote_executor.execute("sudo dd if=/dev/zero of=/tmp/sg_logs/sg_log_rotation.log bs=104850000 count=1")

    sg_helper.start_sync_gateways(cluster_config=cluster_conf, url=sg_one_url, config=sg_conf)

    # Remove generated conf file
    os.remove(temp_conf)


@pytest.mark.syncgateway
@pytest.mark.logging
@pytest.mark.parametrize("sg_conf_name", ["log_rotation"])
def test_log_logKeys_string(params_from_base_test_setup, sg_conf_name):
    """Negative test to verify that we are not able start SG when
    logKeys is string
    """
    cluster_conf = params_from_base_test_setup["cluster_config"]
    mode = params_from_base_test_setup["mode"]
    xattrs_enabled = params_from_base_test_setup["xattrs_enabled"]

    sg_conf = sync_gateway_config_path_for_mode(sg_conf_name, mode)

    log_info("Using cluster_conf: {}".format(cluster_conf))
    log_info("Using sg_conf: {}".format(sg_conf))

    cluster_helper = ClusterKeywords(cluster_conf)
    cluster_hosts = cluster_helper.get_cluster_topology(cluster_conf)
    sg_admin_url = cluster_hosts["sync_gateways"][0]["admin"]
    sg_ip = host_for_url(sg_admin_url)

    if get_sync_gateway_version(sg_ip)[0] > "2.0":
        pytest.skip("Test NA for SG  > 2.0")

    cluster = Cluster(config=cluster_conf)
    cluster.reset(sg_config_path=sg_conf)

    # read sample sg_conf
    sg_one_url = cluster_hosts["sync_gateways"][0]["public"]

    data = load_sync_gateway_config(sg_conf, mode, cluster_hosts["couchbase_servers"][0], xattrs_enabled, cluster_conf)

    # set logKeys as string in config file
    data['logging']["default"]["logKeys"] = "http"
    # create temp config file in the same folder as sg_conf
    temp_conf = "/".join(sg_conf.split('/')[:-2]) + '/temp_conf.json'

    with open(temp_conf, 'w') as fp:
        json.dump(data, fp)

    # Stop sync_gateways
    log_info(">>> Stopping sync_gateway")
    sg_helper = SyncGateway()
    sg_helper.stop_sync_gateways(cluster_config=cluster_conf, url=sg_one_url)
    try:
        sg_helper.start_sync_gateways(cluster_config=cluster_conf, url=sg_one_url, config=temp_conf)
    except ProvisioningError:
        sg_helper.start_sync_gateways(cluster_config=cluster_conf, url=sg_one_url, config=sg_conf)
        # Remove generated conf file
        os.remove(temp_conf)
        return

    # Remove generated conf file
    os.remove(temp_conf)
    pytest.fail("SG shouldn't be started!!!!")


@pytest.mark.syncgateway
@pytest.mark.logging
@pytest.mark.parametrize("sg_conf_name", ["log_rotation"])
def test_log_nondefault_logKeys_set(params_from_base_test_setup, sg_conf_name):
    """Test to verify non default logKeys with any invalid area.
    SG should work even with non existing logging area
    (positive case)
    """
    cluster_conf = params_from_base_test_setup["cluster_config"]
    mode = params_from_base_test_setup["mode"]
    xattrs_enabled = params_from_base_test_setup["xattrs_enabled"]

    sg_conf = sync_gateway_config_path_for_mode(sg_conf_name, mode)

    log_info("Using cluster_conf: {}".format(cluster_conf))
    log_info("Using sg_conf: {}".format(sg_conf))

    cluster_helper = ClusterKeywords(cluster_conf)
    cluster_hosts = cluster_helper.get_cluster_topology(cluster_conf)
    sg_admin_url = cluster_hosts["sync_gateways"][0]["admin"]
    sg_ip = host_for_url(sg_admin_url)

    if get_sync_gateway_version(sg_ip)[0] > "2.0":
        pytest.skip("Test NA for SG  > 2.0")

    cluster = Cluster(config=cluster_conf)
    cluster.reset(sg_config_path=sg_conf)

    # read sample sg_conf
    sg_one_url = cluster_hosts["sync_gateways"][0]["public"]
    data = load_sync_gateway_config(sg_conf, mode, cluster_hosts["couchbase_servers"][0], xattrs_enabled, cluster_conf)

    # "FAKE" not valid area in logging
    data['logging']["default"]["logKeys"] = ["HTTP", "FAKE"]
    # create temp config file in the same folder as sg_conf
    temp_conf = "/".join(sg_conf.split('/')[:-2]) + '/temp_conf.json'

    with open(temp_conf, 'w') as fp:
        json.dump(data, fp)

    # Stop sync_gateways
    log_info(">>> Stopping sync_gateway")
    sg_helper = SyncGateway()
    sg_helper.stop_sync_gateways(cluster_config=cluster_conf, url=sg_one_url)

    # Start sync_gateways
    sg_helper.start_sync_gateways(cluster_config=cluster_conf, url=sg_one_url, config=temp_conf)

    # Remove generated conf file
    os.remove(temp_conf)


@pytest.mark.syncgateway
@pytest.mark.logging
@pytest.mark.parametrize("sg_conf_name", ["log_rotation"])
def test_log_maxage_10_timestamp_ignored(params_from_base_test_setup, sg_conf_name):
    """Test to verify SG continues to wrile logs in the same file even when
     timestamp for the log file has been changed
    """
    cluster_conf = params_from_base_test_setup["cluster_config"]
    mode = params_from_base_test_setup["mode"]
    xattrs_enabled = params_from_base_test_setup["xattrs_enabled"]

    sg_conf = sync_gateway_config_path_for_mode(sg_conf_name, mode)

    log_info("Using cluster_conf: {}".format(cluster_conf))
    log_info("Using sg_conf: {}".format(sg_conf))

    cluster_helper = ClusterKeywords(cluster_conf)
    cluster_hosts = cluster_helper.get_cluster_topology(cluster_conf)
    sg_admin_url = cluster_hosts["sync_gateways"][0]["admin"]
    sg_ip = host_for_url(sg_admin_url)

    if get_sync_gateway_version(sg_ip)[0] > "2.0":
        pytest.skip("Test NA for SG  > 2.0")

    cluster = Cluster(config=cluster_conf)
    cluster.reset(sg_config_path=sg_conf)

    remote_executor = RemoteExecutor(cluster.sync_gateways[0].ip)

    # Stop sync_gateways
    log_info(">>> Stopping sync_gateway")
    sg_helper = SyncGateway()
    sg_one_url = cluster_hosts["sync_gateways"][0]["public"]

    sg_helper.stop_sync_gateways(cluster_config=cluster_conf, url=sg_one_url)

    remote_executor.execute("mkdir -p /tmp/sg_logs")
    remote_executor.execute("sudo rm -rf /tmp/sg_logs/sg_log_rotation*")
    # generate log file with almost 1MB
    remote_executor.execute("sudo dd if=/dev/zero of=/tmp/sg_logs/sg_log_rotation.log bs=1030000 count=1")
    remote_executor.execute("sudo chmod 777 -R /tmp/sg_logs")

    # read sample sg_conf
    data = load_sync_gateway_config(sg_conf, mode, cluster_hosts["couchbase_servers"][0], xattrs_enabled, cluster_conf)

    # set maxage = 10 days
    data['logging']["default"]["rotation"]["maxage"] = 10
    # create temp config file in the same folder as sg_conf
    temp_conf = "/".join(sg_conf.split('/')[:-2]) + '/temp_conf.json'

    with open(temp_conf, 'w') as fp:
        json.dump(data, fp)

    sg_helper.start_sync_gateways(cluster_config=cluster_conf, url=sg_one_url, config=temp_conf)
    # ~1M MB will be added to log file after requests
    remote_executor.execute("for ((i=1;i <= 1000;i += 1)); do curl -s http://localhost:4984/ > /dev/null; done")

    sg_helper.stop_sync_gateways(cluster_config=cluster_conf, url=sg_one_url)
    # change timestamp for log when SG stopped( we don't change file naming)
    remote_executor.execute("sudo touch -d \"10 days ago\" /tmp/sg_logs/sg_log_rotation*")

    sg_helper.start_sync_gateways(cluster_config=cluster_conf, url=sg_one_url, config=temp_conf)

    _, stdout, _ = remote_executor.execute("ls /tmp/sg_logs/ | grep sg_log_rotation | wc -l")
    # verify that new log file was not created
    assert stdout[0].rstrip() == '2'

    # Remove generated conf file
    os.remove(temp_conf)


# https://github.com/couchbase/sync_gateway/issues/2221
@pytest.mark.syncgateway
@pytest.mark.logging
@pytest.mark.parametrize("sg_conf_name", ["log_rotation"])
def test_log_rotation_invalid_path(params_from_base_test_setup, sg_conf_name):
    """Test to check that SG is not started with invalid logFilePath.
    OS specific case. SG should check if path correct on startup
    """
    cluster_conf = params_from_base_test_setup["cluster_config"]
    mode = params_from_base_test_setup["mode"]
    xattrs_enabled = params_from_base_test_setup["xattrs_enabled"]

    sg_conf = sync_gateway_config_path_for_mode(sg_conf_name, mode)

    log_info("Using cluster_conf: {}".format(cluster_conf))
    log_info("Using sg_conf: {}".format(sg_conf))

    cluster_helper = ClusterKeywords(cluster_conf)
    cluster_hosts = cluster_helper.get_cluster_topology(cluster_conf)
    sg_admin_url = cluster_hosts["sync_gateways"][0]["admin"]
    sg_ip = host_for_url(sg_admin_url)

    if get_sync_gateway_version(sg_ip)[0] > "2.0":
        pytest.skip("Test NA for SG  > 2.0")

    cluster = Cluster(config=cluster_conf)
    cluster.reset(sg_config_path=sg_conf)

    sg_one_url = cluster_hosts["sync_gateways"][0]["public"]

    # read sample sg_conf
    data = load_sync_gateway_config(sg_conf, mode, cluster_hosts["couchbase_servers"][0], xattrs_enabled, cluster_conf)

    # set non existing logFilePath
    data['logging']["default"]["logFilePath"] = "/12345/1231/131231.log"
    # create temp config file in the same folder as sg_conf
    temp_conf = "/".join(sg_conf.split('/')[:-2]) + '/temp_conf.json'

    with open(temp_conf, 'w') as fp:
        json.dump(data, fp)

    # Stop sync_gateways
    log_info(">>> Stopping sync_gateway")
    sg_helper = SyncGateway()

    sg_helper.stop_sync_gateways(cluster_config=cluster_conf, url=sg_one_url)
    try:
        sg_helper.start_sync_gateways(cluster_config=cluster_conf, url=sg_one_url, config=temp_conf)
    except ProvisioningError:
        sg_helper.start_sync_gateways(cluster_config=cluster_conf, url=sg_one_url, config=sg_conf)
        # Remove generated conf file
        os.remove(temp_conf)
        return

    # Remove generated conf file
    os.remove(temp_conf)
    pytest.fail("SG shouldn't be started!!!!")


@pytest.mark.syncgateway
@pytest.mark.logging
@pytest.mark.skip(reason="This causes paramiko to timeout intermittently. Need to revisit.")
@pytest.mark.parametrize("sg_conf_name", ["log_rotation"])
def test_log_200mb(params_from_base_test_setup, sg_conf_name):
    """Test to check maxsize with value 200MB( 100Mb by default)
    """
    cluster_conf = params_from_base_test_setup["cluster_config"]
    mode = params_from_base_test_setup["mode"]
    xattrs_enabled = params_from_base_test_setup["xattrs_enabled"]

    sg_conf = sync_gateway_config_path_for_mode(sg_conf_name, mode)

    log_info("Using cluster_conf: {}".format(cluster_conf))
    log_info("Using sg_conf: {}".format(sg_conf))

    cluster_helper = ClusterKeywords(cluster_conf)
    cluster_hosts = cluster_helper.get_cluster_topology(cluster_conf)
    sg_admin_url = cluster_hosts["sync_gateways"][0]["admin"]
    sg_ip = host_for_url(sg_admin_url)

    if get_sync_gateway_version(sg_ip)[0] > "2.0":
        pytest.skip("Test NA for SG  > 2.0")

    cluster = Cluster(config=cluster_conf)
    cluster.reset(sg_config_path=sg_conf)

    remote_executor = RemoteExecutor(cluster.sync_gateways[0].ip)

    # Stop sync_gateways
    log_info(">>> Stopping sync_gateway")
    sg_helper = SyncGateway()
    sg_one_url = cluster_hosts["sync_gateways"][0]["public"]

    sg_helper.stop_sync_gateways(cluster_config=cluster_conf, url=sg_one_url)

    remote_executor.execute("mkdir -p /tmp/sg_logs")
    remote_executor.execute("sudo rm -rf /tmp/sg_logs/sg_log_rotation*")
    remote_executor.execute("sudo dd if=/dev/zero of=/tmp/sg_logs/sg_log_rotation.log bs=204850000 count=100")
    remote_executor.execute("sudo chmod 777 -R /tmp/sg_logs")

    # read sample sg_conf
    data = load_sync_gateway_config(sg_conf, mode, cluster_hosts["couchbase_servers"][0], xattrs_enabled, cluster_conf)

    # set maxsize by default
    data['logging']["default"]["rotation"]["maxsize"] = 200
    # create temp config file in the same folder as sg_conf
    temp_conf = "/".join(sg_conf.split('/')[:-2]) + '/temp_conf.json'

    with open(temp_conf, 'w') as fp:
        json.dump(data, fp)

    sg_helper.start_sync_gateways(cluster_config=cluster_conf, url=sg_one_url, config=temp_conf)
    # ~1M MB will be added to log file after requests
    remote_executor.execute("for ((i=1;i <= 1000;i += 1)); do curl -s http://localhost:4984/ > /dev/null; done")

    status, stdout, stderr = remote_executor.execute("ls /tmp/sg_logs/ | grep sg_log_rotation | wc -l")
    # backup file should be created with 200MB
    assert stdout[0].rstrip() == '2'

    # Remove generated conf file
    os.remove(temp_conf)


@pytest.mark.syncgateway
@pytest.mark.logging
@pytest.mark.parametrize("sg_conf_name", ["log_rotation"])
def test_log_number_backups(params_from_base_test_setup, sg_conf_name):
    """Test to check general behaviour for number of backups.
     In test the following params have been used:
        "maxsize": 1,
        "maxage": 30,
        "maxbackups": 2
    """
    cluster_conf = params_from_base_test_setup["cluster_config"]
    mode = params_from_base_test_setup["mode"]

    sg_conf = sync_gateway_config_path_for_mode(sg_conf_name, mode)

    log_info("Using cluster_conf: {}".format(cluster_conf))
    log_info("Using sg_conf: {}".format(sg_conf))

    cluster_helper = ClusterKeywords(cluster_conf)
    cluster_hosts = cluster_helper.get_cluster_topology(cluster_conf)
    sg_admin_url = cluster_hosts["sync_gateways"][0]["admin"]
    sg_ip = host_for_url(sg_admin_url)

    if get_sync_gateway_version(sg_ip)[0] > "2.0":
        pytest.skip("Test NA for SG  > 2.0")

    cluster = Cluster(config=cluster_conf)
    cluster.reset(sg_config_path=sg_conf)

    remote_executor = RemoteExecutor(cluster.sync_gateways[0].ip)

    # Stop sync_gateways
    log_info(">>> Stopping sync_gateway")
    sg_helper = SyncGateway()
    sg_one_url = cluster_hosts["sync_gateways"][0]["public"]
    sg_helper.stop_sync_gateways(cluster_config=cluster_conf, url=sg_one_url)

    remote_executor.execute("mkdir -p /tmp/sg_logs")
    remote_executor.execute("sudo rm -rf /tmp/sg_logs/sg_log_rotation*")
    # generate log file with almost 1MB
    remote_executor.execute("sudo dd if=/dev/zero of=/tmp/sg_logs/sg_log_rotation.log bs=1030000 count=1")
    remote_executor.execute("sudo chmod 777 -R /tmp/sg_logs")

    # iterate 5 times
    for i in xrange(5):
        sg_helper.start_sync_gateways(cluster_config=cluster_conf, url=sg_one_url, config=sg_conf)
        # ~1M MB will be added to log file after requests
        remote_executor.execute(
            "for ((i=1;i <= 1000;i += 1)); do curl -s http://localhost:4984/ > /dev/null; done")

        _, stdout, _ = remote_executor.execute("ls /tmp/sg_logs/ | grep sg_log_rotation | wc -l")
        # max 3 files: 2 backups + 1 log file
        assert stdout[0].rstrip() == str(min(3, i + 2))

        sg_helper.stop_sync_gateways(cluster_config=cluster_conf, url=sg_one_url)
        # generate log file with almost 1MB
        remote_executor.execute("sudo dd if=/dev/zero of=/tmp/sg_logs/sg_log_rotation.log bs=1030000 count=1")

    sg_helper.start_sync_gateways(cluster_config=cluster_conf, url=sg_one_url, config=sg_conf)


# https://github.com/couchbase/sync_gateway/issues/2222
@pytest.mark.syncgateway
@pytest.mark.logging
@pytest.mark.parametrize("sg_conf_name", ["log_rotation"])
def test_log_rotation_negative(params_from_base_test_setup, sg_conf_name):
    """Test log rotation with negative values for:
        "maxsize": -1,
        "maxage": -30,
        "maxbackups": -2
    SG shouldn't start
    """
    cluster_conf = params_from_base_test_setup["cluster_config"]
    mode = params_from_base_test_setup["mode"]
    xattrs_enabled = params_from_base_test_setup["xattrs_enabled"]

    sg_conf = sync_gateway_config_path_for_mode(sg_conf_name, mode)

    log_info("Using cluster_conf: {}".format(cluster_conf))
    log_info("Using sg_conf: {}".format(sg_conf))

    cluster_helper = ClusterKeywords(cluster_conf)
    cluster_hosts = cluster_helper.get_cluster_topology(cluster_conf)
    sg_admin_url = cluster_hosts["sync_gateways"][0]["admin"]
    sg_ip = host_for_url(sg_admin_url)

    if get_sync_gateway_version(sg_ip)[0] > "2.0":
        pytest.skip("Test NA for SG  > 2.0")

    cluster = Cluster(config=cluster_conf)
    cluster.reset(sg_config_path=sg_conf)

    sg_one_url = cluster_hosts["sync_gateways"][0]["public"]

    # read sample sg_conf
    data = load_sync_gateway_config(sg_conf, mode, cluster_hosts["couchbase_servers"][0], xattrs_enabled, cluster_conf)

    # set negative values for rotation section
    data['logging']["default"]["rotation"] = {
        "maxsize": -1,
        "maxage": -30,
        "maxbackups": -2,
        "localtime": True
    }
    # create temp config file in the same folder as sg_conf
    temp_conf = "/".join(sg_conf.split('/')[:-2]) + '/temp_conf.json'

    with open(temp_conf, 'w') as fp:
        json.dump(data, fp)

    # Stop sync_gateways
    log_info(">>> Stopping sync_gateway")
    sg_helper = SyncGateway()
    sg_helper.stop_sync_gateways(cluster_config=cluster_conf, url=sg_one_url)
    try:
        sg_helper.start_sync_gateways(cluster_config=cluster_conf, url=sg_one_url, config=temp_conf)
    except ProvisioningError:
        sg_helper.start_sync_gateways(cluster_config=cluster_conf, url=sg_one_url, config=sg_conf)
        # Remove generated conf file
        os.remove(temp_conf)
        return

    # Remove generated conf file
    os.remove(temp_conf)
    pytest.fail("SG shouldn't be started!!!!")


# https://github.com/couchbase/sync_gateway/issues/2225
@pytest.mark.syncgateway
@pytest.mark.logging
@pytest.mark.parametrize("sg_conf_name", ["log_rotation"])
def test_log_maxbackups_0(params_from_base_test_setup, sg_conf_name):
    """Test with maxbackups=0 that means do not limit the number of backups
    """
    cluster_conf = params_from_base_test_setup["cluster_config"]
    mode = params_from_base_test_setup["mode"]
    xattrs_enabled = params_from_base_test_setup["xattrs_enabled"]

    sg_conf = sync_gateway_config_path_for_mode(sg_conf_name, mode)

    log_info("Using cluster_conf: {}".format(cluster_conf))
    log_info("Using sg_conf: {}".format(sg_conf))

    cluster_helper = ClusterKeywords(cluster_conf)
    cluster_hosts = cluster_helper.get_cluster_topology(cluster_conf)
    sg_admin_url = cluster_hosts["sync_gateways"][0]["admin"]
    sg_ip = host_for_url(sg_admin_url)

    if get_sync_gateway_version(sg_ip)[0] > "2.0":
        pytest.skip("Test NA for SG  > 2.0")

    cluster = Cluster(config=cluster_conf)
    cluster.reset(sg_config_path=sg_conf)

    sg_one_url = cluster_hosts["sync_gateways"][0]["public"]

    remote_executor = RemoteExecutor(cluster.sync_gateways[0].ip)

    # Stop sync_gateways
    log_info(">>> Stopping sync_gateway")
    sg_helper = SyncGateway()
    sg_helper.stop_sync_gateways(cluster_config=cluster_conf, url=sg_one_url)

    remote_executor.execute("mkdir -p /tmp/sg_logs")
    remote_executor.execute("sudo rm -rf /tmp/sg_logs/sg_log_rotation*")
    # generate log file with almost 1MB
    remote_executor.execute("sudo dd if=/dev/zero of=/tmp/sg_logs/sg_log_rotation.log bs=1030000 count=1")
    remote_executor.execute("sudo chmod 777 -R /tmp/sg_logs")

    # read sample sg_conf
    data = load_sync_gateway_config(sg_conf, mode, cluster_hosts["couchbase_servers"][0], xattrs_enabled, cluster_conf)

    # set maxbackups=0 in config file
    data['logging']["default"]["rotation"]["maxbackups"] = 0
    # create temp config file in the same folder as sg_conf
    temp_conf = "/".join(sg_conf.split('/')[:-2]) + '/temp_conf.json'

    with open(temp_conf, 'w') as fp:
        json.dump(data, fp)

    sg_helper.start_sync_gateways(cluster_config=cluster_conf, url=sg_one_url, config=temp_conf)
    # ~1M MB will be added to log file after requests
    remote_executor.execute("for ((i=1;i <= 1000;i += 1)); do curl -s http://localhost:4984/ > /dev/null; done")

    status, stdout, stderr = remote_executor.execute("ls /tmp/sg_logs/ | grep sg_log_rotation | wc -l")
    assert stdout[0].rstrip() == '2'

    # Remove generated conf file
    os.remove(temp_conf)


@pytest.mark.syncgateway
@pytest.mark.logging
@pytest.mark.parametrize("sg_conf_name", ["log_rotation"])
def test_log_logLevel_invalid(params_from_base_test_setup, sg_conf_name):
    """Run SG with non existing logLevel value
    """
    cluster_conf = params_from_base_test_setup["cluster_config"]
    mode = params_from_base_test_setup["mode"]
    xattrs_enabled = params_from_base_test_setup["xattrs_enabled"]

    sg_conf = sync_gateway_config_path_for_mode(sg_conf_name, mode)

    log_info("Using cluster_conf: {}".format(cluster_conf))
    log_info("Using sg_conf: {}".format(sg_conf))

    cluster_helper = ClusterKeywords(cluster_conf)
    cluster_hosts = cluster_helper.get_cluster_topology(cluster_conf)
    sg_admin_url = cluster_hosts["sync_gateways"][0]["admin"]
    sg_ip = host_for_url(sg_admin_url)

    if get_sync_gateway_version(sg_ip)[0] > "2.0":
        pytest.skip("Test NA for SG  > 2.0")

    cluster = Cluster(config=cluster_conf)
    cluster.reset(sg_config_path=sg_conf)

    sg_one_url = cluster_hosts["sync_gateways"][0]["public"]

    # read sample sg_conf
    data = load_sync_gateway_config(sg_conf, mode, cluster_hosts["couchbase_servers"][0], xattrs_enabled, cluster_conf)

    # 'debugFake' invalid value for logLevel
    data['logging']["default"]["logLevel"] = "debugFake"

    temp_conf = "/".join(sg_conf.split('/')[:-2]) + '/temp_conf.json'

    # create temp config file in the same folder as sg_conf
    with open(temp_conf, 'w') as fp:
        json.dump(data, fp)

    # Stop sync_gateways
    log_info(">>> Stopping sync_gateway")
    sg_helper = SyncGateway()
    sg_helper.stop_sync_gateways(cluster_config=cluster_conf, url=sg_one_url)
    try:
        sg_helper.start_sync_gateways(cluster_config=cluster_conf, url=sg_one_url, config=temp_conf)
    except ProvisioningError:
        sg_helper.start_sync_gateways(cluster_config=cluster_conf, url=sg_one_url, config=sg_conf)
        # Remove generated conf file
        os.remove(temp_conf)
        return

    # Remove generated conf file
    os.remove(temp_conf)
    pytest.fail("SG shouldn't be started!!!!")<|MERGE_RESOLUTION|>--- conflicted
+++ resolved
@@ -10,11 +10,7 @@
 from keywords.SyncGateway import SyncGateway, sync_gateway_config_path_for_mode, get_sync_gateway_version
 from keywords.utils import log_info, add_cbs_to_sg_config_server_field, host_for_url
 from libraries.testkit.cluster import Cluster
-<<<<<<< HEAD
 from utilities.cluster_config_utils import is_cbs_ssl_enabled, get_sg_replicas, get_sg_use_views, get_sg_version
-=======
-from utilities.cluster_config_utils import is_cbs_ssl_enabled, get_sg_version
->>>>>>> 486a0437
 
 
 def load_sync_gateway_config(sync_gateway_config, mode, server_url, xattrs_enabled, cluster_config):
@@ -32,7 +28,6 @@
             autoimport_prop = ""
             xattrs_prop = ""
 
-<<<<<<< HEAD
         sg_use_views_prop = ""
         num_index_replicas_prop = ""
         logging_prop = ""
@@ -46,11 +41,9 @@
                 num_index_replicas_prop = '"num_index_replicas": {},'.format(num_replicas)
         else:
             logging_prop = '"logging": {"debug": {"enabled": true}},'
-=======
         if is_cbs_ssl_enabled(cluster_config) and get_sg_version(cluster_config) >= "1.5.0":
             server_scheme = "couchbases"
             server_port = 11207
->>>>>>> 486a0437
 
         couchbase_server_primary_node = add_cbs_to_sg_config_server_field(cluster_config)
         if is_cbs_ssl_enabled(cluster_conf) and get_sg_version(cluster_conf) >= "1.5.0":
