import os
import shutil
import time
import subprocess
import re
import pytest

from subprocess import Popen, PIPE
from keywords.ClusterKeywords import ClusterKeywords
from keywords.exceptions import LogScanningError, CollectionError
from keywords.SyncGateway import sync_gateway_config_path_for_mode, get_sync_gateway_version
from keywords.SyncGateway import SyncGateway
from keywords.utils import log_info, host_for_url
from libraries.testkit.cluster import Cluster
from utilities.cluster_config_utils import load_cluster_config_json
from utilities.cluster_config_utils import persist_cluster_config_environment_prop, copy_to_temp_conf
from utilities.scan_logs import scan_for_pattern
from keywords.MobileRestClient import MobileRestClient
from keywords import document, attachment
from libraries.provision.ansible_runner import AnsibleRunner


@pytest.mark.sanity
@pytest.mark.syncgateway
@pytest.mark.logredaction
@pytest.mark.parametrize("sg_conf_name, redaction_level", [
    ("log_redaction", "partial"),
    ("log_redaction", "none")
])
def test_log_redaction_config(params_from_base_test_setup, remove_tmp_sg_redaction_logs, sg_conf_name, redaction_level):
    """
    @summary
    1. Have sync_gateway config file with logging level as partial/none
    2. Restart sync_gateway
    3. Create user in sync_gateway
    4. Create docs with xattrs
    5. Verify data which is partial sensitive is tagged with 'ud' tags for partial
    and no ud tags if it is configured with None
    """
    cluster_config = params_from_base_test_setup["cluster_config"]
    mode = params_from_base_test_setup["mode"]
    cluster_helper = ClusterKeywords(cluster_config)
    cluster_hosts = cluster_helper.get_cluster_topology(cluster_config)
    sg_admin_url = cluster_hosts["sync_gateways"][0]["admin"]
    sg_url = cluster_hosts["sync_gateways"][0]["public"]
    sg_ip = host_for_url(sg_admin_url)
    sg_db = "db"
    num_of_docs = 10

    if get_sync_gateway_version(sg_ip)[0] < "2.1":
        pytest.skip("log redaction feature not available for version < 2.1 ")

    sg_conf = sync_gateway_config_path_for_mode(sg_conf_name, mode)

    log_info("Using cluster_conf: {}".format(cluster_config))
    log_info("Using sg_conf: {}".format(sg_conf))

    # Modifying log redaction level to partial
    temp_cluster_config = copy_to_temp_conf(cluster_config, mode)
<<<<<<< HEAD
    persist_cluster_config_environment_prop(temp_cluster_config, 'redactlevel', redaction_level, property_name_check=False)
=======
    persist_cluster_config_environment_prop(temp_cluster_config, 'redactlevel', redaction_level,
                                            property_name_check=False)

    if x509_cert_auth:
        persist_cluster_config_environment_prop(temp_cluster_config, 'x509_certs', True)

>>>>>>> 1b883683
    cluster = Cluster(config=temp_cluster_config)
    cluster.reset(sg_config_path=sg_conf)

    # Create user in sync_gateway
    sg_client = MobileRestClient()
    channels = ["log-redaction"]
    sg_client.create_user(url=sg_admin_url, db=sg_db, name='autotest', password='validkey', channels=channels)
    autouser_session = sg_client.create_session(url=sg_admin_url, db=sg_db, name='autotest', password='validkey')

    # Create docs with xattrs
    sgdoc_bodies = document.create_docs(doc_id_prefix='sg_docs', number=num_of_docs,
                                        attachments_generator=attachment.generate_2_png_10_10, channels=channels)
    sg_docs = sg_client.add_bulk_docs(url=sg_url, db=sg_db, docs=sgdoc_bodies, auth=autouser_session)
    assert len(sg_docs) == num_of_docs

    # Verify log_redaction in the logs
    verify_log_redaction(temp_cluster_config, redaction_level, mode)


@pytest.mark.sanity
@pytest.mark.syncgateway
@pytest.mark.logredaction
@pytest.mark.parametrize("sg_conf_name, redaction_level, redaction_salt", [
    ("log_redaction", "partial", False),
    ("log_redaction", "none", False),
    ("log_redaction", "partial", True)
])
def test_sgCollect1(params_from_base_test_setup, remove_tmp_sg_redaction_logs, sg_conf_name, redaction_level, redaction_salt):
    """
    @summary
    1. Have sync_gateway config file with logging level as partial/None
    2. Restart sync_gateway
    3. Create user in sync_gateway
    4. Create docs with xattrs
    5. Verify redacted files are hashed for partial , but not for None
    """
    cluster_config = params_from_base_test_setup["cluster_config"]
    mode = params_from_base_test_setup["mode"]
    cluster_helper = ClusterKeywords(cluster_config)
    cluster_hosts = cluster_helper.get_cluster_topology(cluster_config)
    sg_admin_url = cluster_hosts["sync_gateways"][0]["admin"]
    sg_url = cluster_hosts["sync_gateways"][0]["public"]
    sg_ip = host_for_url(sg_admin_url)
    sg_db = "db"
    num_of_docs = 10
    user_name = "autotest"
    password = "validkey"

    if get_sync_gateway_version(sg_ip)[0] < "2.1":
        pytest.skip("log redaction feature not available for version < 2.1 ")

    sg_conf = sync_gateway_config_path_for_mode(sg_conf_name, mode)

    # Modifying log redaction level to partial
    temp_cluster_config = copy_to_temp_conf(cluster_config, mode)
    persist_cluster_config_environment_prop(temp_cluster_config, 'redactlevel', "partial", property_name_check=False)
<<<<<<< HEAD
=======

    if x509_cert_auth:
        persist_cluster_config_environment_prop(temp_cluster_config, 'x509_certs', True)

>>>>>>> 1b883683
    cluster = Cluster(config=temp_cluster_config)
    cluster.reset(sg_config_path=sg_conf)

    # Create user in sync_gateway
    sg_client = MobileRestClient()
    channels = ["log-redaction"]
    sg_client.create_user(url=sg_admin_url, db=sg_db, name=user_name, password=password, channels=channels)
    autouser_session = sg_client.create_session(url=sg_admin_url, db=sg_db, name=user_name, password=password)

    # Create docs with xattrs
    sgdoc_bodies = document.create_docs(doc_id_prefix='sg_docs', number=num_of_docs,
                                        attachments_generator=attachment.generate_2_png_10_10, channels=channels)
    sg_client.add_bulk_docs(url=sg_url, db=sg_db, docs=sgdoc_bodies, auth=autouser_session)
    assert len(sgdoc_bodies) == num_of_docs

    # Verify redacted files are hashed for partial , but not for None
    zip_file_name = sgcollect_redact(temp_cluster_config, redaction_level, redaction_salt)
    # verify redacted zip file exists for partial and non redacted file for none
    log_verification_withsgCollect(redaction_level, user_name, password, zip_file_name)


@pytest.mark.sanity
@pytest.mark.syncgateway
@pytest.mark.logredaction
@pytest.mark.parametrize("sg_conf_name, redaction_level, redaction_salt, output_dir", [
    ("log_redaction", "partial", True, True),
    ("log_redaction", "partial", False, False),
    ("log_redaction", None, False, False),
    ("log_redaction", "partial", True, False)
])
def test_sgCollect_restApi(params_from_base_test_setup, remove_tmp_sg_redaction_logs, sg_conf_name, redaction_level, redaction_salt, output_dir):
    """
    @summary
    1. Have sync_gateway config file with logging level as partial/None
    2. Restart sync_gateway
    3. Create user in sync_gateway
    4. Create docs with xattrs
    5. Do a post call for sgCollect With Rest Api and verify rest API works
    """

    cluster_config = params_from_base_test_setup["cluster_config"]
    mode = params_from_base_test_setup["mode"]
    cluster_helper = ClusterKeywords(cluster_config)
    cluster_hosts = cluster_helper.get_cluster_topology(cluster_config)
    sg_admin_url = cluster_hosts["sync_gateways"][0]["admin"]
    sg_url = cluster_hosts["sync_gateways"][0]["public"]
    sg_ip = host_for_url(sg_admin_url)
    sg_platform = params_from_base_test_setup["sg_platform"]
    sg_db = "db"
    num_of_docs = 10
    user_name = 'autotest'
    password = 'validkey'
    sa_directory = None
    sa_host = None
    if get_sync_gateway_version(sg_ip)[0] < "2.1":
        pytest.skip("log redaction feature not available for version < 2.1 ")

    sg_conf = sync_gateway_config_path_for_mode(sg_conf_name, mode)

    # Modifying log redaction level to partial
    temp_cluster_config = copy_to_temp_conf(cluster_config, mode)
    persist_cluster_config_environment_prop(temp_cluster_config, 'redactlevel', "partial", property_name_check=False)
<<<<<<< HEAD
=======

    if x509_cert_auth:
        persist_cluster_config_environment_prop(temp_cluster_config, 'x509_certs', True)

>>>>>>> 1b883683
    cluster = Cluster(config=temp_cluster_config)
    cluster.reset(sg_config_path=sg_conf)

    # Get sync_gateway host and sa accel host
    cluster = load_cluster_config_json(cluster_config)
    sg_host = cluster["sync_gateways"][0]["ip"]
    if cluster["environment"]["ipv6_enabled"]:
        sg_host = "[{}]".format(sg_host)
    if mode == "di":
        sa_host_list = []
        sa_host = cluster["sg_accels"][0]["ip"]
        if cluster["environment"]["ipv6_enabled"]:
            for accel in cluster["sg_accels"]:
                sa_host_list.append("[{}]".format(accel["ip"]))
        else:
            for accel in cluster["sg_accels"]:
                sa_host_list.append(accel["ip"])

    # 3. Create user in sync_gateway
    sg_client = MobileRestClient()
    channels = ["log-redaction"]
    sg_client.create_user(url=sg_admin_url, db=sg_db, name=user_name, password=password, channels=channels)
    autouser_session = sg_client.create_session(url=sg_admin_url, db=sg_db, name=user_name, password=password)

    # 4. Create docs with xattrs
    sgdoc_bodies = document.create_docs(doc_id_prefix='sg_docs', number=num_of_docs,
                                        attachments_generator=attachment.generate_2_png_10_10, channels=channels)
    png_a = next(iter(sgdoc_bodies[0]['_attachments']))
    binary_data = sgdoc_bodies[0]["_attachments"][png_a]["data"]
    sgdoc_bodies[0]["_attachments"][png_a]["data"] = str(binary_data, encoding='utf-8')
    sg_client.add_bulk_docs(url=sg_url, db=sg_db, docs=sgdoc_bodies, auth=autouser_session)
    assert len(sgdoc_bodies) == num_of_docs
    if output_dir:
        if sg_platform == "windows":
            directory = "c{}\\test".format(":")
        elif sg_platform == "macos":
            directory = "/Users/sync_gateway/data"
        else:
            directory = "/home/sync_gateway/data"
            if mode == "di":
                sa_directory = "/home/sg_accel/data"
        sg_helper = SyncGateway()
        sg_helper.create_directory(cluster_config=cluster_config, url=sg_url, dir_name=directory)
    else:
        directory = None
    if redaction_salt:
        salt_value = "customized-redaction-salt-value"
        resp = sg_client.sgCollect_info(sg_host, redact_level=redaction_level, redact_salt=salt_value, output_directory=directory)
        if mode == "di":
            for sa_host in sa_host_list:
                sa_resp = sg_client.sgCollect_info(sa_host, redact_level=redaction_level, redact_salt=salt_value, output_directory=sa_directory)
    else:
        resp = sg_client.sgCollect_info(sg_host, redact_level=redaction_level, output_directory=directory)
        if mode == "di":
            for sa_host in sa_host_list:
                sa_resp = sg_client.sgCollect_info(sa_host, redact_level=redaction_level, output_directory=sa_directory)
    if resp["status"] != "started":
        assert False, "sg collect did not started"
    if mode == "di":
        if sa_resp["status"] != "started":
            assert False, "sga collect did not started"

    count = 0
    log_info("sg collect is running ........")
    # Minimum of 5 minute sleep time is recommended
    # Refer https://github.com/couchbase/sync_gateway/issues/3669
    while sg_client.get_sgCollect_status(sg_host) == "running" and count < 60:
        time.sleep(5)
        count += 1
    time.sleep(5)  # sleep until zip files created with sg collect rest end point

    pull_redacted_zip_file(temp_cluster_config, sg_platform, directory, sa_directory)
    # Verify files got redacted in sg collected files
    log_verification_withsgCollect(redaction_level, user_name, password)


@pytest.mark.sanity
@pytest.mark.syncgateway
@pytest.mark.logredaction
@pytest.mark.parametrize("sg_conf_name", [
    ("log_redaction")
])
def test_sgCollectRestApi_errorMessages(params_from_base_test_setup, remove_tmp_sg_redaction_logs, sg_conf_name):
    """
    @summary
    1. Have sync_gateway config file with logging level as partial/None
    2. Restart sync_gateway
    3. Create user in sync_gateway
    4. Create docs with xattrs
    5. Do a post call for sgCollect With Rest Api to test upload feature with negative values
    """

    cluster_config = params_from_base_test_setup["cluster_config"]
    mode = params_from_base_test_setup["mode"]
    cluster_helper = ClusterKeywords(cluster_config)
    cluster_hosts = cluster_helper.get_cluster_topology(cluster_config)
    sg_admin_url = cluster_hosts["sync_gateways"][0]["admin"]
    sg_url = cluster_hosts["sync_gateways"][0]["public"]
    sg_ip = host_for_url(sg_admin_url)
    sg_db = "db"
    num_of_docs = 10
    if get_sync_gateway_version(sg_ip)[0] < "2.1":
        pytest.skip("log redaction feature not available for version < 2.1 ")

    sg_conf = sync_gateway_config_path_for_mode(sg_conf_name, mode)

    # Modifying log redaction level to partial
    temp_cluster_config = copy_to_temp_conf(cluster_config, mode)
    persist_cluster_config_environment_prop(temp_cluster_config, 'redactlevel', "partial", property_name_check=False)
<<<<<<< HEAD
=======

    if x509_cert_auth:
        persist_cluster_config_environment_prop(temp_cluster_config, 'x509_certs', True)

>>>>>>> 1b883683
    cluster = Cluster(config=temp_cluster_config)
    cluster.reset(sg_config_path=sg_conf)

    # Get sync_gateway host
    cluster = load_cluster_config_json(cluster_config)
    sg_host = cluster["sync_gateways"][0]["ip"]
    if cluster["environment"]["ipv6_enabled"]:
        sg_host = "[{}]".format(sg_host)

    # 3. Create user in sync_gateway
    sg_client = MobileRestClient()
    channels = ["log-redaction"]
    sg_client.create_user(url=sg_admin_url, db=sg_db, name='autotest', password='validkey', channels=channels)
    autouser_session = sg_client.create_session(url=sg_admin_url, db=sg_db, name='autotest', password='validkey')

    # 4. Create docs with xattrs
    sgdoc_bodies = document.create_docs(doc_id_prefix='sg_docs', number=num_of_docs,
                                        attachments_generator=attachment.generate_2_png_10_10, channels=channels)
    sg_client.add_bulk_docs(url=sg_url, db=sg_db, docs=sgdoc_bodies, auth=autouser_session)
    assert len(sgdoc_bodies) == num_of_docs

    # should throw an error when trying with upload host without upload
    upload_host = "https://s3.amazonaws.com/cb-customers"
    resp = sg_client.sgCollect_restCall(sg_host, redact_level="partial", upload_host=upload_host)
    log_info("Response Content", resp.content.decode('ascii'))
    assert "Invalid options used for sgcollect_info: upload must be set to true if upload_host is specified" in resp.content.decode('ascii')
    customer = "customer-name"
    ticket = "123"

    # should throw an error when trying with customer without upload parameter
    resp = sg_client.sgCollect_restCall(sg_host, redact_level="partial", customer=customer)
    assert "Invalid options used for sgcollect_info: upload must be set to true if customer is specified" in resp.content.decode('ascii')

    # should throw an error when trying ticket without upload
    resp = sg_client.sgCollect_restCall(sg_host, redact_level="partial", ticket=ticket)
    assert "Invalid options used for sgcollect_info: upload must be set to true if ticket is specified" in resp.content.decode('ascii')

    # should throw an error when trying with upload_host, customer and ticket without upload
    resp = sg_client.sgCollect_restCall(sg_host, redact_level="partial", upload_host=upload_host, customer=customer, ticket=ticket)
    assert "Invalid options used for sgcollect_info: upload must be set to true if upload_host is specified" in resp.content.decode('ascii')

    # should throw an error when trying with output dir which does not exist
    output_dir = "/abc"
    resp = sg_client.sgCollect_restCall(sg_host, redact_level="partial", output_directory=output_dir)

    assert "Invalid options used for sgcollect_info: no such file or directory:" in resp.content.decode('ascii')


def verify_log_redaction(cluster_config, log_redaction_level, mode):
    ansible_runner = AnsibleRunner(cluster_config)

    log_info("Pulling sync_gateway / sg_accel logs")
    # fetch logs from sync_gateway instances
    status = ansible_runner.run_ansible_playbook("fetch-sync-gateway-logs.yml")
    if status != 0:
        raise CollectionError("Could not pull logs")
    temp_log_path = ""
    # zip logs and timestamp
    if os.path.isdir("/tmp/sg_logs"):
        date_time = time.strftime("%Y-%m-%d-%H-%M-%S")
        temp_log_path = "/tmp/{}-{}-sglogs".format("log-redaction", date_time)
        shutil.copytree("/tmp/sg_logs", temp_log_path)
        temp_log_path1 = "{}/sg1".format(temp_log_path)
        temp_log_path_list = [temp_log_path1 + "/sg_info.log", temp_log_path1 + "/sg_debug.log"]
        if mode.lower() == "di":
            temp_log_path_list.append(temp_log_path + "/ac1/sg_accel_error.log")
            temp_log_path_list.append(temp_log_path + "/ac1/sg_debug.log")
            temp_log_path_list.append(temp_log_path + "/ac1/sg_info.log")
        for item in temp_log_path_list:
            try:
                scan_for_pattern(item, ["<ud>", "</ud>"])
            except LogScanningError as le:
                if log_redaction_level == "none":
                    continue
                else:
                    assert False, le.message

    # verify starting and ending ud tags are equal
    num_ud_tags = subprocess.check_output("find {} -name '*.log' | xargs grep '<ud>' | wc -l".format(temp_log_path), shell=True)
    num_end_ud_tags = subprocess.check_output("find {} -name '*.log' | xargs grep '</ud>' | wc -l".format(temp_log_path), shell=True)
    assert num_ud_tags == num_end_ud_tags, "There is a mismatch of ud tags"
    shutil.rmtree(temp_log_path)


def sgcollect_redact(cluster_config, log_redaction_level, redaction_salt):
    ansible_runner = AnsibleRunner(cluster_config)

    log_info("started sg collect info")
    # fetch logs from sync_gateway instances
    date_time = time.strftime("%Y-%m-%d-%H-%M-%S")
    zip_file_name = "sgcollect-{}".format(date_time)
    salt_value = ""
    if redaction_salt:
        salt_value = "--log-redaction-salt='sg_collect test'"
    status = ansible_runner.run_ansible_playbook(
        "sgcollect-info.yml",
        extra_vars={
            "redact_level": log_redaction_level,
            "zip_file_name": zip_file_name,
            "salt_value": salt_value
        }
    )
    if status != 0:
        raise CollectionError("Could not pull logs")
    return zip_file_name


def pull_redacted_zip_file(cluster_config, sg_platform, output_dir=None, sa_output_dir=None):
    ansible_runner = AnsibleRunner(cluster_config)
    sg_logs_dir = output_dir
    sa_logs_dir = sa_output_dir
    if output_dir is None:
        if sg_platform == "macos":
            sg_logs_dir = "/Users/sync_gateway/logs"
            sa_logs_dir = "/Users/sg_accel/logs"
        elif sg_platform == "windows":
            sg_logs_dir = "C:{}".format("\PROGRA~1\Couchbase\\Sync Gateway\\var\\lib\\couchbase\\logs")
            sa_logs_dir = "C:{}".format("\PROGRA~1\Couchbase\\var\\logs")
        else:
            sg_logs_dir = "/home/sync_gateway/logs"
            sa_logs_dir = "/home/sg_accel/logs"

    status = ansible_runner.run_ansible_playbook(
        "pull-sgcollect-zip.yml",
        extra_vars={
            "sg_logs_dir": sg_logs_dir,
            "sa_logs_dir": sa_logs_dir
        }
    )
    if status != 0:
        raise CollectionError("Could not pull logs")


def verify_pattern_redacted(zip_file_name, pattern):
    if os.path.isdir("/tmp/sg_redaction_logs"):
        redacted_zip_file = zip_file_name
        command = "zipgrep -h -o \"" + pattern + "\" " + redacted_zip_file
        p = Popen(command, shell=True, stdout=PIPE, stderr=PIPE)
        output, error = p.communicate()
        assert len(output) == 0, pattern + " did not redacted "


def verify_udTags_in_zippedFile(zip_file_name):
    if os.path.isdir("/tmp/sg_redaction_logs"):
        non_redacted_zip_file = "/tmp/sg_redaction_logs/sg1/{}.zip".format(zip_file_name)
        command = "zipgrep -n -o \"<ud>.+</ud>\" " + non_redacted_zip_file + " | cut -f2 -d/ | cut -f1 -d\<"
        line_num_output = subprocess.check_output(command, shell=True)
        ln_output_list = line_num_output.splitlines()
        command = "zipgrep -h -o \"<ud>.+</ud>\" " + non_redacted_zip_file
        ud_output = subprocess.check_output(command, shell=True, stderr=subprocess.STDOUT)
        ud_output_list = ud_output.splitlines()
        if len(line_num_output) == 0 and len(ud_output) == 0:
            assert False, "No user data tags found in " + non_redacted_zip_file
        nonredact_dict = dict(list(zip(ln_output_list, ud_output_list)))

        redacted_zip_file = "/tmp/sg_redaction_logs/sg1/{}-redacted.zip".format(zip_file_name)
        command = "zipgrep -n -o \"<ud>.+</ud>\" " + redacted_zip_file + " | cut -f2 -d/ | cut -f1 -d\<"

        line_num_output = subprocess.check_output(command, shell=True)
        ln_output_list = line_num_output.splitlines()
        command = "zipgrep -h -o \"<ud>.+</ud>\" " + redacted_zip_file
        ud_output = subprocess.check_output(command, shell=True)
        ud_output_list = ud_output.splitlines()
        if len(line_num_output) == 0 and len(ud_output) == 0:
            assert False, "No user data tags found in " + redacted_zip_file
        redact_dict = dict(list(zip(ln_output_list, ud_output_list)))
        if len(list(nonredact_dict.items())) != len(list(redact_dict.items())):
            assert False, "User tags count mismatch between redacted and non-redacted files"

        for key, value in list(redact_dict.items()):
            redact_match = re.search("<ud>.+</ud>", value.decode('ascii'))
            if redact_match:
                redact_content = redact_match.group(0)
            else:
                assert False, "Line: " + key + "Value: " + value + " did not match <ud>.+</ud> regex"
            if re.search("[a-f0-9]{40}", redact_content):
                continue
            else:
                assert False, "Hashing failed for Line: " + key


def log_verification_withsgCollect(redaction_level, user, password, zip_file_name=None):
    if zip_file_name is None:
        if redaction_level is None:
            command = "ls /tmp/sg_redaction_logs/sg1/*.zip | awk -F'.zip' '{print $1}' | grep -o '[^/]*$'"
        else:
            command = "ls /tmp/sg_redaction_logs/sg1/*-redacted.zip | awk -F'-redacted.zip' '{print $1}' | grep -o '[^/]*$'"
        zip_file_name = subprocess.check_output(command, shell=True)
        zip_file_name = zip_file_name.rstrip()
        if isinstance(zip_file_name, (bytes, bytearray)):
            zip_file_name = zip_file_name.decode()
    redacted_file_name = "/tmp/sg_redaction_logs/sg1/{}-redacted.zip".format(zip_file_name)
    nonredacted_file_name = "/tmp/sg_redaction_logs/sg1/{}.zip".format(zip_file_name)
    if redaction_level == "partial":
        assert os.path.isfile(redacted_file_name), "redacted file is not generated"

        verify_udTags_in_zippedFile(zip_file_name)
        verify_pattern_redacted(redacted_file_name, user)
        verify_pattern_redacted(redacted_file_name, password)
    else:
        assert not os.path.isfile(redacted_file_name), "redacted file is generated for redaction level None"
    assert os.path.isfile(nonredacted_file_name), "non redacted zip file is not generated"


@pytest.fixture(scope="function")
def remove_tmp_sg_redaction_logs():
    if os.path.isdir("/tmp/sg_redaction_logs/"):
        shutil.rmtree("/tmp/sg_redaction_logs/")  # This is needed for log redaction tests<|MERGE_RESOLUTION|>--- conflicted
+++ resolved
@@ -57,16 +57,12 @@
 
     # Modifying log redaction level to partial
     temp_cluster_config = copy_to_temp_conf(cluster_config, mode)
-<<<<<<< HEAD
-    persist_cluster_config_environment_prop(temp_cluster_config, 'redactlevel', redaction_level, property_name_check=False)
-=======
     persist_cluster_config_environment_prop(temp_cluster_config, 'redactlevel', redaction_level,
                                             property_name_check=False)
 
     if x509_cert_auth:
         persist_cluster_config_environment_prop(temp_cluster_config, 'x509_certs', True)
 
->>>>>>> 1b883683
     cluster = Cluster(config=temp_cluster_config)
     cluster.reset(sg_config_path=sg_conf)
 
@@ -123,13 +119,10 @@
     # Modifying log redaction level to partial
     temp_cluster_config = copy_to_temp_conf(cluster_config, mode)
     persist_cluster_config_environment_prop(temp_cluster_config, 'redactlevel', "partial", property_name_check=False)
-<<<<<<< HEAD
-=======
 
     if x509_cert_auth:
         persist_cluster_config_environment_prop(temp_cluster_config, 'x509_certs', True)
 
->>>>>>> 1b883683
     cluster = Cluster(config=temp_cluster_config)
     cluster.reset(sg_config_path=sg_conf)
 
@@ -192,13 +185,10 @@
     # Modifying log redaction level to partial
     temp_cluster_config = copy_to_temp_conf(cluster_config, mode)
     persist_cluster_config_environment_prop(temp_cluster_config, 'redactlevel', "partial", property_name_check=False)
-<<<<<<< HEAD
-=======
 
     if x509_cert_auth:
         persist_cluster_config_environment_prop(temp_cluster_config, 'x509_certs', True)
 
->>>>>>> 1b883683
     cluster = Cluster(config=temp_cluster_config)
     cluster.reset(sg_config_path=sg_conf)
 
@@ -308,13 +298,10 @@
     # Modifying log redaction level to partial
     temp_cluster_config = copy_to_temp_conf(cluster_config, mode)
     persist_cluster_config_environment_prop(temp_cluster_config, 'redactlevel', "partial", property_name_check=False)
-<<<<<<< HEAD
-=======
 
     if x509_cert_auth:
         persist_cluster_config_environment_prop(temp_cluster_config, 'x509_certs', True)
 
->>>>>>> 1b883683
     cluster = Cluster(config=temp_cluster_config)
     cluster.reset(sg_config_path=sg_conf)
 
