import time

import pytest
from couchbase.bucket import Bucket

from keywords import document
from keywords.MobileRestClient import MobileRestClient
from keywords.SyncGateway import sync_gateway_config_path_for_mode
from keywords.userinfo import UserInfo
from keywords.utils import host_for_url, log_info
from libraries.testkit.admin import Admin
from libraries.testkit.cluster import Cluster
from libraries.testkit.parallelize import in_parallel
from libraries.testkit.web_server import WebServer
from keywords.exceptions import TimeoutError
from keywords.constants import CLIENT_REQUEST_TIMEOUT
<<<<<<< HEAD
=======
from utilities.cluster_config_utils import persist_cluster_config_environment_prop, copy_to_temp_conf
>>>>>>> 1b883683


@pytest.mark.sanity
@pytest.mark.syncgateway
@pytest.mark.onlineoffline
@pytest.mark.webhooks
@pytest.mark.basicauth
@pytest.mark.channel
@pytest.mark.parametrize("sg_conf_name, num_users, num_channels, num_docs, num_revisions", [
    ("webhooks/webhook_offline", 5, 1, 1, 2),
])
def test_webhooks(params_from_base_test_setup, sg_conf_name, num_users, num_channels, num_docs, num_revisions):
    """
    Scenario:
    - Start a webserver on machine running the test to recieved webhook events
    - Create users
    - Add docs to Sync Gateway
    - Update docs on Sync Gateway
    - Verify the webserver recieved all expected webhook events
    """

    start = time.time()

    cluster_conf = params_from_base_test_setup["cluster_config"]
    mode = params_from_base_test_setup["mode"]

    sg_conf = sync_gateway_config_path_for_mode(sg_conf_name, mode)

    log_info("Running 'test_webhooks'")
    log_info("Using cluster_conf: {}".format(cluster_conf))
    log_info("Using num_users: {}".format(num_users))
    log_info("Using num_channels: {}".format(num_channels))
    log_info("Using num_docs: {}".format(num_docs))
    log_info("Using num_revisions: {}".format(num_revisions))
<<<<<<< HEAD

=======
    if x509_cert_auth:
        temp_cluster_config = copy_to_temp_conf(cluster_conf, mode)
        persist_cluster_config_environment_prop(temp_cluster_config, 'x509_certs', True)
        cluster_conf = temp_cluster_config
>>>>>>> 1b883683
    cluster = Cluster(config=cluster_conf)
    cluster.reset(sg_conf)

    init_completed = time.time()
    log_info("Initialization completed. Time taken:{}s".format(init_completed - start))

    channels = ["channel-" + str(i) for i in range(num_channels)]
    password = "password"
    ws = WebServer()
    ws.start()

    sgs = cluster.sync_gateways

    admin = Admin(sgs[0])

    # Register User
    log_info("Register User")
    user_objects = admin.register_bulk_users(target=sgs[0], db="db", name_prefix="User",
                                             number=num_users, password=password, channels=channels)

    # Add User
    log_info("Add docs")
    bulk = True
    in_parallel(user_objects, 'add_docs', num_docs, bulk)

    # Update docs
    log_info("Update docs")
    in_parallel(user_objects, 'update_docs', num_revisions)
    time.sleep(30)
    expected_events = (num_users * num_docs * num_revisions) + (num_users * num_docs)
    received_events = ws.get_data()
    received_doc_events = []
    for ev in received_events:
        if "_id" in ev:
            received_doc_events.append(ev)

    log_info("expected_events: {} received_events {}".format(expected_events, received_events))
    # Stop ws before asserting
    # Else successive tests will fail to start ws
    ws.stop()
    assert expected_events == len(received_doc_events)


@pytest.mark.syncgateway
@pytest.mark.xattrs
@pytest.mark.session
@pytest.mark.webhooks
@pytest.mark.parametrize('sg_conf_name, filtered', [
    ('webhooks/webhook', False),
    ('webhooks/webhook_filter', True)
])
def test_webhooks_crud(params_from_base_test_setup, sg_conf_name, filtered):
    """ Tests for webhook notification on import

    xattr mode
    1. Start sync gateway with autoimport

    1. Write 'num_docs_per_client' docs via SDK
    1. Write 'num_docs_per_client' docs via SG
    1. Verify 'num_docs_per_client' * 2 webhook events (id, rev, body)

    1. Update SG docs once each via SDK
    1. Update SDK docs once each via SG
    1. Verify 'num_docs_per_client' * 2 webhook events (id, rev, body)

    1. Delete SG docs via SDK
    1. Delete SDK docs via SG
    1. Verify 'num_docs_per_client' * 2 webhook events (id, rev, body)

    to verify no dups, wait 10s after recieveing expected webhooks

    docmeta mode
    1. Write 'num_docs_per_client' docs via SG
    1. Verify 'num_docs_per_client' webhook events (id, rev, body)

    1. Update SG docs once each via SG
    1. Verify 'num_docs_per_client' webhook events (id, rev, body)

    1. Delete SG docs via SG
    1. Verify 'num_docs_per_client' webhook events (id, rev, body)

    if filtered, the scenario will add a filtered propery to every other doc.
    The webhook validation will only look for the filtered docs

    """
    xattrs_enabled = params_from_base_test_setup['xattrs_enabled']

    log_info('Webhooks filtered?: {}'.format(filtered))

    cluster_conf = params_from_base_test_setup['cluster_config']
    cluster_topology = params_from_base_test_setup['cluster_topology']
    mode = params_from_base_test_setup['mode']
    sg_admin_url = cluster_topology['sync_gateways'][0]['admin']
    sg_url = cluster_topology['sync_gateways'][0]['public']
    cbs_url = cluster_topology['couchbase_servers'][0]
    ssl_enabled = params_from_base_test_setup["ssl_enabled"]

    sg_db = 'db'
    bucket_name = 'data-bucket'
    num_docs_per_client = 100

    sg_conf = sync_gateway_config_path_for_mode(sg_conf_name, mode)

    cluster = Cluster(config=cluster_conf)
    cluster.reset(sg_conf)

    # Start webhook server on test runner
    webhook_server = WebServer()
    webhook_server.start()

    sg_client = MobileRestClient()
    cbs_ip = host_for_url(cbs_url)
    if ssl_enabled and cluster.ipv6:
        connection_url = "couchbases://{}/{}?ssl=no_verify&ipv6=allow".format(cbs_ip, bucket_name)
    elif ssl_enabled and not cluster.ipv6:
        connection_url = "couchbases://{}/{}?ssl=no_verify".format(cbs_ip, bucket_name)
    elif not ssl_enabled and cluster.ipv6:
        connection_url = "couchbase://{}/{}?ipv6=allow".format(cbs_ip, bucket_name)
    else:
        connection_url = 'couchbase://{}/{}'.format(cbs_ip, bucket_name)
    sdk_client = Bucket(connection_url, password='password')
    sg_info = UserInfo('sg_user', 'pass', channels=['shared'], roles=[])
    sdk_info = UserInfo('sdk_user', 'pass', channels=['shared'], roles=[])
    sg_client.create_user(
        url=sg_admin_url,
        db=sg_db,
        name=sg_info.name,
        password=sg_info.password,
        channels=sg_info.channels
    )
    sg_auth = sg_client.create_session(
        url=sg_admin_url,
        db=sg_db,
        name=sg_info.name,
        password=sg_info.password
    )

    # Create sg docs
    doc_content = {'aphex': 'twin'}
    sg_docs = document.create_docs(
        doc_id_prefix='sg_user_doc',
        number=num_docs_per_client,
        content=doc_content,
        channels=sg_info.channels
    )

    # Add filtered property to every other doc
    count = 0
    for sg_doc in sg_docs:
        if count % 2 == 0:
            sg_doc['filtered'] = True
        count += 1

    sg_doc_ids = [doc['_id'] for doc in sg_docs]
    sg_filtered_doc_ids = [doc['_id'] for doc in sg_docs if 'filtered' in doc]
    assert len(sg_doc_ids) == num_docs_per_client
    assert len(sg_filtered_doc_ids) == num_docs_per_client / 2

    # Create sdk docs
    sdk_docs = {
        'sdk_user_doc_{}'.format(i): {
            'channels': sdk_info.channels,
            'content': doc_content
        }
        for i in range(num_docs_per_client)
    }

    # Add filtered property to every other doc
    count = 0
    for _, doc_val in list(sdk_docs.items()):
        if count % 2 == 0:
            doc_val['filtered'] = True
        count += 1

    sdk_doc_ids = [doc for doc in sdk_docs]
    sdk_filtered_doc_ids = [k for k, v in list(sdk_docs.items()) if 'filtered' in v]
    assert len(sdk_doc_ids) == num_docs_per_client
    assert len(sdk_filtered_doc_ids) == num_docs_per_client / 2

    all_docs = sg_doc_ids + sdk_doc_ids
    all_filtered_docs = sg_filtered_doc_ids + sdk_filtered_doc_ids
    assert len(all_docs) == num_docs_per_client * 2

    # If xattr mode, add sg + sdk docs
    # If non xattr mode, add sg docs
    add_docs(
        sg_client=sg_client,
        sg_url=sg_url,
        sg_db=sg_db,
        sg_docs=sg_docs,
        sg_auth=sg_auth,
        sdk_client=sdk_client,
        sdk_docs=sdk_docs,
        num_docs_per_client=num_docs_per_client,
        xattrs=xattrs_enabled
    )

    # Wait for added docs to trigger webhooks
    if xattrs_enabled and filtered:
        poll_for_webhook_data(webhook_server, all_filtered_docs, 1, doc_content)
    elif xattrs_enabled and not filtered:
        poll_for_webhook_data(webhook_server, all_docs, 1, doc_content)
    elif not xattrs_enabled and filtered:
        poll_for_webhook_data(webhook_server, sg_filtered_doc_ids, 1, doc_content)
    else:
        poll_for_webhook_data(webhook_server, sg_doc_ids, 1, doc_content)
    webhook_server.clear_data()

    # Update sdk docs from sg
    # If xattr mode, update sdk docs from sg, update sg docs from SDK
    # If non xattr mode, update sg docs from sg
    updated_doc_content = {'brian': 'eno'}
    update_docs(
        sg_client=sg_client,
        sg_url=sg_url,
        sg_db=sg_db,
        sg_doc_ids=sg_doc_ids,
        sg_auth=sg_auth,
        sdk_client=sdk_client,
        sdk_doc_ids=sdk_doc_ids,
        updated_doc_content=updated_doc_content,
        xattrs=xattrs_enabled
    )

    # Wait for updates to trigger webhooks
    if xattrs_enabled and filtered:
        poll_for_webhook_data(webhook_server, all_filtered_docs, 2, updated_doc_content)
    elif xattrs_enabled and not filtered:
        poll_for_webhook_data(webhook_server, all_docs, 2, updated_doc_content)
    elif not xattrs_enabled and filtered:
        poll_for_webhook_data(webhook_server, sg_filtered_doc_ids, 2, updated_doc_content)
    else:
        poll_for_webhook_data(webhook_server, sg_doc_ids, 2, updated_doc_content)
    webhook_server.clear_data()

    delete_docs(
        sg_client=sg_client,
        sg_url=sg_url,
        sg_db=sg_db,
        sg_doc_ids=sg_doc_ids,
        sg_auth=sg_auth,
        sdk_client=sdk_client,
        sdk_doc_ids=sdk_doc_ids,
        xattrs=xattrs_enabled
    )

    # Wait for deletes to trigger webhook events, filter includes all deleted docs
    if xattrs_enabled:
        poll_for_webhook_data(webhook_server, all_docs, 3, updated_doc_content, deleted=True)
    else:
        poll_for_webhook_data(webhook_server, sg_doc_ids, 3, updated_doc_content, deleted=True)
    webhook_server.clear_data()

    # Stop webhook server
    webhook_server.stop()


def add_docs(sg_client, sg_url, sg_db, sg_docs, sg_auth, sdk_client, sdk_docs, num_docs_per_client, xattrs):
    """ Add docs
    if in xattr mode:
        - add num_docs_per_client docs from sg
        - add num_docs_per_client docs from sdk
    else:
        - add num_docs_per_client docs from sg
    """

    # Create sync gateway docs
    log_info('Adding sg docs ...')
    sg_user_docs = sg_client.add_bulk_docs(
        url=sg_url,
        db=sg_db,
        docs=sg_docs,
        auth=sg_auth
    )
    assert len(sg_user_docs) == num_docs_per_client

    if xattrs:
        log_info('Adding sdk docs ...')
        sdk_client.upsert_multi(sdk_docs)


def update_docs(sg_client, sg_url, sg_db, sg_doc_ids, sg_auth, sdk_client, sdk_doc_ids, updated_doc_content, xattrs):
    """ Update docs
    if in xattr mode:
        - sync gateway will update the sdk docs
        - sdk will update the sync gateway docs
    else:
        - sync gateway will update the sync gateway docs
    """

    sg_doc_ids_to_update = sg_doc_ids
    if xattrs:
        sg_doc_ids_to_update = sdk_doc_ids

    for doc_id in sg_doc_ids_to_update:
        doc = sg_client.get_doc(
            url=sg_url,
            db=sg_db,
            doc_id=doc_id,
            auth=sg_auth
        )
        doc['content'] = updated_doc_content
        sg_client.put_doc(
            url=sg_url,
            db=sg_db,
            doc_id=doc_id,
            rev=doc['_rev'],
            doc_body=doc,
            auth=sg_auth
        )

    # Update sg docs from sdk in xattr mode
    if xattrs:
        for sg_user_doc_id in sg_doc_ids:
            doc = sdk_client.get(sg_user_doc_id)

            doc_body = doc.value
            doc_body['content'] = updated_doc_content

            sdk_client.upsert(sg_user_doc_id, doc_body)


def delete_docs(sg_client, sg_url, sg_db, sg_doc_ids, sg_auth, sdk_client, sdk_doc_ids, xattrs):
    """ Delete docs
    if in xattr mode:
        - sync gateway will delete the sdk docs
        - sdk will delete the sync gateway docs
    else:
        - sync gateway will delete the sync gateway docs
    """

    sg_doc_ids_to_delete = sg_doc_ids
    if xattrs:
        sg_doc_ids_to_delete = sdk_doc_ids

    # Delete docs from Sync Gateway
    for doc_id in sg_doc_ids_to_delete:
        doc = sg_client.get_doc(
            url=sg_url,
            db=sg_db,
            doc_id=doc_id,
            auth=sg_auth
        )
        sg_client.delete_doc(
            url=sg_url,
            db=sg_db,
            doc_id=doc_id,
            rev=doc['_rev'],
            auth=sg_auth
        )

    if xattrs:
        # Delete all sg docs from sdk
        sdk_client.remove_multi(sg_doc_ids)


def poll_for_webhook_data(webhook_server, expected_doc_ids, expected_num_revs, expected_content, deleted=False):

    start = time.time()
    while True:

        if time.time() - start > CLIENT_REQUEST_TIMEOUT:
            webhook_server.stop()
            raise TimeoutError('Timed out waiting for webhook events!!')

        # Get web hook sent data and build a dictionary
        expected_docs_scratch_pad = list(expected_doc_ids)

        log_info('Getting posted webhook data ...')

        data = webhook_server.get_data()
        # Remove unwanted data from the response
        for item in data:
            if "_id" not in item:
                data.remove(item)

        posted_webhook_events = {item['_id']: item for item in data}
        posted_webhook_events_ids = [item['_id'] for item in data]
        posted_webhook_events_len = len(posted_webhook_events)

        # If more webhook data is sent then we are expecting, blow up
        assert posted_webhook_events_len <= len(expected_doc_ids)

        all_docs_revs_found = True

        if posted_webhook_events_len < len(expected_doc_ids):
            # We have not seen the expected number of docs yet.
            # Wait a sec and try again
            delta = set(expected_doc_ids) - set(posted_webhook_events_ids)
            log_info('Still waiting for webhook events. Expecting: {}, We have only seen: {}.  Missing: {}'.format(
                len(expected_doc_ids),
                posted_webhook_events_len,
                delta,
            ))
            all_docs_revs_found = False

        else:
            for doc_id, doc in list(posted_webhook_events.items()):

                if deleted:
                    assert doc['_deleted']
                    assert 'content' not in doc
                else:
                    assert doc['content'] == expected_content

                if doc_id in expected_docs_scratch_pad and doc['_rev'].startswith("{}-".format(expected_num_revs)):
                    expected_docs_scratch_pad.remove(doc_id)
                else:
                    log_info('Unexpected posted webhook notification: {}'.format(doc))

            if len(expected_docs_scratch_pad) != 0:
                log_info('Missing expected revisions. Retrying ...')
                all_docs_revs_found = False

        if all_docs_revs_found:
            log_info('Found all webhook events')
            break

        time.sleep(5)<|MERGE_RESOLUTION|>--- conflicted
+++ resolved
@@ -14,10 +14,7 @@
 from libraries.testkit.web_server import WebServer
 from keywords.exceptions import TimeoutError
 from keywords.constants import CLIENT_REQUEST_TIMEOUT
-<<<<<<< HEAD
-=======
 from utilities.cluster_config_utils import persist_cluster_config_environment_prop, copy_to_temp_conf
->>>>>>> 1b883683
 
 
 @pytest.mark.sanity
@@ -52,14 +49,10 @@
     log_info("Using num_channels: {}".format(num_channels))
     log_info("Using num_docs: {}".format(num_docs))
     log_info("Using num_revisions: {}".format(num_revisions))
-<<<<<<< HEAD
-
-=======
     if x509_cert_auth:
         temp_cluster_config = copy_to_temp_conf(cluster_conf, mode)
         persist_cluster_config_environment_prop(temp_cluster_config, 'x509_certs', True)
         cluster_conf = temp_cluster_config
->>>>>>> 1b883683
     cluster = Cluster(config=cluster_conf)
     cluster.reset(sg_conf)
 
