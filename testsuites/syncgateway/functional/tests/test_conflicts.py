--- conflicted
+++ resolved
@@ -410,10 +410,6 @@
     # 4. Verify doc with latest attachment exists on SGW and CBS
     sg_docs = sg_client.get_all_docs(url=sg_admin_url, db=sg_db, include_docs=True)["rows"]
     for doc in sg_docs:
-<<<<<<< HEAD
-        print "doc in sg_docs", doc
-=======
->>>>>>> 214b2461
         assert doc["doc"]["updates"] == 10, "doc did not get updated 10 times"
         try:
             doc["doc"]["_attachments"]
