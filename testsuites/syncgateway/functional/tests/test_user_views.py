--- conflicted
+++ resolved
@@ -10,10 +10,7 @@
 from keywords.utils import log_info
 from libraries.testkit.cluster import Cluster
 from keywords.MobileRestClient import MobileRestClient
-<<<<<<< HEAD
-=======
 from utilities.cluster_config_utils import persist_cluster_config_environment_prop, copy_to_temp_conf
->>>>>>> 1b883683
 
 
 @pytest.mark.sanity
@@ -37,14 +34,10 @@
     log_info("Running 'single_user_multiple_channels'")
     log_info("cluster_conf: {}".format(cluster_conf))
     log_info("conf: {}".format(sg_conf))
-<<<<<<< HEAD
-
-=======
     if x509_cert_auth:
         temp_cluster_config = copy_to_temp_conf(cluster_conf, mode)
         persist_cluster_config_environment_prop(temp_cluster_config, 'x509_certs', True)
         cluster_conf = temp_cluster_config
->>>>>>> 1b883683
     cluster = Cluster(config=cluster_conf)
     cluster.reset(sg_config_path=sg_conf)
 
