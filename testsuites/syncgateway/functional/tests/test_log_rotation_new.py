--- conflicted
+++ resolved
@@ -570,11 +570,7 @@
     sg_admin_url = cluster_hosts["sync_gateways"][0]["admin"]
     sg_ip = host_for_url(sg_admin_url)
 
-<<<<<<< HEAD
-    if get_sync_gateway_version(sg_ip)[0] < "2.1" or get_sync_gateway_version(sg_ip)[0] >= "2.6.0":
-=======
     if sync_gateway_version < "2.1" or sync_gateway_version >= "2.6.0":
->>>>>>> 8d98d102
         pytest.skip("Continuous logging Test NA for SG < 2.1 and backup config is removed 2.6.0 and up")
 
     cluster = Cluster(config=cluster_conf)
