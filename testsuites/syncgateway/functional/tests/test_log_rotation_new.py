--- conflicted
+++ resolved
@@ -9,11 +9,7 @@
 from keywords.utils import log_info, host_for_url
 from libraries.testkit.cluster import Cluster
 from keywords.exceptions import ProvisioningError
-<<<<<<< HEAD
-from utilities.cluster_config_utils import load_cluster_config_json
-=======
 from utilities.cluster_config_utils import load_cluster_config_json, persist_cluster_config_environment_prop, copy_to_temp_conf
->>>>>>> 1b883683
 
 
 @pytest.mark.sanity
@@ -43,14 +39,11 @@
     if get_sync_gateway_version(sg_ip)[0] < "2.1":
         pytest.skip("Continuous logging Test NA for SG < 2.1")
 
-<<<<<<< HEAD
-=======
     if x509_cert_auth:
         temp_cluster_config = copy_to_temp_conf(cluster_conf, mode)
         persist_cluster_config_environment_prop(temp_cluster_config, 'x509_certs', True)
         cluster_conf = temp_cluster_config
 
->>>>>>> 1b883683
     cluster = Cluster(config=cluster_conf)
     cluster.reset(sg_config_path=sg_conf)
 
