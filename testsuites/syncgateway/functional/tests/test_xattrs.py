import random
import time
import json
import requests

import pytest
import concurrent.futures
from concurrent.futures import ProcessPoolExecutor
from concurrent.futures import ThreadPoolExecutor

from couchbase.exceptions import CouchbaseException, DocumentNotFoundException
from requests.exceptions import HTTPError
from keywords.exceptions import ChangesError

from keywords import attachment, document
from keywords.constants import DATA_DIR
from keywords.MobileRestClient import MobileRestClient
from keywords.SyncGateway import sync_gateway_config_path_for_mode
from keywords.SyncGateway import SyncGateway
from keywords.userinfo import UserInfo
from keywords.utils import host_for_url, log_info
from libraries.testkit.cluster import Cluster
from keywords.ChangesTracker import ChangesTracker
from utilities.cluster_config_utils import get_sg_use_views, get_sg_version, persist_cluster_config_environment_prop, copy_to_temp_conf, get_cluster
<<<<<<< HEAD
=======
from libraries.testkit.syncgateway import get_buckets_from_sync_gateway_config
>>>>>>> edf104a6
from keywords.constants import RBAC_FULL_ADMIN


# Since sdk is quicker to update docs we need to have it sleep longer
# between ops to avoid ops heavily weighted to SDK. These gives us more balanced
# concurrency for each client.
SG_OP_SLEEP = 0.001
SDK_OP_SLEEP = 0.05


@pytest.mark.syncgateway
@pytest.mark.xattrs
@pytest.mark.session
@pytest.mark.oscertify
@pytest.mark.parametrize('sg_conf_name', [
    'xattrs/old_doc'
])
def test_olddoc_nil(params_from_base_test_setup, sg_conf_name):
    """ Regression test for - https://github.com/couchbase/sync_gateway/issues/2565

    Using the custom sync function:
        function(doc, oldDoc) {
            if (oldDoc != null) {
                throw({forbidden: "Old doc should be null!"})
            } else {
                console.log("oldDoc is null");
                console.log(doc.channels);
                channel(doc.channels);
            }
        }

    1. Create user with channel 'ABC' (user1)
    2. Create user with channel 'CBS' (user2)
    3. Write doc with channel 'ABC'
    4. Verify that user1 can see the doc and user2 cannot
    5. SDK updates the doc channel to 'CBS'
    6. This should result in a new rev but with oldDoc == nil (due to SDK mutation)
    7. Assert that user2 can see the doc and user1 cannot
    """

    # bucket_name = 'data-bucket'
    sg_db = 'db'
    num_docs = 1000

    cluster_conf = params_from_base_test_setup['cluster_config']
    cluster_topology = params_from_base_test_setup['cluster_topology']
    mode = params_from_base_test_setup['mode']
    xattrs_enabled = params_from_base_test_setup['xattrs_enabled']
    delta_sync_enabled = params_from_base_test_setup['delta_sync_enabled']
    sync_gateway_version = params_from_base_test_setup["sync_gateway_version"]
    need_sgw_admin_auth = params_from_base_test_setup["need_sgw_admin_auth"]

    # This test should only run when using xattr meta storage
    if not xattrs_enabled or delta_sync_enabled:
        pytest.skip('XATTR tests require --xattrs flag or test has enable delta sync')

    sg_conf = sync_gateway_config_path_for_mode(sg_conf_name, mode)
    sg_admin_url = cluster_topology['sync_gateways'][0]['admin']
    sg_url = cluster_topology['sync_gateways'][0]['public']
    cbs_url = cluster_topology['couchbase_servers'][0]
    ssl_enabled = params_from_base_test_setup["ssl_enabled"]
<<<<<<< HEAD
=======
    buckets = get_buckets_from_sync_gateway_config(sg_conf, cluster_conf)
    bucket_name = buckets[0]
>>>>>>> edf104a6
    auth = need_sgw_admin_auth and (RBAC_FULL_ADMIN['user'], RBAC_FULL_ADMIN['pwd']) or None

    log_info('sg_conf: {}'.format(sg_conf))
    log_info('sg_admin_url: {}'.format(sg_admin_url))
    log_info('sg_url: {}'.format(sg_url))
    log_info('cbs_url: {}'.format(cbs_url))

    cluster = Cluster(config=cluster_conf)
    cluster.reset(sg_config_path=sg_conf)

    if sync_gateway_version >= "2.5.0":
        sg_client = MobileRestClient()
        expvars = sg_client.get_expvars(sg_admin_url, auth=auth)
        error_count = expvars["syncgateway"]["global"]["resource_utilization"]["error_count"]

    # Create clients
    sg_client = MobileRestClient()
    cbs_ip = host_for_url(cbs_url)
    if ssl_enabled and cluster.ipv6:
        connection_url = "couchbases://{}?ssl=no_verify&ipv6=allow".format(cbs_ip)
    elif ssl_enabled and not cluster.ipv6:
        connection_url = "couchbases://{}?ssl=no_verify".format(cbs_ip)
    elif not ssl_enabled and cluster.ipv6:
        connection_url = "couchbase://{}?ipv6=allow".format(cbs_ip)
    else:
        connection_url = 'couchbase://{}'.format(cbs_ip)
    sdk_client = get_cluster(connection_url, bucket_name)
    # Create user / session
    user_one_info = UserInfo(name='user1', password='pass', channels=['ABC'], roles=[])
    user_two_info = UserInfo(name='user2', password='pass', channels=['CBS'], roles=[])

    for user in [user_one_info, user_two_info]:
        sg_client.create_user(
            url=sg_admin_url,
            db=sg_db,
            name=user.name,
            password=user.password,
            channels=user.channels,
            auth=auth
        )

    user_one_auth = sg_client.create_session(
        url=sg_admin_url,
        db=sg_db,
        name=user_one_info.name,
        auth=auth
    )

    user_two_auth = sg_client.create_session(
        url=sg_admin_url,
        db=sg_db,
        name=user_two_info.name,
        auth=auth
    )

    abc_docs = document.create_docs(doc_id_prefix="abc_docs", number=num_docs, channels=user_one_info.channels)
    abc_doc_ids = [doc['_id'] for doc in abc_docs]

    user_one_docs = sg_client.add_bulk_docs(url=sg_url, db=sg_db, docs=abc_docs, auth=user_one_auth)
    assert len(user_one_docs) == num_docs

    # Issue bulk_get from user_one and assert that user_one, can see all of the docs
    user_one_bulk_get_docs, errors = sg_client.get_bulk_docs(url=sg_url, db=sg_db, doc_ids=abc_doc_ids, auth=user_one_auth)
    assert len(user_one_bulk_get_docs) == num_docs
    assert len(errors) == 0

    # Issue bulk_get from user_two and assert that user_two cannot see any of the docs
    user_two_bulk_get_docs, errors = sg_client.get_bulk_docs(url=sg_url, db=sg_db, doc_ids=abc_doc_ids, auth=user_two_auth, validate=False)
    assert len(user_two_bulk_get_docs) == 0
    assert len(errors) == num_docs

    # Update the channels of each doc to 'NBC'
    for abc_doc_id in abc_doc_ids:
        doc = sdk_client.get(abc_doc_id)
        doc_body = doc.content
        doc_body['channels'] = user_two_info.channels
        sdk_client.upsert(abc_doc_id, doc_body)

    # Issue bulk_get from user_one and assert that user_one can't see any docs
    user_one_bulk_get_docs, errors = sg_client.get_bulk_docs(url=sg_url, db=sg_db, doc_ids=abc_doc_ids, auth=user_one_auth, validate=False)
    assert len(user_one_bulk_get_docs) == 0
    assert len(errors) == num_docs

    # Issue bulk_get from user_two and assert that user_two can see all docs
    user_two_bulk_get_docs, errors = sg_client.get_bulk_docs(url=sg_url, db=sg_db, doc_ids=abc_doc_ids, auth=user_two_auth)
    assert len(user_two_bulk_get_docs) == num_docs
    assert len(errors) == 0

    if sync_gateway_version >= "2.5.0":
        sg_client = MobileRestClient()
        expvars = sg_client.get_expvars(sg_admin_url, auth=auth)
        assert error_count < expvars["syncgateway"]["global"]["resource_utilization"]["error_count"], "error_count did not increment"


@pytest.mark.syncgateway
@pytest.mark.xattrs
@pytest.mark.session
@pytest.mark.parametrize('sg_conf_name, number_users, number_docs_per_user, number_of_updates_per_user', [
    ('xattrs/no_import', 1, 1, 10),
    pytest.param('xattrs/no_import', 100, 10, 10, marks=pytest.mark.oscertify),
    ('xattrs/no_import', 10, 1000, 10)
    # ('xattrs/no_import', 100, 1000, 2)
])
def test_on_demand_doc_processing(params_from_base_test_setup, sg_conf_name, number_users, number_docs_per_user, number_of_updates_per_user):
    """
    1. Start Sync Gateway with autoimport disabled, this will force on-demand processing
    1. Create 100 users (user_0, user_1, ...) on Sync Gateway each with their own channel (user_0_chan, user_1_chan, ...)
    1. Load 'number_doc_per_user' with channels specified to each user from SDK
    1. Make sure the docs are imported via GET /db/doc and POST _bulk_get
    """

    cluster_conf = params_from_base_test_setup['cluster_config']
    cluster_topology = params_from_base_test_setup['cluster_topology']
    mode = params_from_base_test_setup['mode']
    xattrs_enabled = params_from_base_test_setup['xattrs_enabled']
    need_sgw_admin_auth = params_from_base_test_setup["need_sgw_admin_auth"]

    cbs_url = cluster_topology['couchbase_servers'][0]
    sg_admin_url = cluster_topology['sync_gateways'][0]['admin']
    sg_url = cluster_topology['sync_gateways'][0]['public']
    auth = need_sgw_admin_auth and (RBAC_FULL_ADMIN['user'], RBAC_FULL_ADMIN['pwd']) or None

    # bucket_name = 'data-bucket'
    sg_db = 'db'
    cbs_host = host_for_url(cbs_url)

    # This test should only run when using xattr meta storage
    if not xattrs_enabled:
        pytest.skip('XATTR tests require --xattrs flag')

    # This test should only run when mode is CC
    if mode == "di":
        pytest.skip('This test does not run in DI mode')

    # Reset cluster
    sg_conf = sync_gateway_config_path_for_mode(sg_conf_name, mode)
    buckets = get_buckets_from_sync_gateway_config(sg_conf, cluster_conf)
    bucket_name = buckets[0]
    cluster = Cluster(config=cluster_conf)
    cluster.reset(sg_config_path=sg_conf)

    log_info("Number of users: {}".format(number_users))
    log_info("Number of docs per user: {}".format(number_docs_per_user))
    log_info("Number of update per user: {}".format(number_of_updates_per_user))

    # Initialize clients
    sg_client = MobileRestClient()
    # TODO : Add support for ssl enabled once ssl enabled support is merged to master
    if cluster.ipv6:
        url = "couchbase://{}?ipv6=allow".format(cbs_host)
    else:
        url = "couchbase://{}".format(cbs_host)
    sdk_client = get_cluster(url, bucket_name)

    # Create Sync Gateway user
    auth_dict = {}
    docs_to_add = {}
    user_names = ['user_{}'.format(i) for i in range(number_users)]

    def update_props():
        return {
            'updates': 0
        }

    for user_name in user_names:
        user_channels = ['{}_chan'.format(user_name)]
        sg_client.create_user(url=sg_admin_url, db=sg_db, name=user_name, password='pass', channels=user_channels, auth=auth)
        auth_dict[user_name] = sg_client.create_session(url=sg_admin_url, db=sg_db, name=user_name, auth=auth)
        docs = document.create_docs('{}_doc'.format(user_name), number=number_docs_per_user, channels=user_channels, prop_generator=update_props)
        for doc in docs:
            docs_to_add[doc['_id']] = doc

    assert len(docs_to_add) == number_users * number_docs_per_user

    # Add the docs via
    log_info('Adding docs via SDK ...')
    for k, v in docs_to_add.items():
        sdk_client.upsert(k, v)

    assert len(docs_to_add) == number_users * number_docs_per_user

    # issue _bulk_get
    with ProcessPoolExecutor() as ppe:

        user_gets = {}
        user_writes = {}

        # Start issuing bulk_gets concurrently
        for user_name in user_names:
            user_doc_ids = ['{}_doc_{}'.format(user_name, i) for i in range(number_docs_per_user)]
            future = ppe.submit(
                sg_client.get_bulk_docs,
                url=sg_url,
                db=sg_db,
                doc_ids=user_doc_ids,
                auth=auth_dict[user_name]
            )
            user_gets[future] = user_name

        # Wait for all futures complete
        for future in concurrent.futures.as_completed(user_gets):
            user = user_gets[future]
            docs, errors = future.result()
            assert len(docs) == number_docs_per_user
            assert len(errors) == 0
            log_info('Docs found for user ({}): {}'.format(user, len(docs)))

        # Start concurrent updates from Sync Gateway side
        for user_name in user_names:
            log_info('Starting concurrent updates!')
            user_doc_ids = ['{}_doc_{}'.format(user_name, i) for i in range(number_docs_per_user)]
            assert len(user_doc_ids) == number_docs_per_user
            # Start updating from sync gateway for completed user
            write_future = ppe.submit(
                update_sg_docs,
                client=sg_client,
                url=sg_url,
                db=sg_db,
                docs_to_update=user_doc_ids,
                prop_to_update='updates',
                number_updates=number_of_updates_per_user,
                auth=auth_dict[user_name]
            )
            user_writes[write_future] = user

        for future in concurrent.futures.as_completed(user_writes):
            user = user_writes[future]
            # This will bubble up exceptions
            future.result()
            log_info('Update complete for user: {}'.format(user))
    for user_name in user_names:
        all_docs_total = sg_client.get_all_docs(url=sg_url, db=sg_db, auth=auth_dict[user_name])
        all_docs_per_user = all_docs_total["rows"]
        assert len(all_docs_per_user) == number_docs_per_user, "All documents are not returned for the user {}".format(auth_dict[user_name])


@pytest.mark.sanity
@pytest.mark.syncgateway
@pytest.mark.xattrs
@pytest.mark.session
@pytest.mark.oscertify
@pytest.mark.parametrize('sg_conf_name, x509_cert_auth', [
    ('xattrs/no_import', False)
])
def test_on_demand_import_of_external_updates(params_from_base_test_setup, sg_conf_name, x509_cert_auth):
    """
    Scenario: On demand processing of external updates

    - Start sg with XATTRs, but not import
    - Create doc via SG, store rev (#1)
    - Update doc via SDK
    - Update doc via SG, using (#1), should fail with conflict
    """

    # bucket_name = 'data-bucket'
    sg_db = 'db'

    cluster_conf = params_from_base_test_setup['cluster_config']
    cluster_topology = params_from_base_test_setup['cluster_topology']
    mode = params_from_base_test_setup['mode']
    xattrs_enabled = params_from_base_test_setup['xattrs_enabled']
    need_sgw_admin_auth = params_from_base_test_setup["need_sgw_admin_auth"]

    # This test should only run when using xattr meta storage
    if not xattrs_enabled:
        pytest.skip('XATTR tests require --xattrs flag')

    if mode == "di":
        pytest.skip('This test does not run in DI mode')

    sg_conf = sync_gateway_config_path_for_mode(sg_conf_name, mode)
    sg_admin_url = cluster_topology['sync_gateways'][0]['admin']
    sg_url = cluster_topology['sync_gateways'][0]['public']
    cbs_url = cluster_topology['couchbase_servers'][0]
    ssl_enabled = params_from_base_test_setup["ssl_enabled"]
<<<<<<< HEAD
=======
    buckets = get_buckets_from_sync_gateway_config(sg_conf, cluster_conf)
    bucket_name = buckets[0]
>>>>>>> edf104a6
    auth = need_sgw_admin_auth and (RBAC_FULL_ADMIN['user'], RBAC_FULL_ADMIN['pwd']) or None

    log_info('sg_conf: {}'.format(sg_conf))
    log_info('sg_admin_url: {}'.format(sg_admin_url))
    log_info('sg_url: {}'.format(sg_url))
    log_info('cbs_url: {}'.format(cbs_url))
    disable_tls_server = params_from_base_test_setup["disable_tls_server"]
    if x509_cert_auth and disable_tls_server:
        pytest.skip("x509 test cannot run tls server disabled")
    if x509_cert_auth:
        temp_cluster_config = copy_to_temp_conf(cluster_conf, mode)
        persist_cluster_config_environment_prop(temp_cluster_config, 'x509_certs', True)
        persist_cluster_config_environment_prop(temp_cluster_config, 'server_tls_skip_verify', False)
        cluster_conf = temp_cluster_config
    cluster = Cluster(config=cluster_conf)
    cluster.reset(sg_config_path=sg_conf)

    # Create clients
    sg_client = MobileRestClient()
    cbs_ip = host_for_url(cbs_url)
    if ssl_enabled and cluster.ipv6:
        connection_url = "couchbases://{}?ssl=no_verify&ipv6=allow".format(cbs_ip)
    elif ssl_enabled and not cluster.ipv6:
        connection_url = "couchbases://{}?ssl=no_verify".format(cbs_ip)
    elif not ssl_enabled and cluster.ipv6:
        connection_url = "couchbase://{}?ipv6=allow".format(cbs_ip)
    else:
        connection_url = 'couchbase://{}'.format(cbs_ip)
    sdk_client = get_cluster(connection_url, bucket_name)
    # Create user / session
    seth_user_info = UserInfo(name='seth', password='pass', channels=['NASA'], roles=[])
    sg_client.create_user(
        url=sg_admin_url,
        db=sg_db,
        name=seth_user_info.name,
        password=seth_user_info.password,
        channels=seth_user_info.channels,
        auth=auth
    )

    seth_auth = sg_client.create_session(
        url=sg_admin_url,
        db=sg_db,
        name=seth_user_info.name,
        auth=auth
    )

    doc_id = 'test_doc'

    doc_body = document.create_doc(doc_id, channels=seth_user_info.channels)
    doc = sg_client.add_doc(url=sg_url, db=sg_db, doc=doc_body, auth=seth_auth)
    doc_rev_one = doc['rev']

    log_info('Created doc: {} via Sync Gateway'.format(doc))

    # Update the document via SDK
    doc_to_update = sdk_client.get(doc_id)
    doc_body = doc_to_update.content
    doc_body['updated_via_sdk'] = True
    updated_doc = sdk_client.upsert(doc_id, doc_body)
    log_info('Updated doc: {} via SDK'.format(updated_doc))

    # Try to create a revision of generation 1 from Sync Gateway.
    # If on demand importing is working as designed, it should go to the
    # bucket and see that there has been an external update and import it.
    # Sync Gateway should then get a 409 conflict when trying to update the doc
    with pytest.raises(HTTPError) as he:
        sg_client.put_doc(url=sg_url, db=sg_db, doc_id=doc_id, rev=doc_rev_one, doc_body=doc_body, auth=seth_auth)
    log_info(he.value)
    res_message = str(he.value)
    assert res_message.startswith('409')

    # Following update_doc method will get the doc with on demand processing and update the doc based on rev got from
    # get doc
    sg_updated_doc = sg_client.update_doc(url=sg_url, db=sg_db, doc_id=doc_id, auth=seth_auth)
    sg_updated_rev = sg_updated_doc["rev"]
    assert sg_updated_rev.startswith("3-")


@pytest.mark.syncgateway
@pytest.mark.xattrs
@pytest.mark.session
@pytest.mark.parametrize('sg_conf_name, x509_cert_auth', [
    pytest.param('sync_gateway_default_functional_tests', True, marks=[pytest.mark.sanity, pytest.mark.oscertify]),
    ('sync_gateway_default_functional_tests_no_port', False),
    ("sync_gateway_default_functional_tests_couchbase_protocol_withport_11210", False)
])
def test_offline_processing_of_external_updates(params_from_base_test_setup, sg_conf_name, x509_cert_auth):
    """
    Scenario:
    1. Start SG, write some docs
    2. Stop SG
    3. Update the same docs via SDK (to ensure the same vbucket is getting updated)
    4. Write some new docs for SDK (just for additional testing)
    5. Restart SG, validate that all writes from 3 and 4 have been imported (w/ correct revisions)
    """

    num_docs_per_client = 1000
    # bucket_name = 'data-bucket'
    sg_db = 'db'

    cluster_conf = params_from_base_test_setup['cluster_config']
    cluster_topology = params_from_base_test_setup['cluster_topology']
    mode = params_from_base_test_setup['mode']
    xattrs_enabled = params_from_base_test_setup['xattrs_enabled']
    ssl_enabled = params_from_base_test_setup["ssl_enabled"]
    sync_gateway_version = params_from_base_test_setup["sync_gateway_version"]
    need_sgw_admin_auth = params_from_base_test_setup["need_sgw_admin_auth"]

    # Skip the test if ssl disabled as it cannot run without port using http protocol
    if ("sync_gateway_default_functional_tests_no_port" in sg_conf_name) and get_sg_version(cluster_conf) < "1.5.0":
        pytest.skip('couchbase/couchbases ports do not support for versions below 1.5')
    if "sync_gateway_default_functional_tests_no_port" in sg_conf_name and not ssl_enabled:
        pytest.skip('ssl disabled so cannot run without port')

    # Skip the test if ssl enabled as it cannot run using couchbase protocol
    # TODO : https://github.com/couchbaselabs/sync-gateway-accel/issues/227
    # Remove DI condiiton once above bug is fixed
    if "sync_gateway_default_functional_tests_couchbase_protocol_withport_11210" in sg_conf_name and (ssl_enabled or mode.lower() == "di"):
        pytest.skip('ssl enabled so cannot run with couchbase protocol')

    # This test should only run when using xattr meta storage
    if not xattrs_enabled:
        pytest.skip('XATTR tests require --xattrs flag')

    sg_conf = sync_gateway_config_path_for_mode(sg_conf_name, mode)
    sg_admin_url = cluster_topology['sync_gateways'][0]['admin']
    sg_url = cluster_topology['sync_gateways'][0]['public']
    cbs_url = cluster_topology['couchbase_servers'][0]
    cbs_ce_version = params_from_base_test_setup["cbs_ce"]
<<<<<<< HEAD
=======
    buckets = get_buckets_from_sync_gateway_config(sg_conf, cluster_conf)
    bucket_name = buckets[0]
>>>>>>> edf104a6
    auth = need_sgw_admin_auth and (RBAC_FULL_ADMIN['user'], RBAC_FULL_ADMIN['pwd']) or None

    log_info('sg_conf: {}'.format(sg_conf))
    log_info('sg_admin_url: {}'.format(sg_admin_url))
    log_info('sg_url: {}'.format(sg_url))
    log_info('cbs_url: {}'.format(cbs_url))
    disable_tls_server = params_from_base_test_setup["disable_tls_server"]
    if x509_cert_auth and disable_tls_server:
        pytest.skip("x509 test cannot run tls server disabled")
    if x509_cert_auth and not cbs_ce_version:
        temp_cluster_config = copy_to_temp_conf(cluster_conf, mode)
        persist_cluster_config_environment_prop(temp_cluster_config, 'x509_certs', True)
        persist_cluster_config_environment_prop(temp_cluster_config, 'server_tls_skip_verify', False)
        cluster_conf = temp_cluster_config
    cluster = Cluster(config=cluster_conf)
    cluster.reset(sg_config_path=sg_conf)

    # Create clients
    sg_client = MobileRestClient()
    if sync_gateway_version >= "2.5.0":
        sg_admin_url = cluster_topology["sync_gateways"][0]["admin"]
        expvars = sg_client.get_expvars(sg_admin_url, auth=auth)
        chan_cache_misses = expvars["syncgateway"]["per_db"][sg_db]["cache"]["chan_cache_misses"]

    cbs_ip = host_for_url(cbs_url)
    if ssl_enabled and cluster.ipv6:
        connection_url = "couchbases://{}?ssl=no_verify&ipv6=allow".format(cbs_ip)
    elif ssl_enabled and not cluster.ipv6:
        connection_url = "couchbases://{}?ssl=no_verify".format(cbs_ip)
    elif not ssl_enabled and cluster.ipv6:
        connection_url = "couchbase://{}?ipv6=allow".format(cbs_ip)
    else:
        connection_url = 'couchbase://{}'.format(cbs_ip)
    sdk_client = get_cluster(connection_url, bucket_name)
    # Create user / session
    seth_user_info = UserInfo(name='seth', password='pass', channels=['SG', 'SDK'], roles=[])
    sg_client.create_user(
        url=sg_admin_url,
        db=sg_db,
        name=seth_user_info.name,
        password=seth_user_info.password,
        channels=seth_user_info.channels,
        auth=auth
    )

    seth_auth = sg_client.create_session(
        url=sg_admin_url,
        db=sg_db,
        name=seth_user_info.name,
        auth=auth
    )

    # Add docs
    sg_docs = document.create_docs('sg', number=num_docs_per_client, channels=['SG'])
    sg_doc_ids = [doc['_id'] for doc in sg_docs]
    bulk_docs_resp = sg_client.add_bulk_docs(
        url=sg_url,
        db=sg_db,
        docs=sg_docs,
        auth=seth_auth
    )
    assert len(bulk_docs_resp) == num_docs_per_client

    # Stop Sync Gateway
    sg_controller = SyncGateway()
    sg_controller.stop_sync_gateways(cluster_conf, url=sg_url)

    # Update docs that sync gateway wrote via SDK
    sg_docs_via_sdk_get = sdk_client.get_multi(sg_doc_ids)
    assert len(list(sg_docs_via_sdk_get.keys())) == num_docs_per_client
    for doc_id, val in list(sg_docs_via_sdk_get.items()):
        log_info("Updating: '{}' via SDK".format(doc_id))
        doc_body = val.content
        doc_body["updated_by_sdk"] = True
        sdk_client.upsert(doc_id, doc_body)

    # Add additional docs via SDK
    log_info('Adding {} docs via SDK ...'.format(num_docs_per_client))
    sdk_doc_bodies = document.create_docs('sdk', number=num_docs_per_client, channels=['SDK'])
    sdk_doc_ids = [doc['_id'] for doc in sdk_doc_bodies]
    sdk_docs = {doc['_id']: doc for doc in sdk_doc_bodies}
    sdk_docs_resp = []
    for k, v in sdk_docs.items():
        sdk_docs_resp.append(sdk_client.upsert(k, v))

    assert len(sdk_docs_resp) == num_docs_per_client

    # Start Sync Gateway
    sg_controller.start_sync_gateways(cluster_conf, url=sg_url, config=sg_conf)

    # Verify all docs are gettable via Sync Gateway
    all_doc_ids = sg_doc_ids + sdk_doc_ids
    assert len(all_doc_ids) == num_docs_per_client * 2
    bulk_resp, errors = sg_client.get_bulk_docs(url=sg_url, db=sg_db, doc_ids=all_doc_ids, auth=seth_auth)
    assert len(errors) == 0

    # Create a scratch pad and check off docs
    all_doc_ids_scratch_pad = list(all_doc_ids)
    for doc in bulk_resp:
        log_info(doc)
        if doc['_id'].startswith('sg_'):
            # Rev prefix should be '2-' due to the write by Sync Gateway and the update by SDK
            assert doc['_rev'].startswith('2-')
            assert doc['updated_by_sdk']
        else:
            # SDK created doc. Should only have 1 rev from import
            assert doc['_rev'].startswith('1-')
        all_doc_ids_scratch_pad.remove(doc['_id'])
    assert len(all_doc_ids_scratch_pad) == 0

    # Verify all of the docs show up in the changes feed
    docs_to_verify_in_changes = [{'id': doc['_id'], 'rev': doc['_rev']} for doc in bulk_resp]
    sg_client.verify_docs_in_changes(url=sg_url, db=sg_db, expected_docs=docs_to_verify_in_changes, auth=seth_auth)
    if sync_gateway_version >= "2.5.0":
        expvars = sg_client.get_expvars(sg_admin_url, auth=auth)
        assert chan_cache_misses < expvars["syncgateway"]["per_db"][sg_db]["cache"]["chan_cache_misses"], "chan_cache_misses did not get incremented"


@pytest.mark.syncgateway
@pytest.mark.xattrs
@pytest.mark.session
@pytest.mark.parametrize('sg_conf_name', [
    ('sync_gateway_default_functional_tests'),
    ('sync_gateway_default_functional_tests_no_port'),
    pytest.param("sync_gateway_default_functional_tests_couchbase_protocol_withport_11210", marks=pytest.mark.oscertify)
])
def test_large_initial_import(params_from_base_test_setup, sg_conf_name):
    """ Regression test for https://github.com/couchbase/sync_gateway/issues/2537
    Scenario:
    - Stop Sync Gateway
    - Bulk create 30000 docs via SDK
    - Start Sync Gateway to begin import
    - Verify all docs are imported
    """

    num_docs = 30000
    # bucket_name = 'data-bucket'
    sg_db = 'db'

    cluster_conf = params_from_base_test_setup['cluster_config']
    cluster_topology = params_from_base_test_setup['cluster_topology']
    mode = params_from_base_test_setup['mode']
    xattrs_enabled = params_from_base_test_setup['xattrs_enabled']
    ssl_enabled = params_from_base_test_setup["ssl_enabled"]
    need_sgw_admin_auth = params_from_base_test_setup["need_sgw_admin_auth"]

    # Skip the test if ssl disabled as it cannot run without port using http protocol
    if ("sync_gateway_default_functional_tests_no_port" in sg_conf_name) and get_sg_version(cluster_conf) < "1.5.0":
        pytest.skip('couchbase/couchbases ports do not support for versions below 1.5')
    if "sync_gateway_default_functional_tests_no_port" in sg_conf_name and not ssl_enabled:
        pytest.skip('ssl disabled so cannot run without port')

    # Skip the test if ssl enabled as it cannot run using couchbase protocol
    # TODO : https://github.com/couchbaselabs/sync-gateway-accel/issues/227
    # Remove DI condiiton once above bug is fixed
    if "sync_gateway_default_functional_tests_couchbase_protocol_withport_11210" in sg_conf_name and (ssl_enabled or mode.lower() == "di"):
        pytest.skip('ssl enabled so cannot run with couchbase protocol')

    # This test should only run when using xattr meta storage
    if not xattrs_enabled:
        pytest.skip('XATTR tests require --xattrs flag')

    sg_conf = sync_gateway_config_path_for_mode(sg_conf_name, mode)
    sg_admin_url = cluster_topology['sync_gateways'][0]['admin']
    sg_url = cluster_topology['sync_gateways'][0]['public']
    cbs_url = cluster_topology['couchbase_servers'][0]
<<<<<<< HEAD
=======
    buckets = get_buckets_from_sync_gateway_config(sg_conf, cluster_conf)
    bucket_name = buckets[0]
>>>>>>> edf104a6
    auth = need_sgw_admin_auth and (RBAC_FULL_ADMIN['user'], RBAC_FULL_ADMIN['pwd']) or None

    log_info('sg_conf: {}'.format(sg_conf))
    log_info('sg_admin_url: {}'.format(sg_admin_url))
    log_info('sg_url: {}'.format(sg_url))
    log_info('cbs_url: {}'.format(cbs_url))

    cluster = Cluster(config=cluster_conf)
    cluster.reset(sg_config_path=sg_conf)

    # Stop Sync Gateway
    sg_controller = SyncGateway()
    sg_controller.stop_sync_gateways(cluster_conf, url=sg_url)

    # Connect to server via SDK
    cbs_ip = host_for_url(cbs_url)
    if ssl_enabled and cluster.ipv6:
        connection_url = "couchbases://{}?ssl=no_verify&ipv6=allow".format(cbs_ip)
    elif ssl_enabled and not cluster.ipv6:
        connection_url = "couchbases://{}?ssl=no_verify".format(cbs_ip)
    elif not ssl_enabled and cluster.ipv6:
        connection_url = "couchbase://{}?ipv6=allow".format(cbs_ip)
    else:
        connection_url = 'couchbase://{}'.format(cbs_ip)
    bucket_cluster = get_cluster(connection_url, bucket_name)
    # Generate array for each doc doc to give it a larger size

    def prop_gen():
        return {'sample_array': ["test_item_{}".format(i) for i in range(20)]}

    # Create 'num_docs' docs from SDK
    sdk_doc_bodies = document.create_docs('sdk', num_docs, channels=['created_via_sdk'], prop_generator=prop_gen)
    sdk_doc_ids = [doc['_id'] for doc in sdk_doc_bodies]
    assert len(sdk_doc_ids) == num_docs
    sdk_docs = {doc['_id']: doc for doc in sdk_doc_bodies}
    for k, v in sdk_docs.items():
        bucket_cluster.upsert(k, v)

    # Start Sync Gateway to begin import
    sg_controller.start_sync_gateways(cluster_conf, url=sg_url, config=sg_conf)

    # Let some documents process
    log_info('Sleeping 30s to let some docs auto import')
    time.sleep(30)

    # Any document that have not been imported with be imported on demand.
    # Verify that all the douments have been imported
    sg_client = MobileRestClient()
    seth_auth = sg_client.create_user(url=sg_admin_url, db=sg_db, name='seth', password='pass', channels=['created_via_sdk'], auth=auth)

    sdk_doc_ids_scratch_pad = list(sdk_doc_ids)
    bulk_resp, errors = sg_client.get_bulk_docs(url=sg_url, db=sg_db, doc_ids=sdk_doc_ids, auth=seth_auth)
    assert len(errors) == 0

    for doc in bulk_resp:
        log_info('Doc: {}'.format(doc))
        assert doc['_rev'].startswith('1-')
        sdk_doc_ids_scratch_pad.remove(doc['_id'])

    assert len(sdk_doc_ids_scratch_pad) == 0

    # Verify all of the docs show up in the changes feed
    docs_to_verify_in_changes = [{'id': doc['_id'], 'rev': doc['_rev']} for doc in bulk_resp]
    sg_client.verify_docs_in_changes(url=sg_url, db=sg_db, expected_docs=docs_to_verify_in_changes, auth=seth_auth)


@pytest.mark.syncgateway
@pytest.mark.xattrs
@pytest.mark.session
@pytest.mark.parametrize('sg_conf_name, use_multiple_channels, x509_cert_auth', [
    ('sync_gateway_default_functional_tests', False, True),
    ('sync_gateway_default_functional_tests', True, False),
    pytest.param('sync_gateway_default_functional_tests_no_port', False, True, marks=pytest.mark.oscertify),
    ('sync_gateway_default_functional_tests_no_port', True, False)
])
def test_purge(params_from_base_test_setup, sg_conf_name, use_multiple_channels, x509_cert_auth):
    """
    Scenario:
    - Bulk create 1000 docs via Sync Gateway
    - Bulk create 1000 docs via SDK
    - Get all of the docs via Sync Gateway
    - Get all of the docs via SDK
    - Sync Gateway delete 1/2 the docs, This will exercise purge on deleted and non-deleted docs
    - Sync Gateway purge all docs
    - Verify SDK can't see the docs
    - Verify SG can't see the docs
    - Verify XATTRS are gone using SDK client with full bucket permissions via subdoc?
    """

    cluster_conf = params_from_base_test_setup['cluster_config']
    cluster_topology = params_from_base_test_setup['cluster_topology']
    mode = params_from_base_test_setup['mode']
    xattrs_enabled = params_from_base_test_setup['xattrs_enabled']
    ssl_enabled = params_from_base_test_setup["ssl_enabled"]
    need_sgw_admin_auth = params_from_base_test_setup["need_sgw_admin_auth"]

    if ("sync_gateway_default_functional_tests_no_port" in sg_conf_name) and get_sg_version(cluster_conf) < "1.5.0":
        pytest.skip('couchbase/couchbases ports do not support for versions below 1.5')
    if "sync_gateway_default_functional_tests_no_port" in sg_conf_name and not ssl_enabled:
        pytest.skip('ssl disabled so cannot run without port')

    # This test should only run when using xattr meta storage
    if not xattrs_enabled:
        pytest.skip('XATTR tests require --xattrs flag')

    sg_conf = sync_gateway_config_path_for_mode(sg_conf_name, mode)
    sg_admin_url = cluster_topology['sync_gateways'][0]['admin']
    sg_url = cluster_topology['sync_gateways'][0]['public']
    auth = need_sgw_admin_auth and (RBAC_FULL_ADMIN['user'], RBAC_FULL_ADMIN['pwd']) or None

    # bucket_name = 'data-bucket'
    buckets = get_buckets_from_sync_gateway_config(sg_conf, cluster_conf)
    bucket_name = buckets[0]
    cbs_url = cluster_topology['couchbase_servers'][0]
    sg_db = 'db'
    number_docs_per_client = 10
    number_revs_per_doc = 1

    if use_multiple_channels:
        log_info('Using multiple channels')
        channels = ['shared_channel_{}'.format(i) for i in range(1000)]
    else:
        log_info('Using a single channel')
        channels = ['NASA']

    log_info('sg_conf: {}'.format(sg_conf))
    log_info('sg_admin_url: {}'.format(sg_admin_url))
    log_info('sg_url: {}'.format(sg_url))
    disable_tls_server = params_from_base_test_setup["disable_tls_server"]
    if x509_cert_auth and disable_tls_server:
        pytest.skip("x509 test cannot run tls server disabled")
    if x509_cert_auth:
        temp_cluster_config = copy_to_temp_conf(cluster_conf, mode)
        persist_cluster_config_environment_prop(temp_cluster_config, 'x509_certs', True)
        persist_cluster_config_environment_prop(temp_cluster_config, 'server_tls_skip_verify', False)
        cluster_conf = temp_cluster_config
    cluster = Cluster(config=cluster_conf)
    cluster.reset(sg_config_path=sg_conf)

    sg_client = MobileRestClient()
    seth_user_info = UserInfo(name='seth', password='pass', channels=channels, roles=[])
    sg_client.create_user(
        url=sg_admin_url,
        db=sg_db,
        name=seth_user_info.name,
        password=seth_user_info.password,
        channels=seth_user_info.channels,
        auth=auth
    )

    seth_auth = sg_client.create_session(
        url=sg_admin_url,
        db=sg_db,
        name=seth_user_info.name,
        auth=auth
    )

    # Create 'number_docs_per_client' docs from Sync Gateway
    seth_docs = document.create_docs('sg', number=number_docs_per_client, channels=seth_user_info.channels)
    bulk_docs_resp = sg_client.add_bulk_docs(
        url=sg_url,
        db=sg_db,
        docs=seth_docs,
        auth=seth_auth
    )
    assert len(bulk_docs_resp) == number_docs_per_client

    # Connect to server via SDK
    cbs_ip = host_for_url(cbs_url)
    if ssl_enabled and cluster.ipv6:
        connection_url = "couchbases://{}?ssl=no_verify&ipv6=allow".format(cbs_ip)
    elif ssl_enabled and not cluster.ipv6:
        connection_url = "couchbases://{}?ssl=no_verify".format(cbs_ip)
    elif not ssl_enabled and cluster.ipv6:
        connection_url = "couchbase://{}?ipv6=allow".format(cbs_ip)
    else:
        connection_url = 'couchbase://{}'.format(cbs_ip)
    sdk_client = get_cluster(connection_url, bucket_name)
    # Create 'number_docs_per_client' docs from SDK
    sdk_doc_bodies = document.create_docs('sdk', number_docs_per_client, channels=seth_user_info.channels)
    sdk_docs = {doc['_id']: doc for doc in sdk_doc_bodies}
    sdk_doc_ids = [doc for doc in sdk_docs]
    for k, v in sdk_docs.items():
        sdk_client.upsert(k, v)

    sg_doc_ids = ['sg_{}'.format(i) for i in range(number_docs_per_client)]
    sdk_doc_ids = ['sdk_{}'.format(i) for i in range(number_docs_per_client)]
    all_doc_ids = sg_doc_ids + sdk_doc_ids

    # Get all of the docs via Sync Gateway
    sg_docs, errors = sg_client.get_bulk_docs(url=sg_url, db=sg_db, doc_ids=all_doc_ids, auth=seth_auth)
    assert len(sg_docs) == number_docs_per_client * 2
    assert len(errors) == 0

    # Check that all of the doc ids are present in the SG response
    doc_id_scatch_pad = list(all_doc_ids)
    assert len(doc_id_scatch_pad) == number_docs_per_client * 2
    for sg_doc in sg_docs:
        log_info('Found doc through SG: {}'.format(sg_doc['_id']))
        doc_id_scatch_pad.remove(sg_doc['_id'])
    assert len(doc_id_scatch_pad) == 0

    # Get all of the docs via SDK
    sdk_docs = sdk_client.get_multi(all_doc_ids)
    assert len(sdk_docs) == number_docs_per_client * 2

    # Verify XATTRS present via SDK and SG and that they are the same
    for doc_id in all_doc_ids:
        verify_sg_xattrs(
            mode,
            sg_client,
            sg_url=sg_admin_url,
            sg_db=sg_db,
            doc_id=doc_id,
            expected_number_of_revs=number_revs_per_doc,
            expected_number_of_channels=len(channels),
            auth=auth
        )

    # Check that all of the doc ids are present in the SDK response
    doc_id_scatch_pad = list(all_doc_ids)
    assert len(doc_id_scatch_pad) == number_docs_per_client * 2
    for sdk_doc in sdk_docs:
        log_info('Found doc through SDK: {}'.format(sdk_doc))
        doc_id_scatch_pad.remove(sdk_doc)
    assert len(doc_id_scatch_pad) == 0

    # Use Sync Gateway to delete half of the documents choosen randomly
    deletion_count = 0
    doc_id_choice_pool = list(all_doc_ids)
    deleted_doc_ids = []
    while deletion_count < number_docs_per_client:

        # Get a random doc_id from available doc ids
        random_doc_id = random.choice(doc_id_choice_pool)

        # Get the current revision of the doc and delete it
        doc = sg_client.get_doc(url=sg_url, db=sg_db, doc_id=random_doc_id, auth=seth_auth)
        sg_client.delete_doc(url=sg_url, db=sg_db, doc_id=random_doc_id, rev=doc['_rev'], auth=seth_auth)

        # Remove deleted doc from pool of choices
        doc_id_choice_pool.remove(random_doc_id)
        deleted_doc_ids.append(random_doc_id)
        deletion_count += 1

    # Verify xattrs still exist on deleted docs
    # Expected revs will be + 1 due to the deletion revision
    for doc_id in deleted_doc_ids:
        verify_sg_xattrs(
            mode,
            sg_client,
            sg_url=sg_admin_url,
            sg_db=sg_db,
            doc_id=doc_id,
            expected_number_of_revs=number_revs_per_doc + 1,
            expected_number_of_channels=len(channels),
            deleted_docs=True,
            auth=auth
        )

    assert len(doc_id_choice_pool) == number_docs_per_client
    assert len(deleted_doc_ids) == number_docs_per_client

    # Sync Gateway purge all docs
    sg_client.purge_docs(url=sg_admin_url, db=sg_db, docs=sg_docs, auth=auth)

    # Verify SG can't see the docs. Bulk get should only return errors
    sg_docs_visible_after_purge, errors = sg_client.get_bulk_docs(url=sg_url, db=sg_db, doc_ids=all_doc_ids, auth=seth_auth, validate=False)
    assert len(sg_docs_visible_after_purge) == 0
    assert len(errors) == number_docs_per_client * 2

    # Verify that all docs have been deleted
    sg_deleted_doc_scratch_pad = list(all_doc_ids)
    for error in errors:
        assert error['status'] == 404
        assert error['reason'] == 'missing'
        assert error['error'] == 'not_found'
        assert error['id'] in sg_deleted_doc_scratch_pad
        sg_deleted_doc_scratch_pad.remove(error['id'])
    assert len(sg_deleted_doc_scratch_pad) == 0

    # Verify SDK can't see the docs
    sdk_deleted_doc_scratch_pad = list(all_doc_ids)
    for doc_id in all_doc_ids:
        nfe = None
        with pytest.raises(DocumentNotFoundException) as nfe:
            sdk_client.get(doc_id)
        log_info(nfe.value)
        if nfe is not None:
            sdk_deleted_doc_scratch_pad.remove(nfe.value.key)
    assert len(sdk_deleted_doc_scratch_pad) == 0

    # Verify XATTRS are gone using SDK client with full bucket permissions via subdoc?
    for doc_id in all_doc_ids:
        verify_no_sg_xattrs(
            sg_client=sg_client,
            sg_url=sg_url,
            sg_db=sg_db,
            doc_id=doc_id
        )


@pytest.mark.syncgateway
@pytest.mark.xattrs
@pytest.mark.session
@pytest.mark.parametrize('sg_conf_name', [
    pytest.param('sync_gateway_default_functional_tests', marks=pytest.mark.oscertify),
    ('sync_gateway_default_functional_tests_no_port'),
    ('sync_gateway_default_functional_tests_couchbase_protocol_withport_11210')
])
def test_sdk_does_not_see_sync_meta(params_from_base_test_setup, sg_conf_name):
    """
    Scenario:
    - Bulk create 1000 docs via sync gateway
    - Perform GET of docs from SDK
    - Assert that SDK does not see any sync meta data
    """

    cluster_conf = params_from_base_test_setup['cluster_config']
    cluster_topology = params_from_base_test_setup['cluster_topology']
    mode = params_from_base_test_setup['mode']
    xattrs_enabled = params_from_base_test_setup['xattrs_enabled']
    ssl_enabled = params_from_base_test_setup["ssl_enabled"]
    sync_gateway_version = params_from_base_test_setup["sync_gateway_version"]
    need_sgw_admin_auth = params_from_base_test_setup["need_sgw_admin_auth"]

    # Skip the test if ssl disabled as it cannot run without port using http protocol
    if ("sync_gateway_default_functional_tests_no_port" in sg_conf_name) and get_sg_version(cluster_conf) < "1.5.0":
        pytest.skip('couchbase/couchbases ports do not support for versions below 1.5')
    if "sync_gateway_default_functional_tests_no_port" in sg_conf_name and not ssl_enabled:
        pytest.skip('ssl disabled so cannot run without port')

    # Skip the test if ssl enabled as it cannot run using couchbase protocol
    # TODO : https://github.com/couchbaselabs/sync-gateway-accel/issues/227
    # Remove DI condiiton once above bug is fixed
    if "sync_gateway_default_functional_tests_couchbase_protocol_withport_11210" in sg_conf_name and (ssl_enabled or mode.lower() == "di"):
        pytest.skip('ssl enabled so cannot run with couchbase protocol')

    # This test should only run when using xattr meta storage
    if not xattrs_enabled:
        pytest.skip('XATTR tests require --xattrs flag')

    sg_conf = sync_gateway_config_path_for_mode(sg_conf_name, mode)
    sg_admin_url = cluster_topology['sync_gateways'][0]['admin']
    sg_url = cluster_topology['sync_gateways'][0]['public']
    auth = need_sgw_admin_auth and (RBAC_FULL_ADMIN['user'], RBAC_FULL_ADMIN['pwd']) or None

    # bucket_name = 'data-bucket'
    buckets = get_buckets_from_sync_gateway_config(sg_conf, cluster_conf)
    bucket_name = buckets[0]
    cbs_url = cluster_topology['couchbase_servers'][0]
    sg_db = 'db'
    number_of_sg_docs = 1000
    channels = ['NASA']

    log_info('sg_conf: {}'.format(sg_conf))
    log_info('sg_admin_url: {}'.format(sg_admin_url))
    log_info('sg_url: {}'.format(sg_url))

    cluster = Cluster(config=cluster_conf)
    cluster.reset(sg_config_path=sg_conf)

    # Create sg user
    sg_client = MobileRestClient()
    sg_client.create_user(url=sg_admin_url, db=sg_db, name='seth', password='pass', channels=['shared'], auth=auth)
    seth_session = sg_client.create_session(url=sg_admin_url, db=sg_db, name='seth', auth=auth)

    # Connect to server via SDK
    cbs_ip = host_for_url(cbs_url)
    if ssl_enabled and cluster.ipv6:
        connection_url = "couchbases://{}?ssl=no_verify&ipv6=allow".format(cbs_ip)
    elif ssl_enabled and not cluster.ipv6:
        connection_url = "couchbases://{}?ssl=no_verify".format(cbs_ip)
    elif not ssl_enabled and cluster.ipv6:
        connection_url = "couchbase://{}?ipv6=allow".format(cbs_ip)
    else:
        connection_url = 'couchbase://{}'.format(cbs_ip)
    sdk_client = get_cluster(connection_url, bucket_name)
    # Add 'number_of_sg_docs' to Sync Gateway
    sg_doc_bodies = document.create_docs(
        doc_id_prefix='sg_docs',
        number=number_of_sg_docs,
        attachments_generator=attachment.generate_2_png_100_100,
        channels=channels
    )
    sg_bulk_resp = sg_client.add_bulk_docs(url=sg_url, db=sg_db, docs=sg_doc_bodies, auth=seth_session)
    assert len(sg_bulk_resp) == number_of_sg_docs

    doc_ids = ['sg_docs_{}'.format(i) for i in range(number_of_sg_docs)]

    # Get all of the docs via the SDK
    docs_from_sg = sdk_client.get_multi(doc_ids)
    assert len(docs_from_sg) == number_of_sg_docs, "sg docs and docs from sdk has mismatch"

    attachment_name_ids = []
    for doc_key, doc_val in list(docs_from_sg.items()):
        # Scratch doc off in list of all doc ids
        doc_ids.remove(doc_key)

        # Get the document body
        doc_body = doc_val.content

        # Make sure 'sync' property is not present in the document
        assert '_sync' not in doc_body

        # Build tuple of the filename and server doc id of the attachments
        if sync_gateway_version < "2.5":
            for att_key, att_val in list(doc_body['_attachments'].items()):
                if sync_gateway_version >= "3.0.0":
                    attachment_name_ids.append((att_key, '_sync:att2:{}'.format(att_val['digest'])))
                else:
                    attachment_name_ids.append((att_key, '_sync:att:{}'.format(att_val['digest'])))

    assert len(doc_ids) == 0

    # Verify attachments stored locally have the same data as those written to the server
    if sync_gateway_version < "2.5":
        for att_file_name, att_doc_id in attachment_name_ids:

            att_doc = sdk_client.get(att_doc_id, no_format=True)
            att_bytes = att_doc.content

            local_file_path = '{}/{}'.format(DATA_DIR, att_file_name)
            log_info('Checking that the generated attachment is the same that is store on server: {}'.format(
                local_file_path
            ))
            with open(local_file_path, 'rb') as local_file:
                local_bytes = local_file.read()
                assert att_bytes == local_bytes


@pytest.mark.syncgateway
@pytest.mark.xattrs
@pytest.mark.session
@pytest.mark.parametrize('sg_conf_name', [
    ('sync_gateway_default_functional_tests'),
    pytest.param('sync_gateway_default_functional_tests_no_port', marks=pytest.mark.oscertify),
    ('sync_gateway_default_functional_tests_couchbase_protocol_withport_11210')
])
def test_sg_sdk_interop_unique_docs(params_from_base_test_setup, sg_conf_name):
    """
    Scenario:
    - Bulk create 'number_docs' docs from SDK with id prefix 'sdk' and channels ['sdk']
    - Bulk create 'number_docs' docs from SG with id prefix 'sg' and channels ['sg']
    - SDK: Verify docs (sg + sdk) are present
    - SG: Verify docs (sg + sdk) are there via _all_docs
    - SG: Verify docs (sg + sdk) are there via _changes
    - Bulk update each doc 'number_updates' from SDK for 'sdk' docs
    - SDK should verify it does not see _sync
    - Bulk update each doc 'number_updates' from SG for 'sg' docs
    - SDK: Verify doc updates (sg + sdk) are present using the doc['content']['updates'] property
    - SG: Verify doc updates (sg + sdk) are there via _all_docs using the doc['content']['updates'] property and rev prefix
    - SG: Verify doc updates (sg + sdk) are there via _changes using the doc['content']['updates'] property and rev prefix
    - SDK should verify it does not see _sync
    - Bulk delete 'sdk' docs from SDK
    - Bulk delete 'sg' docs from SG
    - Verify SDK sees all docs (sg + sdk) as deleted
    - Verify SG sees all docs (sg + sdk) as deleted
    """

    cluster_conf = params_from_base_test_setup['cluster_config']
    cluster_topology = params_from_base_test_setup['cluster_topology']
    mode = params_from_base_test_setup['mode']
    xattrs_enabled = params_from_base_test_setup['xattrs_enabled']
    ssl_enabled = params_from_base_test_setup["ssl_enabled"]
    need_sgw_admin_auth = params_from_base_test_setup["need_sgw_admin_auth"]

    # Skip the test if ssl disabled as it cannot run without port using http protocol
    if ("sync_gateway_default_functional_tests_no_port" in sg_conf_name) and get_sg_version(cluster_conf) < "1.5.0":
        pytest.skip('couchbase/couchbases ports do not support for versions below 1.5')
    if "sync_gateway_default_functional_tests_no_port" in sg_conf_name and not ssl_enabled:
        pytest.skip('ssl disabled so cannot run without port')

    # Skip the test if ssl enabled as it cannot run using couchbase protocol
    # TODO : https://github.com/couchbaselabs/sync-gateway-accel/issues/227
    # Remove DI condiiton once above bug is fixed
    if "sync_gateway_default_functional_tests_couchbase_protocol_withport_11210" in sg_conf_name and (ssl_enabled or mode.lower() == "di"):
        pytest.skip('ssl enabled so cannot run with couchbase protocol')

    # This test should only run when using xattr meta storage
    if not xattrs_enabled:
        pytest.skip('XATTR tests require --xattrs flag')

    sg_conf = sync_gateway_config_path_for_mode(sg_conf_name, mode)
    sg_admin_url = cluster_topology['sync_gateways'][0]['admin']
    sg_url = cluster_topology['sync_gateways'][0]['public']
    auth = need_sgw_admin_auth and (RBAC_FULL_ADMIN['user'], RBAC_FULL_ADMIN['pwd']) or None

    # bucket_name = 'data-bucket'
    buckets = get_buckets_from_sync_gateway_config(sg_conf, cluster_conf)
    bucket_name = buckets[0]
    cbs_url = cluster_topology['couchbase_servers'][0]
    sg_db = 'db'
    number_docs_per_client = 10
    number_updates = 10

    log_info('sg_conf: {}'.format(sg_conf))
    log_info('sg_admin_url: {}'.format(sg_admin_url))
    log_info('sg_url: {}'.format(sg_url))

    cluster = Cluster(config=cluster_conf)
    cluster.reset(sg_config_path=sg_conf)

    # Connect to server via SDK
    log_info('Connecting to bucket ...')
    cbs_ip = host_for_url(cbs_url)
    if ssl_enabled and cluster.ipv6:
        connection_url = "couchbases://{}?ssl=no_verify&ipv6=allow".format(cbs_ip)
    elif ssl_enabled and not cluster.ipv6:
        connection_url = "couchbases://{}?ssl=no_verify".format(cbs_ip)
    elif not ssl_enabled and cluster.ipv6:
        connection_url = "couchbase://{}?ipv6=allow".format(cbs_ip)
    else:
        connection_url = 'couchbase://{}'.format(cbs_ip)
    sdk_client = get_cluster(connection_url, bucket_name)

    # Create docs and add them via sdk
    log_info('Adding docs via sdk ...')
    sdk_doc_bodies = document.create_docs('sdk', number_docs_per_client, content={'foo': 'bar', 'updates': 1}, channels=['sdk'])
    sdk_docs = {doc['_id']: doc for doc in sdk_doc_bodies}
    sdk_doc_ids = [doc for doc in sdk_docs]
    for k, v in sdk_docs.items():
        sdk_client.upsert(k, v)

    # Create sg user
    log_info('Creating user / session on Sync Gateway ...')
    sg_client = MobileRestClient()
    sg_client.create_user(url=sg_admin_url, db=sg_db, name='seth', password='pass', channels=['sg', 'sdk'], auth=auth)
    seth_session = sg_client.create_session(url=sg_admin_url, db=sg_db, name='seth', auth=auth)

    # Create / add docs to sync gateway
    log_info('Adding docs Sync Gateway ...')
    sg_docs = document.create_docs('sg', number_docs_per_client, content={'foo': 'bar', 'updates': 1}, channels=['sg'])
    log_info('Adding bulk_docs')
    sg_docs_resp = sg_client.add_bulk_docs(url=sg_url, db=sg_db, docs=sg_docs, auth=seth_session)
    sg_doc_ids = [doc['_id'] for doc in sg_docs]
    assert len(sg_docs_resp) == number_docs_per_client

    all_doc_ids = sdk_doc_ids + sg_doc_ids

    # Verify docs all docs are present via SG _bulk_get
    log_info('Verify Sync Gateway sees all docs via _bulk_get ...')
    all_docs_via_sg, errors = sg_client.get_bulk_docs(url=sg_url, db=sg_db, doc_ids=all_doc_ids, auth=seth_session)
    assert len(all_docs_via_sg) == number_docs_per_client * 2
    assert len(errors) == 0
    verify_doc_ids_in_sg_bulk_response(all_docs_via_sg, number_docs_per_client * 2, all_doc_ids)

    # Verify docs all docs are present via SG _all_docs
    log_info('Verify Sync Gateway sees all docs via _all_docs ...')
    all_docs_resp = sg_client.get_all_docs(url=sg_url, db=sg_db, auth=seth_session)
    verify_doc_ids_in_sg_all_docs_response(all_docs_resp, number_docs_per_client * 2, all_doc_ids)

    # Verify docs all docs are present via SDK get_multi
    log_info('Verify SDK sees all docs via get_multi ...')
    all_docs_via_sdk = sdk_client.get_multi(all_doc_ids)
    verify_doc_ids_in_sdk_get_multi(all_docs_via_sdk, number_docs_per_client * 2, all_doc_ids)

    # SG: Verify docs (sg + sdk) are there via _changes
    # Format docs for changes verification
    log_info('Verify Sync Gateway sees all docs on _changes ...')
    all_docs_via_sg_formatted = [{"id": doc["_id"], "rev": doc["_rev"]} for doc in all_docs_via_sg]
    assert len(all_docs_via_sg_formatted) == number_docs_per_client * 2
    sg_client.verify_docs_in_changes(url=sg_url, db=sg_db, expected_docs=all_docs_via_sg_formatted, auth=seth_session)

    log_info("Sync Gateway updates 'sg_*' docs and SDK updates 'sdk_*' docs ...")
    for i in range(number_updates):

        # Get docs and extract doc_id (key) and doc_body (value.value)
        sdk_docs_resp = sdk_client.get_multi(sdk_doc_ids)
        docs = {k: v.content for k, v in list(sdk_docs_resp.items())}

        # update the updates property for every doc
        for _, v in list(docs.items()):
            v['content']['updates'] = 1 + v['content']['updates']

        log_info(sdk_client.upsert_multi(docs))
        time.sleep(13)

        # Get docs from Sync Gateway
        sg_docs_to_update, errors = sg_client.get_bulk_docs(url=sg_url, db=sg_db, doc_ids=sg_doc_ids, auth=seth_session)
        assert len(sg_docs_to_update) == number_docs_per_client
        assert len(errors) == 0

        # Update the docs
        for sg_doc in sg_docs_to_update:
            sg_doc['content']['updates'] = 1 + sg_doc['content']['updates']

        # Bulk add the updates to Sync Gateway
        sg_docs_resp = sg_client.add_bulk_docs(url=sg_url, db=sg_db, docs=sg_docs_to_update, auth=seth_session)

    # Verify updates from SG via _bulk_get
    log_info('Verify Sync Gateway sees all docs via _bulk_get ...')
    docs_from_sg_bulk_get, errors = sg_client.get_bulk_docs(url=sg_url, db=sg_db, doc_ids=all_doc_ids, auth=seth_session)
    assert len(docs_from_sg_bulk_get) == number_docs_per_client * 2
    assert len(errors) == 0
    for doc in docs_from_sg_bulk_get:
        # If it is an SG doc the revision prefix should match the number of updates.
        # This may not be the case due to batched importing of SDK updates
        if doc['_id'].startswith('sg_'):
            assert doc['_rev'].startswith('{}-'.format(number_updates + 1))
        assert doc['content']['updates'] == number_updates + 1

    # Verify updates from SG via _all_docs
    log_info('Verify Sync Gateway sees updates via _all_docs ...')
    docs_from_sg_all_docs = sg_client.get_all_docs(url=sg_url, db=sg_db, auth=seth_session, include_docs=True)
    assert len(docs_from_sg_all_docs['rows']) == number_docs_per_client * 2
    for doc in docs_from_sg_all_docs['rows']:
        # If it is an SG doc the revision prefix should match the number of updates.
        # This may not be the case due to batched importing of SDK updates
        if doc['id'].startswith('sg_'):
            assert doc['value']['rev'].startswith('{}-'.format(number_updates + 1))
            assert doc['doc']['_rev'].startswith('{}-'.format(number_updates + 1))

        assert doc['id'] == doc['doc']['_id']
        assert doc['doc']['content']['updates'] == number_updates + 1

    # Verify updates from SG via _changes
    log_info('Verify Sync Gateway sees updates on _changes ...')
    all_docs_via_sg_formatted = [{"id": doc["_id"], "rev": doc["_rev"]} for doc in docs_from_sg_bulk_get]
    sg_client.verify_docs_in_changes(url=sg_url, db=sg_db, expected_docs=all_docs_via_sg_formatted, auth=seth_session)

    # Verify updates from SDK via get_multi
    log_info('Verify SDK sees updates via get_multi ...')
    all_docs_from_sdk = sdk_client.get_multi(all_doc_ids)
    assert len(all_docs_from_sdk) == number_docs_per_client * 2
    for doc_id, value in list(all_docs_from_sdk.items()):
        assert '_sync' not in value.content
        assert value.content['content']['updates'] == number_updates + 1

    # Delete the sync gateway docs
    log_info("Deleting 'sg_*' docs from Sync Gateway  ...")
    sg_docs_to_delete, errors = sg_client.get_bulk_docs(url=sg_url, db=sg_db, doc_ids=sg_doc_ids, auth=seth_session)
    assert len(sg_docs_to_delete) == number_docs_per_client
    assert len(errors) == 0

    sg_docs_delete_resp = sg_client.delete_bulk_docs(url=sg_url, db=sg_db, docs=sg_docs_to_delete, auth=seth_session)
    assert len(sg_docs_delete_resp) == number_docs_per_client

    # Delete the sdk docs
    log_info("Deleting 'sdk_*' docs from SDK  ...")
    sdk_client.remove_multi(sdk_doc_ids)

    # Verify all docs are deleted on the sync_gateway side
    all_doc_ids = sdk_doc_ids + sg_doc_ids
    assert len(all_doc_ids) == 2 * number_docs_per_client

    # Check deletes via GET /db/doc_id and bulk_get
    verify_sg_deletes(client=sg_client, url=sg_url, db=sg_db, docs_to_verify_deleted=all_doc_ids, auth=seth_session)

    # Verify all docs are deleted on sdk, deleted docs should rase and exception
    sdk_doc_delete_scratch_pad = list(all_doc_ids)
    for doc_id in all_doc_ids:
        nfe = None
        with pytest.raises(DocumentNotFoundException) as nfe:
            sdk_client.get(doc_id)
        log_info(nfe.value)
        if nfe is not None:
            sdk_doc_delete_scratch_pad.remove(nfe.value.key)

    # Assert that all of the docs are flagged as deleted
    assert len(sdk_doc_delete_scratch_pad) == 0


@pytest.mark.syncgateway
@pytest.mark.xattrs
@pytest.mark.session
@pytest.mark.parametrize(
    'sg_conf_name, number_docs_per_client, number_updates_per_doc_per_client',
    [
        ('sync_gateway_default_functional_tests', 10, 10),
        ('sync_gateway_default_functional_tests', 100, 10),
        ('sync_gateway_default_functional_tests_no_port', 100, 10),
        pytest.param('sync_gateway_default_functional_tests', 10, 100, marks=pytest.mark.oscertify),
        ('sync_gateway_default_functional_tests_no_port', 10, 100),
        ('sync_gateway_default_functional_tests', 1, 1000)
    ]
)
def test_sg_sdk_interop_shared_docs(params_from_base_test_setup,
                                    sg_conf_name,
                                    number_docs_per_client,
                                    number_updates_per_doc_per_client):
    """
    Scenario:
    - Bulk create 'number_docs' docs from SDK with prefix 'doc_set_one' and channels ['shared']
      with 'sg_one_updates' and 'sdk_one_updates' counter properties
    - Bulk create 'number_docs' docs from SG with prefix 'doc_set_two' and channels ['shared']
      with 'sg_one_updates' and 'sdk_one_updates' counter properties
    - SDK: Verify docs (sg + sdk) are present
    - SG: Verify docs (sg + sdk) are there via _all_docs
    - SG: Verify docs (sg + sdk) are there via _changes
    - Start concurrent updates:
        - Start update from sg / sdk to a shared set of docs. Sync Gateway and SDK will try to update
          random docs from the shared set and update the corresponding counter property as well as the
          'updates' properties
    - SDK: Verify doc updates (sg + sdk) are present using the counter properties
    - SG: Verify doc updates (sg + sdk) are there via _changes using the counter properties and rev prefix
    - Start concurrent deletes:
        loop until len(all_doc_ids_to_delete) == 0
            - List of all_doc_ids_to_delete
            - Pick random doc and try to delete from sdk
            - If successful, remove from list
            - Pick random doc and try to delete from sg
            - If successful, remove from list
    - Verify SDK sees all docs (sg + sdk) as deleted
    - Verify SG sees all docs (sg + sdk) as deleted
    """

    cluster_conf = params_from_base_test_setup['cluster_config']
    cluster_topology = params_from_base_test_setup['cluster_topology']
    mode = params_from_base_test_setup['mode']
    xattrs_enabled = params_from_base_test_setup['xattrs_enabled']
    ssl_enabled = params_from_base_test_setup["ssl_enabled"]
    need_sgw_admin_auth = params_from_base_test_setup["need_sgw_admin_auth"]

    if ("sync_gateway_default_functional_tests_no_port" in sg_conf_name) and get_sg_version(cluster_conf) < "1.5.0":
        pytest.skip('couchbase/couchbases ports do not support for versions below 1.5')
    if "sync_gateway_default_functional_tests_no_port" in sg_conf_name and not ssl_enabled:
        pytest.skip('ssl disabled so cannot run without port')

    # This test should only run when using xattr meta storage
    if not xattrs_enabled:
        pytest.skip('XATTR tests require --xattrs flag')

    sg_conf = sync_gateway_config_path_for_mode(sg_conf_name, mode)
    sg_admin_url = cluster_topology['sync_gateways'][0]['admin']
    sg_url = cluster_topology['sync_gateways'][0]['public']
    auth = need_sgw_admin_auth and (RBAC_FULL_ADMIN['user'], RBAC_FULL_ADMIN['pwd']) or None

    # bucket_name = 'data-bucket'
    buckets = get_buckets_from_sync_gateway_config(sg_conf, cluster_conf)
    bucket_name = buckets[0]
    cbs_url = cluster_topology['couchbase_servers'][0]
    sg_db = 'db'

    log_info('Num docs per client: {}'.format(number_docs_per_client))
    log_info('Num updates per doc per client: {}'.format(number_updates_per_doc_per_client))

    log_info('sg_conf: {}'.format(sg_conf))
    log_info('sg_admin_url: {}'.format(sg_admin_url))
    log_info('sg_url: {}'.format(sg_url))

    cluster = Cluster(config=cluster_conf)
    cluster.reset(sg_config_path=sg_conf)

    sg_tracking_prop = 'sg_one_updates'
    sdk_tracking_prop = 'sdk_one_updates'

    # Create sg user
    sg_client = MobileRestClient()
    sg_client.create_user(url=sg_admin_url, db=sg_db, name='seth', password='pass', channels=['shared'], auth=auth)
    seth_session = sg_client.create_session(url=sg_admin_url, db=sg_db, name='seth', auth=auth)

    # Connect to server via SDK
    cbs_ip = host_for_url(cbs_url)
    if ssl_enabled and cluster.ipv6:
        connection_url = "couchbases://{}?ssl=no_verify&ipv6=allow".format(cbs_ip)
    elif ssl_enabled and not cluster.ipv6:
        connection_url = "couchbases://{}?ssl=no_verify".format(cbs_ip)
    elif not ssl_enabled and cluster.ipv6:
        connection_url = "couchbase://{}?ipv6=allow".format(cbs_ip)
    else:
        connection_url = 'couchbase://{}'.format(cbs_ip)
    sdk_client = get_cluster(connection_url, bucket_name)

    # Inject custom properties into doc template
    def update_props():
        return {
            'updates': 0,
            sg_tracking_prop: 0,
            sdk_tracking_prop: 0
        }

    # Create / add docs to sync gateway
    sg_docs = document.create_docs(
        'doc_set_one',
        number_docs_per_client,
        channels=['shared'],
        prop_generator=update_props
    )
    sg_docs_resp = sg_client.add_bulk_docs(
        url=sg_url,
        db=sg_db,
        docs=sg_docs,
        auth=seth_session
    )
    doc_set_one_ids = [doc['_id'] for doc in sg_docs]
    assert len(sg_docs_resp) == number_docs_per_client

    # Create / add docs via sdk
    sdk_doc_bodies = document.create_docs(
        'doc_set_two',
        number_docs_per_client,
        channels=['shared'],
        prop_generator=update_props
    )

    # Add docs via SDK
    log_info('Adding {} docs via SDK ...'.format(number_docs_per_client))
    sdk_docs = {doc['_id']: doc for doc in sdk_doc_bodies}
    doc_set_two_ids = [sdk_doc['_id'] for sdk_doc in sdk_doc_bodies]
    sdk_docs_resp = []
    for k, v in sdk_docs.items():
        sdk_docs_resp.append(sdk_client.upsert(k, v))
    assert len(sdk_docs_resp) == number_docs_per_client

    # Build list of all doc_ids
    all_docs_ids = doc_set_one_ids + doc_set_two_ids
    assert len(all_docs_ids) == number_docs_per_client * 2

    # Verify docs (sg + sdk) via SG bulk_get
    docs_from_sg_bulk_get, errors = sg_client.get_bulk_docs(url=sg_url, db=sg_db, doc_ids=all_docs_ids, auth=seth_session)
    assert len(docs_from_sg_bulk_get) == number_docs_per_client * 2
    assert len(errors) == 0
    verify_doc_ids_in_sg_bulk_response(docs_from_sg_bulk_get, number_docs_per_client * 2, all_docs_ids)

    # Verify docs (sg + sdk) are there via _all_docs
    all_docs_resp = sg_client.get_all_docs(url=sg_url, db=sg_db, auth=seth_session)
    assert len(all_docs_resp["rows"]) == number_docs_per_client * 2
    verify_doc_ids_in_sg_all_docs_response(all_docs_resp, number_docs_per_client * 2, all_docs_ids)

    # SG: Verify docs (sg + sdk) are there via _changes
    all_docs_via_sg_formatted = [{"id": doc["_id"], "rev": doc["_rev"]} for doc in docs_from_sg_bulk_get]
    sg_client.verify_docs_in_changes(url=sg_url, db=sg_db, expected_docs=all_docs_via_sg_formatted, auth=seth_session)

    # SDK: Verify docs (sg + sdk) are present
    all_docs_via_sdk = sdk_client.get_multi(all_docs_ids)
    verify_doc_ids_in_sdk_get_multi(all_docs_via_sdk, number_docs_per_client * 2, all_docs_ids)

    # Build a dictionary of all the doc ids with default number of updates (1 for created)
    all_doc_ids = doc_set_one_ids + doc_set_two_ids
    assert len(all_doc_ids) == number_docs_per_client * 2

    # Update the same documents concurrently from a sync gateway client and and sdk client
    with ThreadPoolExecutor(max_workers=5) as tpe:
        update_from_sg_task = tpe.submit(
            update_sg_docs,
            client=sg_client,
            url=sg_url,
            db=sg_db,
            docs_to_update=all_doc_ids,
            prop_to_update=sg_tracking_prop,
            number_updates=number_updates_per_doc_per_client,
            auth=seth_session
        )

        update_from_sdk_task = tpe.submit(
            update_sdk_docs,
            client=sdk_client,
            docs_to_update=all_doc_ids,
            prop_to_update=sdk_tracking_prop,
            number_updates=number_updates_per_doc_per_client
        )

        # Make sure to block on the result to catch any exceptions that may have been thrown
        # during execution of the future
        update_from_sg_task.result()
        update_from_sdk_task.result()

    # Issue a bulk_get to make sure all docs have auto imported
    docs_from_sg_bulk_get, errors = sg_client.get_bulk_docs(url=sg_url, db=sg_db, doc_ids=all_doc_ids, auth=seth_session)
    assert len(docs_from_sg_bulk_get) == number_docs_per_client * 2
    assert len(errors) == 0

    # Issue _changes
    docs_from_sg_bulk_get_formatted = [{"id": doc["_id"], "rev": doc["_rev"]} for doc in docs_from_sg_bulk_get]
    assert len(docs_from_sg_bulk_get_formatted) == number_docs_per_client * 2
    sg_client.verify_docs_in_changes(url=sg_url, db=sg_db, expected_docs=docs_from_sg_bulk_get_formatted, auth=seth_session)

    # Get all of the docs and verify that all updates we applied
    log_info('Verifying that all docs have the expected number of updates.')
    for doc_id in all_doc_ids:

        # Get doc from SDK
        doc_result = sdk_client.get(doc_id)
        doc_body = doc_result.content

        log_info('doc: {} -> {}:{}, {}:{}'.format(
            doc_id,
            sg_tracking_prop, doc_body[sg_tracking_prop],
            sdk_tracking_prop, doc_body[sdk_tracking_prop],
        ))

        assert doc_body['updates'] == number_updates_per_doc_per_client * 2
        assert doc_body[sg_tracking_prop] == number_updates_per_doc_per_client
        assert doc_body[sdk_tracking_prop] == number_updates_per_doc_per_client

        # Get doc from Sync Gateway
        doc = sg_client.get_doc(url=sg_url, db=sg_db, doc_id=doc_id, auth=seth_session)

        assert doc['updates'] == number_updates_per_doc_per_client * 2
        assert doc[sg_tracking_prop] == number_updates_per_doc_per_client
        assert doc[sdk_tracking_prop] == number_updates_per_doc_per_client

        # We cant be sure deterministically due to batched import from SDK updates
        # so make sure it has been update past initial write
        assert int(doc['_rev'].split('-')[0]) > 1
        assert len(doc['_revisions']['ids']) > 1

    # Try concurrent deletes from either side
    with ThreadPoolExecutor(max_workers=5) as tpe:

        sdk_delete_task = tpe.submit(
            delete_sdk_docs,
            client=sdk_client,
            docs_to_delete=all_doc_ids
        )

        sg_delete_task = tpe.submit(
            delete_sg_docs,
            client=sg_client,
            url=sg_url,
            db=sg_db,
            docs_to_delete=all_doc_ids,
            auth=seth_session
        )

        # Make sure to block on the result to catch any exceptions that may have been thrown
        # during execution of the future
        sdk_delete_task.result()
        sg_delete_task.result()

    assert len(all_doc_ids) == number_docs_per_client * 2

    # Verify all docs deleted from SG context
    verify_sg_deletes(client=sg_client, url=sg_url, db=sg_db, docs_to_verify_deleted=all_doc_ids, auth=seth_session)

    # Verify all docs deleted from SDK context
    verify_sdk_deletes(sdk_client, all_doc_ids)


@pytest.mark.syncgateway
@pytest.mark.xattrs
@pytest.mark.session
@pytest.mark.parametrize(
    'sg_conf_name, number_docs_per_client, number_updates_per_doc_per_client',
    [
        ('sync_gateway_default_functional_tests', 10, 10),
        ('sync_gateway_default_functional_tests', 100, 10),
        ('sync_gateway_default_functional_tests_no_port', 100, 10),
        pytest.param('sync_gateway_default_functional_tests_couchbase_protocol_withport_11210', 100, 10, marks=pytest.mark.oscertify),
        ('sync_gateway_default_functional_tests', 10, 100),
        ('sync_gateway_default_functional_tests_no_port', 10, 100),
        ('sync_gateway_default_functional_tests', 1, 1000)
    ]
)
def test_sg_feed_changed_with_xattrs_importEnabled(params_from_base_test_setup,
                                                   sg_conf_name,
                                                   number_docs_per_client,
                                                   number_updates_per_doc_per_client):
    """
    Scenario:
    - Start sync-gateway with Xattrs and import enabled
    - start listening to changes
    - Create docs via SDK
    - Verify docs via ChangesTracker with rev generation 1-
    - update docs via SDK
    - Verify docs via ChangesTracker with rev generation 2-
    - update SDK docs via SG
    - Verify docs via ChangesTracker with expected revision
    - Create docs via SG
    - Verify docs via ChangesTracker with expected revision
    - update docs via SG
    - Verify docs via ChangesTracker with expected revision
    - update SG docs via SDK
    - Verify docs via ChangesTracker with rev generation 3-
   """
    cluster_conf = params_from_base_test_setup['cluster_config']
    cluster_topology = params_from_base_test_setup['cluster_topology']
    mode = params_from_base_test_setup['mode']
    xattrs_enabled = params_from_base_test_setup['xattrs_enabled']
    ssl_enabled = params_from_base_test_setup["ssl_enabled"]
    need_sgw_admin_auth = params_from_base_test_setup["need_sgw_admin_auth"]

    # Skip the test if ssl disabled as it cannot run without port using http protocol
    if ("sync_gateway_default_functional_tests_no_port" in sg_conf_name) and get_sg_version(cluster_conf) < "1.5.0":
        pytest.skip('couchbase/couchbases ports do not support for versions below 1.5')
    if "sync_gateway_default_functional_tests_no_port" in sg_conf_name and not ssl_enabled:
        pytest.skip('ssl disabled so cannot run without port')

    # Skip the test if ssl enabled as it cannot run using couchbase protocol
    # TODO : https://github.com/couchbaselabs/sync-gateway-accel/issues/227
    # Remove DI condiiton once above bug is fixed
    if "sync_gateway_default_functional_tests_couchbase_protocol_withport_11210" in sg_conf_name and (ssl_enabled or mode.lower() == "di"):
        pytest.skip('ssl enabled so cannot run with couchbase protocol')

    # This test should only run when using xattr meta storage
    if not xattrs_enabled:
        pytest.skip('XATTR tests require --xattrs flag')

    sg_conf = sync_gateway_config_path_for_mode(sg_conf_name, mode)
    sg_admin_url = cluster_topology['sync_gateways'][0]['admin']
    sg_url = cluster_topology['sync_gateways'][0]['public']
    auth = need_sgw_admin_auth and (RBAC_FULL_ADMIN['user'], RBAC_FULL_ADMIN['pwd']) or None

    # bucket_name = 'data-bucket'
    buckets = get_buckets_from_sync_gateway_config(sg_conf, cluster_conf)
    bucket_name = buckets[0]
    cbs_url = cluster_topology['couchbase_servers'][0]
    sg_db = 'db'
    changesTracktimeout = 60

    cluster = Cluster(config=cluster_conf)
    cluster.reset(sg_config_path=sg_conf)

    sg_client = MobileRestClient()
    sg_client.create_user(url=sg_admin_url, db=sg_db, name='autosdkuser', password='pass', channels=['shared'], auth=auth)
    autosdkuser_session = sg_client.create_session(url=sg_admin_url, db=sg_db, name='autosdkuser', auth=auth)

    sg_client.create_user(url=sg_admin_url, db=sg_db, name='autosguser', password='pass', channels=['sg-shared'], auth=auth)
    autosguser_session = sg_client.create_session(url=sg_admin_url, db=sg_db, name='autosguser', auth=auth)

    log_info('Num docs per client: {}'.format(number_docs_per_client))
    log_info('Num updates per doc per client: {}'.format(number_updates_per_doc_per_client))

    log_info('sg_conf: {}'.format(sg_conf))
    log_info('sg_admin_url: {}'.format(sg_admin_url))
    log_info('sg_url: {}'.format(sg_url))

    sg_tracking_prop = 'sg_one_updates'
    sdk_tracking_prop = 'sdk_one_updates'

    # Start listening to changes feed
    changestrack = ChangesTracker(sg_url, sg_db, auth=autosdkuser_session)
    changestrack_sg = ChangesTracker(sg_url, sg_db, auth=autosguser_session)
    cbs_ip = host_for_url(cbs_url)

    # Connect to server via SDK
    if ssl_enabled and cluster.ipv6:
        connection_url = "couchbases://{}?ssl=no_verify&ipv6=allow".format(cbs_ip)
    elif ssl_enabled and not cluster.ipv6:
        connection_url = "couchbases://{}?ssl=no_verify".format(cbs_ip)
    elif not ssl_enabled and cluster.ipv6:
        connection_url = "couchbase://{}?ipv6=allow".format(cbs_ip)
    else:
        connection_url = 'couchbase://{}'.format(cbs_ip)
    sdk_client = get_cluster(connection_url, bucket_name)

    # Inject custom properties into doc template
    def update_props():
        return {
            'updates': 0,
            sg_tracking_prop: 0,
            sdk_tracking_prop: 0
        }

    # Create / add docs via sdk
    sdk_doc_bodies = document.create_docs(
        'doc_sdk_ids',
        number_docs_per_client,
        channels=['shared'],
        prop_generator=update_props
    )

    with ThreadPoolExecutor(max_workers=5) as crsdk_tpe:

        # Add docs via SDK
        log_info('Started adding {} docs via SDK ...'.format(number_docs_per_client))
        sdk_docs = {doc['_id']: doc for doc in sdk_doc_bodies}
        doc_set_ids1 = [sdk_doc['_id'] for sdk_doc in sdk_doc_bodies]
        sdk_docs_resp = []
        for k, v in sdk_docs.items():
            sdk_docs_resp.append(sdk_client.upsert(k, v))
        assert len(sdk_docs_resp) == number_docs_per_client
        assert len(doc_set_ids1) == number_docs_per_client
        log_info("Docs creation via SDK done")
        all_docs_via_sg_formatted = [
            {"id": doc, "rev": "1-"} for doc in doc_set_ids1]

        ct_task = crsdk_tpe.submit(changestrack.start())
        log_info("ct_task value {}".format(ct_task))

        wait_for_changes = crsdk_tpe.submit(
            changestrack.wait_until, all_docs_via_sg_formatted, rev_prefix_gen=True)

        if wait_for_changes.result():
            log_info("Found all docs ...")
        else:
            raise DocumentNotFoundException(
                "Could not find all changes in feed for adding docs via SDK before timeout!!")

    with ThreadPoolExecutor(max_workers=5) as upsdk_tpe:
        log_info("Updating docs via SDK...")

        # Update docs via SDK
        sdk_docs = sdk_client.get_multi(doc_set_ids1)
        assert len(list(sdk_docs.keys())) == number_docs_per_client
        for doc_id, val in list(sdk_docs.items()):
            doc_body = val.content
            doc_body["updated_by_sdk"] = True
            sdk_client.upsert(doc_id, doc_body)
        # Retry to get changes until expected changes appeared
        start = time.time()
        while True:
            if time.time() - start > changesTracktimeout:
                break
            try:
                ct_task = upsdk_tpe.submit(changestrack.start())
                break
            except ChangesError:
                continue
        all_docs_via_sg_formatted = [
            {"id": doc, "rev": "2-"} for doc in doc_set_ids1]

        wait_for_changes = upsdk_tpe.submit(
            changestrack.wait_until, all_docs_via_sg_formatted, rev_prefix_gen=True)

        if wait_for_changes.result():
            log_info("Found all docs after SDK update ...")
        else:
            raise DocumentNotFoundException(
                "Could not find all changes in feed for SDK updated SDK docs before timeout!!")

    # update docs by sync-gateway
    with ThreadPoolExecutor(max_workers=5) as upsdksg_tpe:
        log_info("Starting updating SDK docs by sync-gateway...")
        user_docs, errors = sg_client.get_bulk_docs(url=sg_url, db=sg_db, doc_ids=sdk_docs, auth=autosdkuser_session)
        assert len(errors) == 0

        # Update the 'updates' property
        for doc in user_docs:
            doc['updated_by_sg'] = True

        # Add the bulk docs via sync-gateway
        sg_docs_update_resp = sg_client.add_bulk_docs(url=sg_url, db=sg_db, docs=user_docs, auth=autosdkuser_session)
        # Retry to get changes until expected changes appeared
        start = time.time()
        while True:
            if time.time() - start > changesTracktimeout:
                break
            try:
                ct_task = upsdksg_tpe.submit(changestrack.start())
                break
            except ChangesError:
                continue
        wait_for_changes = upsdksg_tpe.submit(
            changestrack.wait_until, sg_docs_update_resp)

        if wait_for_changes.result():
            log_info("Stopping ...")
            log_info("Found all docs for update docs via sg ...")
            upsdksg_tpe.submit(changestrack.stop)
        else:
            upsdksg_tpe.submit(changestrack.stop)
            raise DocumentNotFoundException(
                "Could not find all changes in feed for SG updated SDK docs via sg before timeout!!")

    with ThreadPoolExecutor(max_workers=5) as crsg_tpe:
        log_info("Starting adding docs via sync-gateway...")

        # Create / add docs to sync gateway
        sg_docs = document.create_docs(
            'doc_sg_id',
            number_docs_per_client,
            channels=['sg-shared'],
            prop_generator=update_props
        )
        sg_docs_resp = sg_client.add_bulk_docs(
            url=sg_url,
            db=sg_db,
            docs=sg_docs,
            auth=autosguser_session
        )
        assert len(sg_docs_resp) == number_docs_per_client
        sg_docs = [doc['id'] for doc in sg_docs_resp]
        assert len(sg_docs) == number_docs_per_client
        # Retry to get changes until expected changes appeared
        start = time.time()
        while True:
            if time.time() - start > changesTracktimeout:
                break
            try:
                ct_task = crsg_tpe.submit(changestrack_sg.start())
                break
            except ChangesError:
                continue
        wait_for_changes = crsg_tpe.submit(
            changestrack_sg.wait_until, sg_docs_resp)

        if wait_for_changes.result():
            log_info("Found all docs ...")
        else:
            raise DocumentNotFoundException(
                "Could not find all changes in feed for sg created docs before timeout!!")

    # update docs by sync-gateway
    with ThreadPoolExecutor(max_workers=5) as upsg_tpe:
        log_info("Starting updating sg docs by sync-gateway...")
        user_docs, errors = sg_client.get_bulk_docs(url=sg_url, db=sg_db, doc_ids=sg_docs, auth=autosguser_session)
        assert len(errors) == 0

        # Update the 'updates' property
        for doc in user_docs:
            doc['updated_by_sg'] = "edits_1"

        # Add the docs via bulk_docs
        sg_docs_update_resp = sg_client.add_bulk_docs(url=sg_url, db=sg_db, docs=user_docs, auth=autosguser_session)
        # Retry to get changes until expected changes appeared
        start = time.time()
        while True:
            if time.time() - start > changesTracktimeout:
                break
            try:
                ct_task = upsg_tpe.submit(changestrack_sg.start())
                break
            except ChangesError:
                continue
        wait_for_changes = upsg_tpe.submit(
            changestrack_sg.wait_until, sg_docs_update_resp)

        if wait_for_changes.result():
            log_info("Found all sg docs for update docs via sg ...")
        else:
            raise DocumentNotFoundException(
                "Could not find all changes in feed for update sg docs via sg before timeout!!")

    # Update sg docs via SDK
    with ThreadPoolExecutor(max_workers=5) as upsgsdk_tpe:
        log_info("Updating sg docs via SDK...")

        sdk_docs = sdk_client.get_multi(sg_docs)
        assert len(list(sdk_docs.keys())) == number_docs_per_client
        for doc_id, val in list(sdk_docs.items()):
            doc_body = val.content
            doc_body["updated_by_sdk"] = True
            sdk_client.upsert(doc_id, doc_body)
        # Retry to get changes until expected changes appeared
        start = time.time()
        while True:
            if time.time() - start > changesTracktimeout:
                break
            try:
                ct_task = upsgsdk_tpe.submit(changestrack_sg.start())
                break
            except ChangesError:
                continue
        all_docs_via_sg_formatted = [
            {"id": doc, "rev": "3-"} for doc in sg_docs]

        wait_for_changes = upsgsdk_tpe.submit(changestrack_sg.wait_until, all_docs_via_sg_formatted, rev_prefix_gen=True)

        if wait_for_changes.result():
            log_info("Stopping sg changes track...")
            log_info("Found all sg docs after SDK update ...")
            upsgsdk_tpe.submit(changestrack_sg.stop)
        else:
            upsgsdk_tpe.submit(changestrack_sg.stop)
            raise DocumentNotFoundException(
                "Could not find all changes in feed for SDK updated sg docs before timeout!!")


def update_sg_docs(client, url, db, docs_to_update, prop_to_update, number_updates, auth=None):
    """
    1. Check if document has already been updated 'number_updates'
    1. Get random doc id from 'docs_to_update'
    2. Update the doc
    3. Check to see if it has been updated 'number_updates'
    4. If it has been updated the correct number of times, delete it from the the list
    """

    log_info("Client: {}".format(id(client)))

    # Store copy of list to avoid mutating 'docs_to_update'
    local_docs_to_update = list(docs_to_update)

    # 'docs_to_update' is a list of doc ids that the client should update a number of times
    # Once the doc has been updated the correct number of times, it will be removed from the list.
    # Loop until all docs have been removed
    while len(local_docs_to_update) > 0:
        random_doc_id = random.choice(local_docs_to_update)
        doc = client.get_doc(url=url, db=db, doc_id=random_doc_id, auth=auth)

        # Create property updater to modify custom property
        def property_updater(doc_body):
            doc_body[prop_to_update] += 1
            return doc_body

        # Remove doc from the list if the doc has been updated enough times
        if doc[prop_to_update] == number_updates:
            local_docs_to_update.remove(doc["_id"])
        else:
            # Update the doc
            try:
                log_info('Updating: {} from SG'.format(random_doc_id))
                client.update_doc(url=url, db=db, doc_id=random_doc_id, property_updater=property_updater, auth=auth)
            except HTTPError as e:
                # This is possible if hitting a conflict. Check that it is. If it is not, we want to raise
                if not is_conflict(e):
                    raise
                else:
                    log_info('Hit a conflict! Will retry later ...')

        # SDK and sync gateway do not operate at the same speed.
        # This will help normalize the rate
        time.sleep(SG_OP_SLEEP)


def is_conflict(httperror):
    if httperror.response.status_code == 409 \
            and str(httperror).startswith('409 Client Error: Conflict for url:'):
        return True
    else:
        return False


def update_sdk_docs(client, docs_to_update, prop_to_update, number_updates):
    """ This will update a set of docs (docs_to_update)
    by updating a property (prop_to_update) using CAS safe writes.
    It will continue to update the set of docs until all docs have
    been updated a number of times (number_updates).
    """

    log_info("Client: {}".format(id(client)))

    # Store copy of list to avoid mutating 'docs_to_update'
    local_docs_to_update = list(docs_to_update)

    while len(local_docs_to_update) > 0:
        random_doc_id = random.choice(local_docs_to_update)
        log_info(random_doc_id)

        doc = client.get(random_doc_id)
        doc_body = doc.content

        # Make sure not meta is seen
        assert '_sync' not in doc_body

        if doc_body[prop_to_update] == number_updates:
            local_docs_to_update.remove(random_doc_id)
        else:
            try:
                # Do a CAS safe write. It is possible that the document is updated
                # by Sync Gateway between the client.get and the client.upsert.
                # If this happens, catch the CAS error and retry
                doc_body[prop_to_update] += 1
                doc_body['updates'] += 1
                log_info('Updating: {} from SDK'.format(random_doc_id))
                cur_cas = doc.cas
                client.upsert(random_doc_id, doc_body, cas=cur_cas)
            except CouchbaseException:
                log_info('CAS mismatch from SDK. Will retry ...')

        # SDK and sync gateway do not operate at the same speed.
        # This will help normalize the rate
        time.sleep(SDK_OP_SLEEP)


def delete_sg_docs(client, url, db, docs_to_delete, auth):
    """ This will attempt to delete a document via Sync Gateway. This method is meant to be
    run concurrently with delete_sdk_docs so the deletions have to handle external deletions
    as well.
    """

    deleted_count = 0

    # Create a copy of all doc ids
    docs_to_remove = list(docs_to_delete)
    while len(docs_to_remove) > 0:
        random_doc_id = random.choice(docs_to_remove)
        log_info('Attempting to delete from SG: {}'.format(random_doc_id))
        try:
            doc_to_delete = client.get_doc(url=url, db=db, doc_id=random_doc_id, auth=auth)
            deleted_doc = client.delete_doc(url=url, db=db, doc_id=random_doc_id, rev=doc_to_delete['_rev'], auth=auth)
            docs_to_remove.remove(deleted_doc['id'])
            deleted_count += 1
        except HTTPError as he:
            if ((he.response.status_code == 403 and str(he).startswith('403 Client Error: Forbidden for url:')) or
                (he.response.status_code == 409 and str(he).startswith('409 Client Error: Conflict for url:')) or
                    (he.response.status_code == 404 and str(he).startswith('404 Client Error: Not Found for url:'))):
                # Doc may have been deleted by the SDK and GET fails for SG
                # Conflict for url can happen in the following scenario:
                # During concurrent deletes from SG and SDK,
                #  1. SG GETs doc 'a' with rev '2'
                #  2. SDK deletes doc 'a' with rev '2' before
                #  3. SG tries to DELETE doc 'a' with rev '2' and GET a conflict
                log_info('Could not find doc, must have been deleted by SDK. Retrying ...')
                docs_to_remove.remove(random_doc_id)
            else:
                raise he

        # SDK and sync gateway do not operate at the same speed.
        # This will help normalize the rate
        time.sleep(SG_OP_SLEEP)

    # If the scenario is the one doc per client, it is possible that the SDK may delete both docs
    # before Sync Gateway has a chance to delete one. Only assert when we have enought docs to
    # ensure both sides get a chances to delete
    if len(docs_to_delete) > 2:
        assert deleted_count > 0


def delete_sdk_docs(client, docs_to_delete):
    """ This will attempt to delete a document via Couchbase Server Python SDK. This method is meant to be
    run concurrently with delete_sg_docs so the deletions have to handle external deletions by Sync Gateway.
    """

    deleted_count = 0

    # Create a copy of all doc ids
    docs_to_remove = list(docs_to_delete)
    while len(docs_to_remove) > 0:
        random_doc_id = random.choice(docs_to_remove)
        log_info('Attempting to delete from SDK: {}'.format(random_doc_id))
        try:
            doc = client.remove(random_doc_id)
            log_info(doc, "docdata")
            docs_to_remove.remove(random_doc_id)
            deleted_count += 1
        except DocumentNotFoundException:
            # Doc may have been deleted by sync gateway
            log_info('Could not find doc, must have been deleted by SG. Retrying ...')
            docs_to_remove.remove(random_doc_id)

        # SDK and sync gateway do not operate at the same speed.
        # This will help normalize the rate
        time.sleep(SDK_OP_SLEEP)

    # If the scenario is the one doc per client, it is possible that the SDK may delete both docs
    # before Sync Gateway has a chance to delete one. Only assert when we have enought docs to
    # ensure both sides get a chances to delete
    if len(docs_to_delete) > 2:
        assert deleted_count > 0


def verify_sg_deletes(client, url, db, docs_to_verify_deleted, auth):
    """ Verify that documents have been deleted via Sync Gateway GET's.
    - Verify the expected result is returned via GET doc
    - Verify the expected result is returned via GET _bulk_get
    """

    docs_to_verify_scratchpad = list(docs_to_verify_deleted)

    # Verify deletes via individual GETs
    for doc_id in docs_to_verify_deleted:
        he = None
        with pytest.raises(HTTPError) as he:
            client.get_doc(url=url, db=db, doc_id=doc_id, auth=auth)

        assert he is not None
        log_info(str(he.value))

        assert str(he.value).startswith('404 Client Error: Not Found for url:') or \
            str(he.value).startswith('403 Client Error: Forbidden for url:')

        # Parse out the doc id
        # sg_0?conflicts=true&revs=true
        parts = str(he.value).split('/')[-1]
        doc_id_from_parts = parts.split('?')[0]

        # Remove the doc id from the list
        docs_to_verify_scratchpad.remove(doc_id_from_parts)

    assert len(docs_to_verify_scratchpad) == 0

    # Create a new verify list
    docs_to_verify_scratchpad = list(docs_to_verify_deleted)

    # Verify deletes via bulk_get
    try_get_bulk_docs, errors = client.get_bulk_docs(url=url, db=db, doc_ids=docs_to_verify_deleted, auth=auth, validate=False)
    assert len(try_get_bulk_docs) == 0
    assert len(errors) == len(docs_to_verify_deleted)

    # Verify each deletion
    for err in errors:
        status = err['status']
        assert status in [403, 404]
        if status == 403:
            assert err['error'] == 'forbidden'
            assert err['reason'] == 'forbidden'
        else:
            assert err['error'] == 'not_found'
            assert err['reason'] == 'deleted'

        assert err['id'] in docs_to_verify_deleted
        # Cross off the doc_id
        docs_to_verify_scratchpad.remove(err['id'])

    # Verify that all docs have been removed
    assert len(docs_to_verify_scratchpad) == 0


def verify_sdk_deletes(sdk_client, docs_ids_to_verify_deleted):
    """ Verifies that all doc ids have been deleted from the SDK """

    docs_to_verify_scratchpad = list(docs_ids_to_verify_deleted)

    for doc_id in docs_ids_to_verify_deleted:
        nfe = None
        with pytest.raises(DocumentNotFoundException) as nfe:
            sdk_client.get(doc_id)
        assert nfe is not None
        assert 'DOCUMENT_NOT_FOUND' in str(nfe)
        docs_to_verify_scratchpad.remove(doc_id)

    # Verify that all docs have been removed
    assert len(docs_to_verify_scratchpad) == 0


def verify_sg_xattrs(mode, sg_client, sg_url, sg_db, doc_id, expected_number_of_revs, expected_number_of_channels, deleted_docs=False, auth=None):
    """ Verify expected values for xattr sync meta data via Sync Gateway _raw """

    # Get Sync Gateway sync meta
    raw_doc = sg_client.get_raw_doc(sg_url, db=sg_db, doc_id=doc_id, auth=auth)
    sg_sync_meta = raw_doc['_sync']

    log_info('Verifying XATTR (expected num revs: {}, expected num channels: {})'.format(
        expected_number_of_revs,
        expected_number_of_channels,
    ))

    # Distributed index mode uses server's internal vbucket sequence
    # It does not expose this to the '_sync' meta
    if mode != 'di':
        assert isinstance(sg_sync_meta['sequence'], int)
        assert isinstance(sg_sync_meta['recent_sequences'], list)
        assert len(sg_sync_meta['recent_sequences']) == expected_number_of_revs

    assert isinstance(sg_sync_meta['cas'], str)
    assert sg_sync_meta['rev'].startswith('{}-'.format(expected_number_of_revs))
    assert isinstance(sg_sync_meta['channels'], dict)
    assert len(sg_sync_meta['channels']) == expected_number_of_channels
    assert isinstance(sg_sync_meta['time_saved'], str)
    assert isinstance(sg_sync_meta['history']['channels'], list)
    assert len(sg_sync_meta['history']['channels']) == expected_number_of_revs
    assert isinstance(sg_sync_meta['history']['revs'], list)
    assert len(sg_sync_meta['history']['revs']) == expected_number_of_revs
    assert isinstance(sg_sync_meta['history']['parents'], list)


def verify_no_sg_xattrs(sg_client, sg_url, sg_db, doc_id):
    """ Verify that _sync no longer exists in the the xattrs.
    This should be the case once a document is purged. """

    # Try to get Sync Gateway sync meta
    he = None
    with pytest.raises(HTTPError) as he:
        sg_client.get_raw_doc(sg_url, db=sg_db, doc_id=doc_id)
    assert he is not None
    assert 'HTTPError: 404 Client Error: Not Found for url:' in str(he)
    log_info(he.value)


def verify_doc_ids_in_sg_bulk_response(response, expected_number_docs, expected_ids):
    """ Verify 'expected_ids' are present in Sync Gateway _build_get request """

    log_info('Verifing SG bulk_get response has {} docs with expected ids ...'.format(expected_number_docs))

    expected_ids_scratch_pad = list(expected_ids)
    assert len(expected_ids_scratch_pad) == expected_number_docs
    assert len(response) == expected_number_docs

    # Cross off all the doc ids seen in the response from the scratch pad
    for doc in response:
        expected_ids_scratch_pad.remove(doc["_id"])

    # Make sure all doc ids have been found
    assert len(expected_ids_scratch_pad) == 0


def verify_doc_ids_in_sg_all_docs_response(response, expected_number_docs, expected_ids):
    """ Verify 'expected_ids' are present in Sync Gateway _all_docs request """

    log_info('Verifing SG all_docs response has {} docs with expected ids ...'.format(expected_number_docs))

    expected_ids_scratch_pad = list(expected_ids)
    assert len(expected_ids_scratch_pad) == expected_number_docs
    assert len(response['rows']) == expected_number_docs

    # Cross off all the doc ids seen in the response from the scratch pad
    for doc in response['rows']:
        expected_ids_scratch_pad.remove(doc['id'])

    # Make sure all doc ids have been found
    assert len(expected_ids_scratch_pad) == 0


def verify_doc_ids_in_sdk_get_multi(response, expected_number_docs, expected_ids):
    """ Verify 'expected_ids' are present in Python SDK get_multi() call """

    log_info('Verifing SDK get_multi response has {} docs with expected ids ...'.format(expected_number_docs))

    expected_ids_scratch_pad = list(expected_ids)
    assert len(expected_ids_scratch_pad) == expected_number_docs
    assert len(response) == expected_number_docs

    # Cross off all the doc ids seen in the response from the scratch pad
    for doc_id, value in list(response.items()):
        assert '_sync' not in value.content
        expected_ids_scratch_pad.remove(doc_id)

    # Make sure all doc ids have been found
    assert len(expected_ids_scratch_pad) == 0


@pytest.mark.syncgateway
@pytest.mark.xattrs
@pytest.mark.session
@pytest.mark.parametrize(
    'sg_conf_name, number_docs_per_client, number_updates_per_doc_per_client',
    [
        ('sync_gateway_default_functional_tests', 10, 10),
        ('sync_gateway_default_functional_tests', 100, 10),
        pytest.param('sync_gateway_default_functional_tests_no_port', 100, 10, marks=pytest.mark.oscertify),
        ('sync_gateway_default_functional_tests_couchbase_protocol_withport_11210', 100, 10),
        ('sync_gateway_default_functional_tests_couchbase_protocol_withport_11210', 100, 10),
        ('sync_gateway_default_functional_tests', 10, 100),
        ('sync_gateway_default_functional_tests_no_port', 10, 100),
        ('sync_gateway_default_functional_tests', 1, 1000)
    ]
)
def test_sg_sdk_interop_shared_updates_from_sg(params_from_base_test_setup,
                                               sg_conf_name,
                                               number_docs_per_client,
                                               number_updates_per_doc_per_client):
    """
    Scenario:
    - Create docs via SG and get the revision number 1-rev
    - Update docs via SDK and get the revision number 2-rev
    - Update docs via SG with new_edits=false by giving parent revision 1-rev
        and get the revision number 2-rev1
    - update docs via SDK again and get the revision number 3-rev
    - Verify with _all_changes by enabling include docs and verify 2 branched revisions appear in changes feed
    - Verify no errors occur while updating docs via SG
    - Delete docs via SDK
    - Delete docs via SG
    - Verify no errors while deletion
    - Verify changes feed that branched revision are removed
    - Verify changes feed that keys "deleted" is true and keys "removed"
    """

    cluster_conf = params_from_base_test_setup['cluster_config']
    cluster_topology = params_from_base_test_setup['cluster_topology']
    mode = params_from_base_test_setup['mode']
    xattrs_enabled = params_from_base_test_setup['xattrs_enabled']
    no_conflicts_enabled = params_from_base_test_setup["no_conflicts_enabled"]
    ssl_enabled = params_from_base_test_setup["ssl_enabled"]
    log_info("sg version is this -------{}".format(get_sg_version(cluster_conf)))
    # Skip the test if ssl disabled as it cannot run without port using http protocol
    if ("sync_gateway_default_functional_tests_no_port" in sg_conf_name) and get_sg_version(cluster_conf) < "1.5.0":
        pytest.skip('couchbase/couchbases ports do not support for versions below 1.5')
    if "sync_gateway_default_functional_tests_no_port" in sg_conf_name and not ssl_enabled:
        pytest.skip('ssl disabled so cannot run without port')

    # Skip the test if ssl enabled as it cannot run using couchbase protocol
    # TODO : https://github.com/couchbaselabs/sync-gateway-accel/issues/227
    # Remove DI condiiton once above bug is fixed
    if "sync_gateway_default_functional_tests_couchbase_protocol_withport_11210" in sg_conf_name and (ssl_enabled or mode.lower() == "di"):
        pytest.skip('ssl enabled so cannot run with couchbase protocol')

    # This test should only run when using xattr meta storage
    if not xattrs_enabled:
        pytest.skip('XATTR tests require --xattrs flag')
    if no_conflicts_enabled:
        pytest.skip('--no-conflicts is enabled, this test needs to create conflicts, so skipping the test')

    sg_conf = sync_gateway_config_path_for_mode(sg_conf_name, mode)
    sg_admin_url = cluster_topology['sync_gateways'][0]['admin']
    sg_url = cluster_topology['sync_gateways'][0]['public']
    need_sgw_admin_auth = params_from_base_test_setup["need_sgw_admin_auth"]

    # bucket_name = 'data-bucket'
    buckets = get_buckets_from_sync_gateway_config(sg_conf, cluster_conf)
    bucket_name = buckets[0]
    cbs_url = cluster_topology['couchbase_servers'][0]
    sg_db = 'db'
    auth = need_sgw_admin_auth and (RBAC_FULL_ADMIN['user'], RBAC_FULL_ADMIN['pwd']) or None

    log_info('Num docs per client: {}'.format(number_docs_per_client))
    log_info('Num updates per doc per client: {}'.format(number_updates_per_doc_per_client))

    log_info('sg_conf: {}'.format(sg_conf))
    log_info('sg_admin_url: {}'.format(sg_admin_url))
    log_info('sg_url: {}'.format(sg_url))

    cluster = Cluster(config=cluster_conf)
    cluster.reset(sg_config_path=sg_conf)

    sg_tracking_prop = 'sg_one_updates'
    sdk_tracking_prop = 'sdk_one_updates'

    # Create sg user
    sg_client = MobileRestClient()
    sg_client.create_user(url=sg_admin_url, db=sg_db, name='autotest', password='pass', channels=['shared'], auth=auth)
    autouser_session = sg_client.create_session(url=sg_admin_url, db=sg_db, name='autotest', auth=auth)

    # Connect to server via SDK
    cbs_ip = host_for_url(cbs_url)
    if ssl_enabled and cluster.ipv6:
        connection_url = "couchbases://{}?ssl=no_verify&ipv6=allow".format(cbs_ip)
    elif ssl_enabled and not cluster.ipv6:
        connection_url = "couchbases://{}?ssl=no_verify".format(cbs_ip)
    elif not ssl_enabled and cluster.ipv6:
        connection_url = "couchbase://{}?ipv6=allow".format(cbs_ip)
    else:
        connection_url = 'couchbase://{}'.format(cbs_ip)
    sdk_client = get_cluster(connection_url, bucket_name)

    # Inject custom properties into doc template
    def update_props():
        return {
            'updates': 0,
            sg_tracking_prop: 0,
            sdk_tracking_prop: 0
        }

    # Create / add docs to sync gateway
    sg_docs = document.create_docs(
        'sg_doc',
        number_docs_per_client,
        channels=['shared'],
        prop_generator=update_props
    )
    sg_docs_resp = sg_client.add_bulk_docs(
        url=sg_url,
        db=sg_db,
        docs=sg_docs,
        auth=autouser_session
    )

    sg_doc_ids = [doc['_id'] for doc in sg_docs]
    assert len(sg_docs_resp) == number_docs_per_client

    sg_create_docs, errors = sg_client.get_bulk_docs(url=sg_url, db=sg_db, doc_ids=sg_doc_ids,
                                                     auth=autouser_session)
    assert len(errors) == 0
    sg_create_doc = sg_create_docs[0]["_rev"]
    assert(sg_create_doc.startswith("1-"))
    log_info("Sg created  doc revision :{}".format(sg_create_doc))

    # Update docs via SDK
    sdk_docs = sdk_client.get_multi(sg_doc_ids)
    assert len(list(sdk_docs.keys())) == number_docs_per_client
    for doc_id, val in sdk_docs.items():
        doc_body = val.content
        doc_body["updated_by_sdk"] = True
        sdk_client.upsert(doc_id, doc_body)

    sdk_first_update_docs, errors = sg_client.get_bulk_docs(url=sg_url, db=sg_db, doc_ids=sg_doc_ids,
                                                            auth=autouser_session)
    assert len(errors) == 0
    sdk_first_update_doc = sdk_first_update_docs[0]["_rev"]
    log_info("Sdk first update doc {}".format(sdk_first_update_doc))
    assert(sdk_first_update_doc.startswith("2-"))
    # Update the 'updates' property
    for doc in sg_create_docs:
        # update  docs via sync-gateway
        sg_client.add_conflict(
            url=sg_url,
            db=sg_db,
            doc_id=doc["_id"],
            parent_revisions=doc["_rev"],
            new_revision="2-bar",
            auth=autouser_session
        )

    sg_update_docs, errors = sg_client.get_bulk_docs(url=sg_url, db=sg_db, doc_ids=sg_doc_ids,
                                                     auth=autouser_session)
    assert len(errors) == 0
    sg_update_doc = sg_update_docs[0]["_rev"]
    log_info("sg update doc revision is : {}".format(sg_update_doc))
    assert(sg_update_doc.startswith("2-"))
    # Update docs via SDK
    sdk_docs = sdk_client.get_multi(sg_doc_ids)
    assert len(list(sdk_docs.keys())) == number_docs_per_client
    for doc_id, val in list(sdk_docs.items()):
        doc_body = val.content
        doc_body["updated_by_sdk2"] = True
        sdk_client.upsert(doc_id, doc_body)

    sdk_update_docs2, errors = sg_client.get_bulk_docs(url=sg_url, db=sg_db, doc_ids=sg_doc_ids,
                                                       auth=autouser_session)
    assert len(errors) == 0
    sdk_update_doc2 = sdk_update_docs2[0]["_rev"]
    log_info("sdk 2nd update doc revision is : {}".format(sdk_update_doc2))
    assert(sdk_update_doc2.startswith("3-"))
    time.sleep(2)  # Need some delay to have _changes to update with latest branched revisions
    # Get branched revision tree via _changes with include docs
    docs_changes = sg_client.get_changes_style_all_docs(url=sg_url, db=sg_db, auth=autouser_session, include_docs=True)
    doc_changes_in_changes = [change["changes"] for change in docs_changes["results"]]
    # Iterate through all docs and verify branched revisions appear in changes feed, verify previous revisions
    # which created before branched revisions does not show up in changes feed
    for docs in doc_changes_in_changes[1:]:  # skip first item in list as first item has user information, but not doc information
        revs = [doc['rev'] for doc in docs]
        if sdk_first_update_doc in revs:
            assert True
        else:
            log_info("conflict revision does not exist {}".format(revs))
            assert False
        if sg_create_doc not in revs and sg_update_doc not in revs:
            assert True
        else:
            log_info("Non conflict revision exist {} ".format(revs))
            assert False

    for doc in sdk_update_docs2:
        change_for_doc = sg_client.get_changes(url=sg_url, db=sg_db, since=0, auth=autouser_session, feed="normal", filter_type="_doc_ids", filter_doc_ids=[doc["_id"]])
        assert doc["_rev"] in change_for_doc["results"][0]["changes"][0]["rev"], "current revision does not exist in changes"

    # Do SDK deleted and SG delete after branched revision created and check changes feed removed branched revisions
    sdk_client.remove_multi(sg_doc_ids)
    time.sleep(1)  # Need some delay to have _changes to update with latest branched revisions
    sdk_deleted_docs, errors = sg_client.get_bulk_docs(url=sg_url, db=sg_db, doc_ids=sg_doc_ids,
                                                       auth=autouser_session)
    assert len(errors) == 0
    sdk_deleted_doc = sdk_deleted_docs[0]["_rev"]
    log_info("sdk deleted doc revision :{}".format(sdk_deleted_doc))
    assert(sdk_deleted_doc.startswith("2-"))
    sg_client.delete_docs(url=sg_url, db=sg_db, docs=sg_docs_resp, auth=autouser_session)
    time.sleep(1)  # Need some delay to have _changes to update with latest branched revisions
    docs_changes1 = sg_client.get_changes_style_all_docs(url=sg_url, db=sg_db, auth=autouser_session, include_docs=True)
    doc_changes_in_changes = [change["changes"] for change in docs_changes1["results"]]
    deleted_doc_revisions = [change["doc"]["_deleted"] for change in docs_changes1["results"][1:]]
    removedchannel_doc_revisions = [change["removed"] for change in docs_changes1["results"][1:]]
    assert len(deleted_doc_revisions) == number_docs_per_client
    assert len(removedchannel_doc_revisions) == number_docs_per_client

    # Verify in changes feed that new branched revisions are created after deletion of branced revisions which created
    # by sg update and sdk update.
    for docs in doc_changes_in_changes[1:]:
        revs = [doc['rev'] for doc in docs]
        assert len(revs) == 2
        if sdk_first_update_doc not in revs and sdk_update_doc2 not in revs and sg_create_doc not in revs and sg_update_doc not in revs:
            assert True
        else:
            log_info(
                "Deleted branched revisions still appear here {}".format(revs))
            assert False


@pytest.mark.syncgateway
@pytest.mark.xattrs
@pytest.mark.oscertify
@pytest.mark.parametrize('sg_conf_name', [
    'sync_gateway_default_functional_tests'
])
def test_purge_and_view_compaction(params_from_base_test_setup, sg_conf_name):
    """
    Scenario:
    - Generate some tombstones doc
    - Verify meta data still exists by verifygin sg xattrs using _raw sync gateway API
    - Execute a view query to see the tombstones -> http GET localhost:4985/default/_view/channels
        -> should see tombstone doc
    - Sleep for 5 mins to verify tomstone doc is available in view query and meta data
    - Trigger purge API to force the doc to purge
    - Verify meta data does not exists by verifying sg xattrs using _raw sync gateway API
    - Execute a view query to see the tombstones -> http GET localhost:4985/default/_view/channels
        -> should see tombstone doc after the purge
    - Trigger _compact API to compact the tombstone doc
    - Verify tomstones are not seen in view query
    """

    sg_db = 'db'
    cluster_conf = params_from_base_test_setup['cluster_config']
    cluster_topology = params_from_base_test_setup['cluster_topology']
    mode = params_from_base_test_setup['mode']
    xattrs_enabled = params_from_base_test_setup['xattrs_enabled']
    need_sgw_admin_auth = params_from_base_test_setup["need_sgw_admin_auth"]

    # This test should only run when using xattr meta storage
    if not xattrs_enabled or mode == "di":
        pytest.skip('This test is di mode or xattrs not enabled')

    if get_sg_version(cluster_conf) > "2.0.0" and not get_sg_use_views(cluster_conf):
        pytest.skip("This test uses view queries")
    sg_conf = sync_gateway_config_path_for_mode(sg_conf_name, mode)
    sg_admin_url = cluster_topology['sync_gateways'][0]['admin']
    sg_url = cluster_topology['sync_gateways'][0]['public']
    cbs_url = cluster_topology['couchbase_servers'][0]
    auth = need_sgw_admin_auth and (RBAC_FULL_ADMIN['user'], RBAC_FULL_ADMIN['pwd']) or None

    log_info('sg_conf: {}'.format(sg_conf))
    log_info('sg_admin_url: {}'.format(sg_admin_url))
    log_info('sg_url: {}'.format(sg_url))
    log_info('cbs_url: {}'.format(cbs_url))

    cluster = Cluster(config=cluster_conf)
    cluster.reset(sg_config_path=sg_conf)
    # Create clients
    sg_client = MobileRestClient()
    channels = ['tombstone_test']

    # Create user / session
    auto_user_info = UserInfo(name='autotest', password='pass', channels=channels, roles=[])
    sg_client.create_user(
        url=sg_admin_url,
        db=sg_db,
        name=auto_user_info.name,
        password=auto_user_info.password,
        channels=auto_user_info.channels,
        auth=auth
    )

    test_auth_session = sg_client.create_session(
        url=sg_admin_url,
        db=sg_db,
        name=auto_user_info.name,
        auth=auth
    )

    def update_prop():
        return {
            'updates': 0,
            'tombstone': 'true',
        }

    doc_id = 'tombstone_test_sg_doc'
    doc_body = document.create_doc(doc_id=doc_id, channels=['tombstone_test'], prop_generator=update_prop)
    sg_client.add_doc(url=sg_url, db=sg_db, doc=doc_body, auth=test_auth_session)
    doc = sg_client.get_doc(url=sg_url, db=sg_db, doc_id=doc_id, auth=test_auth_session)
    sg_client.delete_doc(url=sg_url, db=sg_db, doc_id=doc_id, rev=doc['_rev'], auth=test_auth_session)
    number_revs_per_doc = 1
    verify_sg_xattrs(
        mode,
        sg_client,
        sg_url=sg_admin_url,
        sg_db=sg_db,
        doc_id=doc_id,
        expected_number_of_revs=number_revs_per_doc + 1,
        expected_number_of_channels=len(channels),
        deleted_docs=True,
        auth=auth
    )
    start = time.time()
    timeout = 10  # timeout for view query in channels due to race condition after compacting the docs
    while True:
        channel_view_query = sg_client.view_query_through_channels(url=sg_admin_url, db=sg_db, auth=auth)
        channel_view_query_string = json.dumps(channel_view_query)
        if(doc_id in channel_view_query_string or time.time() - start > timeout):
            break
    assert doc_id in channel_view_query_string, "doc id not exists in view query"
    time.sleep(300)  # wait for 5 mins and see meta is still available as it is not purged yet
    verify_sg_xattrs(
        mode,
        sg_client,
        sg_url=sg_admin_url,
        sg_db=sg_db,
        doc_id=doc_id,
        expected_number_of_revs=number_revs_per_doc + 1,
        expected_number_of_channels=len(channels),
        deleted_docs=True,
        auth=auth
    )
    channel_view_query_string = sg_client.view_query_through_channels(url=sg_admin_url, db=sg_db, auth=auth)
    channel_view_query_string = json.dumps(channel_view_query)
    assert doc_id in channel_view_query_string, "doc id not exists in view query"
    docs = []
    docs.append(doc)
    purged_doc = sg_client.purge_docs(url=sg_admin_url, db=sg_db, docs=docs, auth=auth)
    log_info("Purged doc is {}".format(purged_doc))
    verify_no_sg_xattrs(
        sg_client=sg_client,
        sg_url=sg_url,
        sg_db=sg_db,
        doc_id=doc_id
    )
    channel_view_query = sg_client.view_query_through_channels(url=sg_admin_url, db=sg_db, auth=auth)
    channel_view_query_string = json.dumps(channel_view_query)
    assert doc_id in channel_view_query_string, "doc id not exists in view query"
    sg_client.compact_database(url=sg_admin_url, db=sg_db, auth=auth)
    start = time.time()
    timeout = 10  # timeout for view query in channels due to race condition after compacting the docs
    while True:
        channel_view_query = sg_client.view_query_through_channels(url=sg_admin_url, db=sg_db, auth=auth)
        channel_view_query_string = json.dumps(channel_view_query)
        if(doc_id not in channel_view_query_string or time.time() - start > timeout):
            break
    assert doc_id not in channel_view_query_string, "doc id exists in chanel view query after compaction"


@pytest.mark.syncgateway
@pytest.mark.xattrs
@pytest.mark.session
@pytest.mark.oscertify
@pytest.mark.parametrize(
    'sg_conf_name, number_docs_per_client, number_updates_per_doc_per_client',
    [
        ('custom_sync/sync_gateway_custom_sync_require_roles', 10, 10),
    ]
)
def test_stats_logging_import_count(params_from_base_test_setup,
                                    sg_conf_name,
                                    number_docs_per_client,
                                    number_updates_per_doc_per_client):
    """
    Scenario:
      1. Have sync-gateway config to throw require role if user without try to create doc without role,
         otherwise throw forbidden
      2. create user without role
      3. Create docs via SDK with the channels mentioned in the sg config
      4. Create few more docs via SDK with the channels not mentioend in sg config
      5. Verify import_count, import_error_count stats incremented
      6. Create docs via sg with the user which can throw require role
      7. Verify stats for num_access_errors has incremented
   """
    cluster_conf = params_from_base_test_setup['cluster_config']
    cluster_topology = params_from_base_test_setup['cluster_topology']
    mode = params_from_base_test_setup['mode']
    xattrs_enabled = params_from_base_test_setup['xattrs_enabled']
    ssl_enabled = params_from_base_test_setup["ssl_enabled"]
    sync_gateway_version = params_from_base_test_setup["sync_gateway_version"]
    need_sgw_admin_auth = params_from_base_test_setup["need_sgw_admin_auth"]

    # This test should only run when using xattr meta storage
    if not xattrs_enabled:
        pytest.skip('XATTR tests require --xattrs flag')

    sg_conf = sync_gateway_config_path_for_mode(sg_conf_name, mode)
    sg_admin_url = cluster_topology['sync_gateways'][0]['admin']
    sg_url = cluster_topology['sync_gateways'][0]['public']
    auth = need_sgw_admin_auth and (RBAC_FULL_ADMIN['user'], RBAC_FULL_ADMIN['pwd']) or None

    # bucket_name = 'data-bucket'
    buckets = get_buckets_from_sync_gateway_config(sg_conf, cluster_conf)
    bucket_name = buckets[0]
    cbs_url = cluster_topology['couchbase_servers'][0]
    sg_db = 'db'

    cluster = Cluster(config=cluster_conf)
    cluster.reset(sg_config_path=sg_conf)

    sg_client = MobileRestClient()

    sg_client.create_user(url=sg_admin_url, db=sg_db, name='autosdkuser', password='pass', channels=['KMOW'], auth=auth)
    autosdkuser_session = sg_client.create_session(url=sg_admin_url, db=sg_db, name='autosdkuser', auth=auth)

    # TODO : will remove once dev fix the bug, need to verify whether it is required or not
    # sg_client.create_user(url=sg_admin_url, db=sg_db, name='autosguser', password='pass', channels=['sg-shared'])
    # autosguser_session = sg_client.create_session(url=sg_admin_url, db=sg_db, name='autosguser', password='pass')

    log_info('sg_conf: {}'.format(sg_conf))
    log_info('sg_admin_url: {}'.format(sg_admin_url))
    log_info('sg_url: {}'.format(sg_url))

    cbs_ip = host_for_url(cbs_url)

    # Connect to server via SDK
    if ssl_enabled and cluster.ipv6:
        connection_url = "couchbases://{}?ssl=no_verify&ipv6=allow".format(cbs_ip)
    elif ssl_enabled and not cluster.ipv6:
        connection_url = "couchbases://{}?ssl=no_verify".format(cbs_ip)
    elif not ssl_enabled and cluster.ipv6:
        connection_url = "couchbase://{}?ipv6=allow".format(cbs_ip)
    else:
        connection_url = 'couchbase://{}'.format(cbs_ip)
    sdk_client = get_cluster(connection_url, bucket_name)

    # Create / add docs via sdk with
    sdk_doc_bodies = document.create_docs(
        'doc_sdk_ids',
        number_docs_per_client,
        channels=['KMOW'])

    # Add docs via SDK
    log_info('Started adding {} docs via SDK as first set...'.format(number_docs_per_client))
    sdk_docs = {doc['_id']: doc for doc in sdk_doc_bodies}
    doc_set_ids1 = [sdk_doc['_id'] for sdk_doc in sdk_doc_bodies]
    sdk_docs_resp = []
    for k, v in sdk_docs.items():
        sdk_docs_resp.append(sdk_client.upsert(k, v))
    assert len(sdk_docs_resp) == number_docs_per_client
    assert len(doc_set_ids1) == number_docs_per_client
    log_info("Docs creation via SDK done")

    # Create / add docs via sdk with  -> 2nd set
    sdk_doc_bodies_2 = document.create_docs(
        'doc_sdk_ids-2',
        number_docs_per_client,
        channels=['sg-shared'])

    # Add docs via SDK
    log_info('Started adding {} docs via SDK as second set...'.format(number_docs_per_client))
    sdk_docs_2 = {doc['_id']: doc for doc in sdk_doc_bodies_2}
    doc_set_ids2 = [sdk_doc['_id'] for sdk_doc in sdk_doc_bodies_2]
    sdk_docs_resp = []
    for k, v in sdk_docs_2.items():
        sdk_docs_resp.append(sdk_client.upsert(k, v))
    assert len(sdk_docs_resp) == number_docs_per_client
    assert len(doc_set_ids2) == number_docs_per_client
    log_info("Docs creation 2nd set via SDK done")

    # Write docs via sg
    doc_body = document.create_doc("new_doc_id", channels=['KMOW'])
    try:
        sg_client.add_doc(url=sg_url, db=sg_db, doc=doc_body, auth=autosdkuser_session)
    except HTTPError:
        log_info("caught the expected exception")

    time.sleep(1)
    if sync_gateway_version >= "2.5.0":
        expvars = sg_client.get_expvars(sg_admin_url, auth=auth)
        assert expvars["syncgateway"]["per_db"][sg_db]["shared_bucket_import"]["import_count"] == 10, "import_count is not incremented"
        assert expvars["syncgateway"]["per_db"][sg_db]["shared_bucket_import"]["import_error_count"] == 10, "import_error count is not incremented"
        assert expvars["syncgateway"]["per_db"][sg_db]["security"]["num_access_errors"] == 1, "num_access_errors is not incremented"


@pytest.mark.syncgateway
@pytest.mark.xattrs
def test_non_mobile_revision(params_from_base_test_setup):
    """
    Scenario:
        1.   Sync Gateway running with shared bucket access enabled, server version 6.6.0 or higher
        2.   Document A is a Couchbase Server tombstone, but is not a mobile tombstone (i.e. doesn't have a _sync xattr)
            - You can get a document into this initial state in various ways, one is to:
                -  Create a doc via Sync Gateway
                -  Purge the doc via Sync Gateway
        3. Push a new mobile tombstone revision for the document to Sync Gateway
            - could either be with CBL, or via REST API
        4. Verify SGW does not go into infinite loop
    """

    cluster_conf = params_from_base_test_setup['cluster_config']
    cluster_topology = params_from_base_test_setup['cluster_topology']
    mode = params_from_base_test_setup['mode']
    xattrs_enabled = params_from_base_test_setup['xattrs_enabled']
    ssl_enabled = params_from_base_test_setup["ssl_enabled"]
    need_sgw_admin_auth = params_from_base_test_setup["need_sgw_admin_auth"]
    sg_conf_name = 'custom_sync/grant_access_one'

    if ("sync_gateway_default_functional_tests_no_port" in sg_conf_name) and get_sg_version(cluster_conf) < "1.5.0":
        pytest.skip('couchbase/couchbases ports do not support for versions below 1.5')
    if "sync_gateway_default_functional_tests_no_port" in sg_conf_name and not ssl_enabled:
        pytest.skip('ssl disabled so cannot run without port')

    # This test should only run when using xattr meta storage
    if not xattrs_enabled:
        pytest.skip('XATTR tests require --xattrs flag')

    sg_conf = sync_gateway_config_path_for_mode(sg_conf_name, mode)
    sg_admin_url = cluster_topology['sync_gateways'][0]['admin']
    sg_url = cluster_topology['sync_gateways'][0]['public']
    auth = need_sgw_admin_auth and (RBAC_FULL_ADMIN['user'], RBAC_FULL_ADMIN['pwd']) or None

    # bucket_name = 'data-bucket'
    # cbs_url = cluster_topology['couchbase_servers'][0]
    sg_db = 'db'
    number_docs_per_client = 1
    # number_revs_per_doc = 1

    channels = ['NASA']

    log_info('sg_conf: {}'.format(sg_conf))
    log_info('sg_admin_url: {}'.format(sg_admin_url))
    log_info('sg_url: {}'.format(sg_url))

    cluster = Cluster(config=cluster_conf)
    cluster.reset(sg_config_path=sg_conf)

    sg_client = MobileRestClient()
    mobile_user_info = UserInfo(name='mobile', password='pass', channels=channels, roles=[])
    sg_client.create_user(
        url=sg_admin_url,
        db=sg_db,
        name=mobile_user_info.name,
        password=mobile_user_info.password,
        channels=mobile_user_info.channels,
        auth=auth
    )

    mobile_auth = sg_client.create_session(
        url=sg_admin_url,
        db=sg_db,
        name=mobile_user_info.name,
        auth=auth
    )

    # Create 'number_docs_per_client' docs from Sync Gateway
    mobile_docs = document.create_docs('sg', number=number_docs_per_client, channels=mobile_user_info.channels)
    bulk_docs_resp = sg_client.add_bulk_docs(
        url=sg_url,
        db=sg_db,
        docs=mobile_docs,
        auth=mobile_auth
    )
    assert len(bulk_docs_resp) == number_docs_per_client

    sg_doc_ids = ['sg_{}'.format(i) for i in range(number_docs_per_client)]
    # sdk_doc_ids = ['sdk_{}'.format(i) for i in range(number_docs_per_client)]
    all_doc_ids = sg_doc_ids

    # Get all of the docs via Sync Gateway
    sg_docs, errors = sg_client.get_bulk_docs(url=sg_url, db=sg_db, doc_ids=all_doc_ids, auth=mobile_auth)
    assert len(sg_docs) == number_docs_per_client
    assert len(errors) == 0

    # Use Sync Gateway to delete half of the documents choosen randomly
    # deletion_count = 0
    doc_id_choice_pool = list(all_doc_ids)
    random_doc_id = random.choice(doc_id_choice_pool)

    # Get the current revision of the doc and delete it
    doc = sg_client.get_doc(url=sg_url, db=sg_db, doc_id=random_doc_id, auth=mobile_auth)
    doc_rev = doc['_rev']
    sg_client.delete_doc(url=sg_url, db=sg_db, doc_id=random_doc_id, rev=doc_rev, auth=mobile_auth)

    # Sync Gateway purge the random doc
    sg_client.purge_doc(url=sg_admin_url, db=sg_db, doc=doc, auth=auth)

    # Push a new mobile tombstone revision for the document to Sync Gateway
    # could either be with CBL, or via REST API
    with ProcessPoolExecutor() as mp:
        mp.submit(requests.delete("{}/{}/{}".format(sg_url, sg_db, random_doc_id), auth=mobile_auth, timeout=30))

    sg_docs = sg_client.get_all_docs(url=sg_url, db=sg_db, auth=mobile_auth)["rows"]
    assert len(sg_docs) == 0, "sg docs are not deleted"<|MERGE_RESOLUTION|>--- conflicted
+++ resolved
@@ -22,10 +22,7 @@
 from libraries.testkit.cluster import Cluster
 from keywords.ChangesTracker import ChangesTracker
 from utilities.cluster_config_utils import get_sg_use_views, get_sg_version, persist_cluster_config_environment_prop, copy_to_temp_conf, get_cluster
-<<<<<<< HEAD
-=======
 from libraries.testkit.syncgateway import get_buckets_from_sync_gateway_config
->>>>>>> edf104a6
 from keywords.constants import RBAC_FULL_ADMIN
 
 
@@ -87,11 +84,8 @@
     sg_url = cluster_topology['sync_gateways'][0]['public']
     cbs_url = cluster_topology['couchbase_servers'][0]
     ssl_enabled = params_from_base_test_setup["ssl_enabled"]
-<<<<<<< HEAD
-=======
     buckets = get_buckets_from_sync_gateway_config(sg_conf, cluster_conf)
     bucket_name = buckets[0]
->>>>>>> edf104a6
     auth = need_sgw_admin_auth and (RBAC_FULL_ADMIN['user'], RBAC_FULL_ADMIN['pwd']) or None
 
     log_info('sg_conf: {}'.format(sg_conf))
@@ -367,11 +361,8 @@
     sg_url = cluster_topology['sync_gateways'][0]['public']
     cbs_url = cluster_topology['couchbase_servers'][0]
     ssl_enabled = params_from_base_test_setup["ssl_enabled"]
-<<<<<<< HEAD
-=======
     buckets = get_buckets_from_sync_gateway_config(sg_conf, cluster_conf)
     bucket_name = buckets[0]
->>>>>>> edf104a6
     auth = need_sgw_admin_auth and (RBAC_FULL_ADMIN['user'], RBAC_FULL_ADMIN['pwd']) or None
 
     log_info('sg_conf: {}'.format(sg_conf))
@@ -502,11 +493,8 @@
     sg_url = cluster_topology['sync_gateways'][0]['public']
     cbs_url = cluster_topology['couchbase_servers'][0]
     cbs_ce_version = params_from_base_test_setup["cbs_ce"]
-<<<<<<< HEAD
-=======
     buckets = get_buckets_from_sync_gateway_config(sg_conf, cluster_conf)
     bucket_name = buckets[0]
->>>>>>> edf104a6
     auth = need_sgw_admin_auth and (RBAC_FULL_ADMIN['user'], RBAC_FULL_ADMIN['pwd']) or None
 
     log_info('sg_conf: {}'.format(sg_conf))
@@ -673,11 +661,8 @@
     sg_admin_url = cluster_topology['sync_gateways'][0]['admin']
     sg_url = cluster_topology['sync_gateways'][0]['public']
     cbs_url = cluster_topology['couchbase_servers'][0]
-<<<<<<< HEAD
-=======
     buckets = get_buckets_from_sync_gateway_config(sg_conf, cluster_conf)
     bucket_name = buckets[0]
->>>>>>> edf104a6
     auth = need_sgw_admin_auth and (RBAC_FULL_ADMIN['user'], RBAC_FULL_ADMIN['pwd']) or None
 
     log_info('sg_conf: {}'.format(sg_conf))
