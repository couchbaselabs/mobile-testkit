

import random
import time
import json

import pytest
import concurrent.futures
from concurrent.futures import ProcessPoolExecutor
from concurrent.futures import ThreadPoolExecutor

from couchbase.bucket import Bucket
from couchbase.exceptions import KeyExistsError, NotFoundError
from requests.exceptions import HTTPError
from keywords.exceptions import ChangesError

from keywords import attachment, document
from keywords.constants import DATA_DIR
from keywords.MobileRestClient import MobileRestClient
from keywords.SyncGateway import sync_gateway_config_path_for_mode
from keywords.SyncGateway import SyncGateway
from keywords.userinfo import UserInfo
from keywords.utils import host_for_url, log_info
from libraries.testkit.cluster import Cluster
from keywords.ChangesTracker import ChangesTracker
from utilities.cluster_config_utils import get_sg_use_views, get_sg_version, persist_cluster_config_environment_prop, copy_to_temp_conf
from keywords.constants import SDK_TIMEOUT

# Since sdk is quicker to update docs we need to have it sleep longer
# between ops to avoid ops heavily weighted to SDK. These gives us more balanced
# concurrency for each client.
SG_OP_SLEEP = 0.001
SDK_OP_SLEEP = 0.05


@pytest.mark.syncgateway
@pytest.mark.xattrs
@pytest.mark.session
@pytest.mark.parametrize('sg_conf_name', [
    'xattrs/old_doc'
])
def test_olddoc_nil(params_from_base_test_setup, sg_conf_name):
    """ Regression test for - https://github.com/couchbase/sync_gateway/issues/2565

    Using the custom sync function:
        function(doc, oldDoc) {
            if (oldDoc != null) {
                throw({forbidden: "Old doc should be null!"})
            } else {
                console.log("oldDoc is null");
                console.log(doc.channels);
                channel(doc.channels);
            }
        }

    1. Create user with channel 'ABC' (user1)
    2. Create user with channel 'CBS' (user2)
    3. Write doc with channel 'ABC'
    4. Verify that user1 can see the doc and user2 cannot
    5. SDK updates the doc channel to 'CBS'
    6. This should result in a new rev but with oldDoc == nil (due to SDK mutation)
    7. Assert that user2 can see the doc and user1 cannot
    """

    bucket_name = 'data-bucket'
    sg_db = 'db'
    num_docs = 1000

    cluster_conf = params_from_base_test_setup['cluster_config']
    cluster_topology = params_from_base_test_setup['cluster_topology']
    mode = params_from_base_test_setup['mode']
    xattrs_enabled = params_from_base_test_setup['xattrs_enabled']
    delta_sync_enabled = params_from_base_test_setup['delta_sync_enabled']
    sync_gateway_version = params_from_base_test_setup["sync_gateway_version"]

    # This test should only run when using xattr meta storage
    if not xattrs_enabled or delta_sync_enabled:
        pytest.skip('XATTR tests require --xattrs flag or test has enable delta sync')

    sg_conf = sync_gateway_config_path_for_mode(sg_conf_name, mode)
    sg_admin_url = cluster_topology['sync_gateways'][0]['admin']
    sg_url = cluster_topology['sync_gateways'][0]['public']
    cbs_url = cluster_topology['couchbase_servers'][0]
    ssl_enabled = params_from_base_test_setup["ssl_enabled"]

    log_info('sg_conf: {}'.format(sg_conf))
    log_info('sg_admin_url: {}'.format(sg_admin_url))
    log_info('sg_url: {}'.format(sg_url))
    log_info('cbs_url: {}'.format(cbs_url))

    cluster = Cluster(config=cluster_conf)
    cluster.reset(sg_config_path=sg_conf)

    if sync_gateway_version >= "2.5.0":
        sg_client = MobileRestClient()
        expvars = sg_client.get_expvars(sg_admin_url)
        error_count = expvars["syncgateway"]["global"]["resource_utilization"]["error_count"]

    # Create clients
    sg_client = MobileRestClient()
    cbs_ip = host_for_url(cbs_url)
    if ssl_enabled and cluster.ipv6:
        connection_url = "couchbases://{}/{}?ssl=no_verify&ipv6=allow".format(cbs_ip, bucket_name)
    elif ssl_enabled and not cluster.ipv6:
        connection_url = "couchbases://{}/{}?ssl=no_verify".format(cbs_ip, bucket_name)
    elif not ssl_enabled and cluster.ipv6:
        connection_url = "couchbase://{}/{}?ipv6=allow".format(cbs_ip, bucket_name)
    else:
        connection_url = 'couchbase://{}/{}'.format(cbs_ip, bucket_name)
    sdk_client = Bucket(connection_url, password='password', timeout=SDK_TIMEOUT)
    # Create user / session
    user_one_info = UserInfo(name='user1', password='pass', channels=['ABC'], roles=[])
    user_two_info = UserInfo(name='user2', password='pass', channels=['CBS'], roles=[])

    for user in [user_one_info, user_two_info]:
        sg_client.create_user(
            url=sg_admin_url,
            db=sg_db,
            name=user.name,
            password=user.password,
            channels=user.channels
        )

    user_one_auth = sg_client.create_session(
        url=sg_admin_url,
        db=sg_db,
        name=user_one_info.name,
        password=user_one_info.password
    )

    user_two_auth = sg_client.create_session(
        url=sg_admin_url,
        db=sg_db,
        name=user_two_info.name,
        password=user_two_info.password
    )

    abc_docs = document.create_docs(doc_id_prefix="abc_docs", number=num_docs, channels=user_one_info.channels)
    abc_doc_ids = [doc['_id'] for doc in abc_docs]

    user_one_docs = sg_client.add_bulk_docs(url=sg_url, db=sg_db, docs=abc_docs, auth=user_one_auth)
    assert len(user_one_docs) == num_docs

    # Issue bulk_get from user_one and assert that user_one, can see all of the docs
    user_one_bulk_get_docs, errors = sg_client.get_bulk_docs(url=sg_url, db=sg_db, doc_ids=abc_doc_ids, auth=user_one_auth)
    assert len(user_one_bulk_get_docs) == num_docs
    assert len(errors) == 0

    # Issue bulk_get from user_two and assert that user_two cannot see any of the docs
    user_two_bulk_get_docs, errors = sg_client.get_bulk_docs(url=sg_url, db=sg_db, doc_ids=abc_doc_ids, auth=user_two_auth, validate=False)
    assert len(user_two_bulk_get_docs) == 0
    assert len(errors) == num_docs

    # Update the channels of each doc to 'NBC'
    for abc_doc_id in abc_doc_ids:
        doc = sdk_client.get(abc_doc_id)
        doc_body = doc.value
        doc_body['channels'] = user_two_info.channels
        sdk_client.upsert(abc_doc_id, doc_body)

    # Issue bulk_get from user_one and assert that user_one can't see any docs
    user_one_bulk_get_docs, errors = sg_client.get_bulk_docs(url=sg_url, db=sg_db, doc_ids=abc_doc_ids, auth=user_one_auth, validate=False)
    assert len(user_one_bulk_get_docs) == 0
    assert len(errors) == num_docs

    # Issue bulk_get from user_two and assert that user_two can see all docs
    user_two_bulk_get_docs, errors = sg_client.get_bulk_docs(url=sg_url, db=sg_db, doc_ids=abc_doc_ids, auth=user_two_auth)
    assert len(user_two_bulk_get_docs) == num_docs
    assert len(errors) == 0

    if sync_gateway_version >= "2.5.0":
        sg_client = MobileRestClient()
        expvars = sg_client.get_expvars(sg_admin_url)
        assert error_count < expvars["syncgateway"]["global"]["resource_utilization"]["error_count"], "error_count did not increment"


@pytest.mark.syncgateway
@pytest.mark.xattrs
@pytest.mark.changes
@pytest.mark.session
@pytest.mark.parametrize('sg_conf_name, number_users, number_docs_per_user, number_of_updates_per_user', [
    ('xattrs/no_import', 1, 1, 10),
    ('xattrs/no_import', 100, 10, 10),
    ('xattrs/no_import', 10, 1000, 10)
    # ('xattrs/no_import', 100, 1000, 2)
])
def test_on_demand_doc_processing(params_from_base_test_setup, sg_conf_name, number_users, number_docs_per_user, number_of_updates_per_user):
    """
    1. Start Sync Gateway with autoimport disabled, this will force on-demand processing
    1. Create 100 users (user_0, user_1, ...) on Sync Gateway each with their own channel (user_0_chan, user_1_chan, ...)
    1. Load 'number_doc_per_user' with channels specified to each user from SDK
    1. Make sure the docs are imported via GET /db/doc and POST _bulk_get
    """

    cluster_conf = params_from_base_test_setup['cluster_config']
    cluster_topology = params_from_base_test_setup['cluster_topology']
    mode = params_from_base_test_setup['mode']
    xattrs_enabled = params_from_base_test_setup['xattrs_enabled']

    cbs_url = cluster_topology['couchbase_servers'][0]
    sg_admin_url = cluster_topology['sync_gateways'][0]['admin']
    sg_url = cluster_topology['sync_gateways'][0]['public']

    bucket_name = 'data-bucket'
    sg_db = 'db'
    cbs_host = host_for_url(cbs_url)

    # This test should only run when using xattr meta storage
    if not xattrs_enabled:
        pytest.skip('XATTR tests require --xattrs flag')

    # This test should only run when mode is CC
    if mode == "di":
        pytest.skip('This test does not run in DI mode')

    # Reset cluster
    sg_conf = sync_gateway_config_path_for_mode(sg_conf_name, mode)
    cluster = Cluster(config=cluster_conf)
    cluster.reset(sg_config_path=sg_conf)

    log_info("Number of users: {}".format(number_users))
    log_info("Number of docs per user: {}".format(number_docs_per_user))
    log_info("Number of update per user: {}".format(number_of_updates_per_user))

    # Initialize clients
    sg_client = MobileRestClient()
    # TODO : Add support for ssl enabled once ssl enabled support is merged to master
    if cluster.ipv6:
        sdk_client = Bucket('couchbase://{}/{}?ipv6=allow'.format(cbs_host, bucket_name), password='password')
    else:
        sdk_client = Bucket('couchbase://{}/{}'.format(cbs_host, bucket_name), password='password')
    sdk_client.timeout = 600

    # Create Sync Gateway user
    auth_dict = {}
    docs_to_add = {}
    user_names = ['user_{}'.format(i) for i in range(number_users)]

    def update_props():
        return {
            'updates': 0
        }

    for user_name in user_names:
        user_channels = ['{}_chan'.format(user_name)]
        sg_client.create_user(url=sg_admin_url, db=sg_db, name=user_name, password='pass', channels=user_channels)
        auth_dict[user_name] = sg_client.create_session(url=sg_admin_url, db=sg_db, name=user_name, password='pass')
        docs = document.create_docs('{}_doc'.format(user_name), number=number_docs_per_user, channels=user_channels, prop_generator=update_props)
        for doc in docs:
            docs_to_add[doc['_id']] = doc

    assert len(docs_to_add) == number_users * number_docs_per_user

    # Add the docs via
    log_info('Adding docs via SDK ...')
    sdk_client.upsert_multi(docs_to_add)

    assert len(docs_to_add) == number_users * number_docs_per_user

    # issue _bulk_get
    with ProcessPoolExecutor() as ppe:

        user_gets = {}
        user_writes = {}

        # Start issuing bulk_gets concurrently
        for user_name in user_names:
            user_doc_ids = ['{}_doc_{}'.format(user_name, i) for i in range(number_docs_per_user)]
            future = ppe.submit(
                sg_client.get_bulk_docs,
                url=sg_url,
                db=sg_db,
                doc_ids=user_doc_ids,
                auth=auth_dict[user_name]
            )
            user_gets[future] = user_name

        # Wait for all futures complete
        for future in concurrent.futures.as_completed(user_gets):
            user = user_gets[future]
            docs, errors = future.result()
            assert len(docs) == number_docs_per_user
            assert len(errors) == 0
            log_info('Docs found for user ({}): {}'.format(user, len(docs)))

        # Start concurrent updates from Sync Gateway side
        for user_name in user_names:
            log_info('Starting concurrent updates!')
            user_doc_ids = ['{}_doc_{}'.format(user_name, i) for i in range(number_docs_per_user)]
            assert len(user_doc_ids) == number_docs_per_user
            # Start updating from sync gateway for completed user
            write_future = ppe.submit(
                update_sg_docs,
                client=sg_client,
                url=sg_url,
                db=sg_db,
                docs_to_update=user_doc_ids,
                prop_to_update='updates',
                number_updates=number_of_updates_per_user,
                auth=auth_dict[user_name]
            )
            user_writes[write_future] = user

        for future in concurrent.futures.as_completed(user_writes):
            user = user_writes[future]
            # This will bubble up exceptions
            future.result()
            log_info('Update complete for user: {}'.format(user))
    for user_name in user_names:
        all_docs_total = sg_client.get_all_docs(url=sg_url, db=sg_db, auth=auth_dict[user_name])
        all_docs_per_user = all_docs_total["rows"]
        assert len(all_docs_per_user) == number_docs_per_user, "All documents are not returned for the user {}".format(auth_dict[user_name])


@pytest.mark.sanity
@pytest.mark.syncgateway
@pytest.mark.xattrs
@pytest.mark.session
@pytest.mark.parametrize('sg_conf_name, x509_cert_auth', [
    ('xattrs/no_import', False)
])
def test_on_demand_import_of_external_updates(params_from_base_test_setup, sg_conf_name, x509_cert_auth):
    """
    Scenario: On demand processing of external updates

    - Start sg with XATTRs, but not import
    - Create doc via SG, store rev (#1)
    - Update doc via SDK
    - Update doc via SG, using (#1), should fail with conflict
    """

    bucket_name = 'data-bucket'
    sg_db = 'db'

    cluster_conf = params_from_base_test_setup['cluster_config']
    cluster_topology = params_from_base_test_setup['cluster_topology']
    mode = params_from_base_test_setup['mode']
    xattrs_enabled = params_from_base_test_setup['xattrs_enabled']

    # This test should only run when using xattr meta storage
    if not xattrs_enabled:
        pytest.skip('XATTR tests require --xattrs flag')

    if mode == "di":
        pytest.skip('This test does not run in DI mode')

    sg_conf = sync_gateway_config_path_for_mode(sg_conf_name, mode)
    sg_admin_url = cluster_topology['sync_gateways'][0]['admin']
    sg_url = cluster_topology['sync_gateways'][0]['public']
    cbs_url = cluster_topology['couchbase_servers'][0]
    ssl_enabled = params_from_base_test_setup["ssl_enabled"]

    log_info('sg_conf: {}'.format(sg_conf))
    log_info('sg_admin_url: {}'.format(sg_admin_url))
    log_info('sg_url: {}'.format(sg_url))
    log_info('cbs_url: {}'.format(cbs_url))
    if x509_cert_auth:
        temp_cluster_config = copy_to_temp_conf(cluster_conf, mode)
        persist_cluster_config_environment_prop(temp_cluster_config, 'x509_certs', True)
        cluster_conf = temp_cluster_config
    cluster = Cluster(config=cluster_conf)
    cluster.reset(sg_config_path=sg_conf)

    # Create clients
    sg_client = MobileRestClient()
    cbs_ip = host_for_url(cbs_url)
    if ssl_enabled and cluster.ipv6:
        connection_url = "couchbases://{}/{}?ssl=no_verify&ipv6=allow".format(cbs_ip, bucket_name)
    elif ssl_enabled and not cluster.ipv6:
        connection_url = "couchbases://{}/{}?ssl=no_verify".format(cbs_ip, bucket_name)
    elif not ssl_enabled and cluster.ipv6:
        connection_url = "couchbase://{}/{}?ipv6=allow".format(cbs_ip, bucket_name)
    else:
        connection_url = 'couchbase://{}/{}'.format(cbs_ip, bucket_name)
    sdk_client = Bucket(connection_url, password='password')
    # Create user / session
    seth_user_info = UserInfo(name='seth', password='pass', channels=['NASA'], roles=[])
    sg_client.create_user(
        url=sg_admin_url,
        db=sg_db,
        name=seth_user_info.name,
        password=seth_user_info.password,
        channels=seth_user_info.channels
    )

    seth_auth = sg_client.create_session(
        url=sg_admin_url,
        db=sg_db,
        name=seth_user_info.name,
        password=seth_user_info.password
    )

    doc_id = 'test_doc'

    doc_body = document.create_doc(doc_id, channels=seth_user_info.channels)
    doc = sg_client.add_doc(url=sg_url, db=sg_db, doc=doc_body, auth=seth_auth)
    doc_rev_one = doc['rev']

    log_info('Created doc: {} via Sync Gateway'.format(doc))

    # Update the document via SDK
    doc_to_update = sdk_client.get(doc_id)
    doc_body = doc_to_update.value
    doc_body['updated_via_sdk'] = True
    updated_doc = sdk_client.upsert(doc_id, doc_body)
    log_info('Updated doc: {} via SDK'.format(updated_doc))

    # Try to create a revision of generation 1 from Sync Gateway.
    # If on demand importing is working as designed, it should go to the
    # bucket and see that there has been an external update and import it.
    # Sync Gateway should then get a 409 conflict when trying to update the doc
    with pytest.raises(HTTPError) as he:
        sg_client.put_doc(url=sg_url, db=sg_db, doc_id=doc_id, rev=doc_rev_one, doc_body=doc_body, auth=seth_auth)
    log_info(he.value)
<<<<<<< HEAD
    res_message = str(he.value)
    assert res_message.startswith('409')
=======
    assert str(he.value).startswith('409')
>>>>>>> bc326608

    # Following update_doc method will get the doc with on demand processing and update the doc based on rev got from get doc
    sg_updated_doc = sg_client.update_doc(url=sg_url, db=sg_db, doc_id=doc_id, auth=seth_auth)
    sg_updated_rev = sg_updated_doc["rev"]
    assert sg_updated_rev.startswith("3-")


@pytest.mark.syncgateway
@pytest.mark.xattrs
@pytest.mark.session
@pytest.mark.parametrize('sg_conf_name, x509_cert_auth', [
    pytest.param('sync_gateway_default_functional_tests', True, marks=pytest.mark.sanity),
    ('sync_gateway_default_functional_tests_no_port', False),
    ("sync_gateway_default_functional_tests_couchbase_protocol_withport_11210", False)
])
def test_offline_processing_of_external_updates(params_from_base_test_setup, sg_conf_name, x509_cert_auth):
    """
    Scenario:
    1. Start SG, write some docs
    2. Stop SG
    3. Update the same docs via SDK (to ensure the same vbucket is getting updated)
    4. Write some new docs for SDK (just for additional testing)
    5. Restart SG, validate that all writes from 3 and 4 have been imported (w/ correct revisions)
    """

    num_docs_per_client = 1000
    bucket_name = 'data-bucket'
    sg_db = 'db'

    cluster_conf = params_from_base_test_setup['cluster_config']
    cluster_topology = params_from_base_test_setup['cluster_topology']
    mode = params_from_base_test_setup['mode']
    xattrs_enabled = params_from_base_test_setup['xattrs_enabled']
    ssl_enabled = params_from_base_test_setup["ssl_enabled"]
    sync_gateway_version = params_from_base_test_setup["sync_gateway_version"]

    # Skip the test if ssl disabled as it cannot run without port using http protocol
    if ("sync_gateway_default_functional_tests_no_port" in sg_conf_name) and get_sg_version(cluster_conf) < "1.5.0":
        pytest.skip('couchbase/couchbases ports do not support for versions below 1.5')
    if "sync_gateway_default_functional_tests_no_port" in sg_conf_name and not ssl_enabled:
        pytest.skip('ssl disabled so cannot run without port')

    # Skip the test if ssl enabled as it cannot run using couchbase protocol
    # TODO : https://github.com/couchbaselabs/sync-gateway-accel/issues/227
    # Remove DI condiiton once above bug is fixed
    if "sync_gateway_default_functional_tests_couchbase_protocol_withport_11210" in sg_conf_name and (ssl_enabled or mode.lower() == "di"):
        pytest.skip('ssl enabled so cannot run with couchbase protocol')

    # This test should only run when using xattr meta storage
    if not xattrs_enabled:
        pytest.skip('XATTR tests require --xattrs flag')

    sg_conf = sync_gateway_config_path_for_mode(sg_conf_name, mode)
    sg_admin_url = cluster_topology['sync_gateways'][0]['admin']
    sg_url = cluster_topology['sync_gateways'][0]['public']
    cbs_url = cluster_topology['couchbase_servers'][0]

    log_info('sg_conf: {}'.format(sg_conf))
    log_info('sg_admin_url: {}'.format(sg_admin_url))
    log_info('sg_url: {}'.format(sg_url))
    log_info('cbs_url: {}'.format(cbs_url))
    if x509_cert_auth:
        temp_cluster_config = copy_to_temp_conf(cluster_conf, mode)
        persist_cluster_config_environment_prop(temp_cluster_config, 'x509_certs', True)
        cluster_conf = temp_cluster_config
    cluster = Cluster(config=cluster_conf)
    cluster.reset(sg_config_path=sg_conf)

    # Create clients
    sg_client = MobileRestClient()
    if sync_gateway_version >= "2.5.0":
        sg_admin_url = cluster_topology["sync_gateways"][0]["admin"]
        expvars = sg_client.get_expvars(sg_admin_url)
        chan_cache_misses = expvars["syncgateway"]["per_db"][sg_db]["cache"]["chan_cache_misses"]

    cbs_ip = host_for_url(cbs_url)
    if ssl_enabled and cluster.ipv6:
        connection_url = "couchbases://{}/{}?ssl=no_verify&ipv6=allow".format(cbs_ip, bucket_name)
    elif ssl_enabled and not cluster.ipv6:
        connection_url = "couchbases://{}/{}?ssl=no_verify".format(cbs_ip, bucket_name)
    elif not ssl_enabled and cluster.ipv6:
        connection_url = "couchbase://{}/{}?ipv6=allow".format(cbs_ip, bucket_name)
    else:
        connection_url = 'couchbase://{}/{}'.format(cbs_ip, bucket_name)
    sdk_client = Bucket(connection_url, password='password')
    # Create user / session
    seth_user_info = UserInfo(name='seth', password='pass', channels=['SG', 'SDK'], roles=[])
    sg_client.create_user(
        url=sg_admin_url,
        db=sg_db,
        name=seth_user_info.name,
        password=seth_user_info.password,
        channels=seth_user_info.channels
    )

    seth_auth = sg_client.create_session(
        url=sg_admin_url,
        db=sg_db,
        name=seth_user_info.name,
        password=seth_user_info.password
    )

    # Add docs
    sg_docs = document.create_docs('sg', number=num_docs_per_client, channels=['SG'])
    sg_doc_ids = [doc['_id'] for doc in sg_docs]
    bulk_docs_resp = sg_client.add_bulk_docs(
        url=sg_url,
        db=sg_db,
        docs=sg_docs,
        auth=seth_auth
    )
    assert len(bulk_docs_resp) == num_docs_per_client

    # Stop Sync Gateway
    sg_controller = SyncGateway()
    sg_controller.stop_sync_gateways(cluster_conf, url=sg_url)

    # Update docs that sync gateway wrote via SDK
    sg_docs_via_sdk_get = sdk_client.get_multi(sg_doc_ids)
    assert len(list(sg_docs_via_sdk_get.keys())) == num_docs_per_client
    for doc_id, val in list(sg_docs_via_sdk_get.items()):
        log_info("Updating: '{}' via SDK".format(doc_id))
        doc_body = val.value
        doc_body["updated_by_sdk"] = True
        sdk_client.upsert(doc_id, doc_body)

    # Add additional docs via SDK
    log_info('Adding {} docs via SDK ...'.format(num_docs_per_client))
    sdk_doc_bodies = document.create_docs('sdk', number=num_docs_per_client, channels=['SDK'])
    sdk_doc_ids = [doc['_id'] for doc in sdk_doc_bodies]
    sdk_docs = {doc['_id']: doc for doc in sdk_doc_bodies}
    sdk_docs_resp = sdk_client.upsert_multi(sdk_docs)
    assert len(sdk_docs_resp) == num_docs_per_client

    # Start Sync Gateway
    sg_controller.start_sync_gateways(cluster_conf, url=sg_url, config=sg_conf)

    # Verify all docs are gettable via Sync Gateway
    all_doc_ids = sg_doc_ids + sdk_doc_ids
    assert len(all_doc_ids) == num_docs_per_client * 2
    bulk_resp, errors = sg_client.get_bulk_docs(url=sg_url, db=sg_db, doc_ids=all_doc_ids, auth=seth_auth)
    assert len(errors) == 0

    # Create a scratch pad and check off docs
    all_doc_ids_scratch_pad = list(all_doc_ids)
    for doc in bulk_resp:
        log_info(doc)
        if doc['_id'].startswith('sg_'):
            # Rev prefix should be '2-' due to the write by Sync Gateway and the update by SDK
            assert doc['_rev'].startswith('2-')
            assert doc['updated_by_sdk']
        else:
            # SDK created doc. Should only have 1 rev from import
            assert doc['_rev'].startswith('1-')
        all_doc_ids_scratch_pad.remove(doc['_id'])
    assert len(all_doc_ids_scratch_pad) == 0

    # Verify all of the docs show up in the changes feed
    docs_to_verify_in_changes = [{'id': doc['_id'], 'rev': doc['_rev']} for doc in bulk_resp]
    sg_client.verify_docs_in_changes(url=sg_url, db=sg_db, expected_docs=docs_to_verify_in_changes, auth=seth_auth)
    if sync_gateway_version >= "2.5.0":
        expvars = sg_client.get_expvars(sg_admin_url)
        assert chan_cache_misses < expvars["syncgateway"]["per_db"][sg_db]["cache"]["chan_cache_misses"], "chan_cache_misses did not get incremented"


@pytest.mark.syncgateway
@pytest.mark.xattrs
@pytest.mark.session
@pytest.mark.parametrize('sg_conf_name', [
    'sync_gateway_default_functional_tests',
    'sync_gateway_default_functional_tests_no_port',
    "sync_gateway_default_functional_tests_couchbase_protocol_withport_11210"
])
def test_large_initial_import(params_from_base_test_setup, sg_conf_name):
    """ Regression test for https://github.com/couchbase/sync_gateway/issues/2537
    Scenario:
    - Stop Sync Gateway
    - Bulk create 30000 docs via SDK
    - Start Sync Gateway to begin import
    - Verify all docs are imported
    """

    num_docs = 30000
    bucket_name = 'data-bucket'
    sg_db = 'db'

    cluster_conf = params_from_base_test_setup['cluster_config']
    cluster_topology = params_from_base_test_setup['cluster_topology']
    mode = params_from_base_test_setup['mode']
    xattrs_enabled = params_from_base_test_setup['xattrs_enabled']
    ssl_enabled = params_from_base_test_setup["ssl_enabled"]

    # Skip the test if ssl disabled as it cannot run without port using http protocol
    if ("sync_gateway_default_functional_tests_no_port" in sg_conf_name) and get_sg_version(cluster_conf) < "1.5.0":
        pytest.skip('couchbase/couchbases ports do not support for versions below 1.5')
    if "sync_gateway_default_functional_tests_no_port" in sg_conf_name and not ssl_enabled:
        pytest.skip('ssl disabled so cannot run without port')

    # Skip the test if ssl enabled as it cannot run using couchbase protocol
    # TODO : https://github.com/couchbaselabs/sync-gateway-accel/issues/227
    # Remove DI condiiton once above bug is fixed
    if "sync_gateway_default_functional_tests_couchbase_protocol_withport_11210" in sg_conf_name and (ssl_enabled or mode.lower() == "di"):
        pytest.skip('ssl enabled so cannot run with couchbase protocol')

    # This test should only run when using xattr meta storage
    if not xattrs_enabled:
        pytest.skip('XATTR tests require --xattrs flag')

    sg_conf = sync_gateway_config_path_for_mode(sg_conf_name, mode)
    sg_admin_url = cluster_topology['sync_gateways'][0]['admin']
    sg_url = cluster_topology['sync_gateways'][0]['public']
    cbs_url = cluster_topology['couchbase_servers'][0]

    log_info('sg_conf: {}'.format(sg_conf))
    log_info('sg_admin_url: {}'.format(sg_admin_url))
    log_info('sg_url: {}'.format(sg_url))
    log_info('cbs_url: {}'.format(cbs_url))

    cluster = Cluster(config=cluster_conf)
    cluster.reset(sg_config_path=sg_conf)

    # Stop Sync Gateway
    sg_controller = SyncGateway()
    sg_controller.stop_sync_gateways(cluster_conf, url=sg_url)

    # Connect to server via SDK
    cbs_ip = host_for_url(cbs_url)
    if ssl_enabled and cluster.ipv6:
        connection_url = "couchbases://{}/{}?ssl=no_verify&ipv6=allow".format(cbs_ip, bucket_name)
    elif ssl_enabled and not cluster.ipv6:
        connection_url = "couchbases://{}/{}?ssl=no_verify".format(cbs_ip, bucket_name)
    elif not ssl_enabled and cluster.ipv6:
        connection_url = "couchbase://{}/{}?ipv6=allow".format(cbs_ip, bucket_name)
    else:
        connection_url = 'couchbase://{}/{}'.format(cbs_ip, bucket_name)
    sdk_client = Bucket(connection_url, password='password')
    # Generate array for each doc doc to give it a larger size

    def prop_gen():
        return {'sample_array': ["test_item_{}".format(i) for i in range(20)]}

    # Create 'num_docs' docs from SDK
    sdk_doc_bodies = document.create_docs('sdk', num_docs, channels=['created_via_sdk'], prop_generator=prop_gen)
    sdk_doc_ids = [doc['_id'] for doc in sdk_doc_bodies]
    assert len(sdk_doc_ids) == num_docs
    sdk_docs = {doc['_id']: doc for doc in sdk_doc_bodies}
    sdk_client.upsert_multi(sdk_docs)

    # Start Sync Gateway to begin import
    sg_controller.start_sync_gateways(cluster_conf, url=sg_url, config=sg_conf)

    # Let some documents process
    log_info('Sleeping 30s to let some docs auto import')
    time.sleep(30)

    # Any document that have not been imported with be imported on demand.
    # Verify that all the douments have been imported
    sg_client = MobileRestClient()
    seth_auth = sg_client.create_user(url=sg_admin_url, db=sg_db, name='seth', password='pass', channels=['created_via_sdk'])

    sdk_doc_ids_scratch_pad = list(sdk_doc_ids)
    bulk_resp, errors = sg_client.get_bulk_docs(url=sg_url, db=sg_db, doc_ids=sdk_doc_ids, auth=seth_auth)
    assert len(errors) == 0

    for doc in bulk_resp:
        log_info('Doc: {}'.format(doc))
        assert doc['_rev'].startswith('1-')
        sdk_doc_ids_scratch_pad.remove(doc['_id'])

    assert len(sdk_doc_ids_scratch_pad) == 0

    # Verify all of the docs show up in the changes feed
    docs_to_verify_in_changes = [{'id': doc['_id'], 'rev': doc['_rev']} for doc in bulk_resp]
    sg_client.verify_docs_in_changes(url=sg_url, db=sg_db, expected_docs=docs_to_verify_in_changes, auth=seth_auth)


@pytest.mark.syncgateway
@pytest.mark.xattrs
@pytest.mark.changes
@pytest.mark.session
@pytest.mark.parametrize('sg_conf_name, use_multiple_channels, x509_cert_auth', [
    ('sync_gateway_default_functional_tests', False, True),
    ('sync_gateway_default_functional_tests', True, False),
    ('sync_gateway_default_functional_tests_no_port', False, True),
    ('sync_gateway_default_functional_tests_no_port', True, False)
])
def test_purge(params_from_base_test_setup, sg_conf_name, use_multiple_channels, x509_cert_auth):
    """
    Scenario:
    - Bulk create 1000 docs via Sync Gateway
    - Bulk create 1000 docs via SDK
    - Get all of the docs via Sync Gateway
    - Get all of the docs via SDK
    - Sync Gateway delete 1/2 the docs, This will exercise purge on deleted and non-deleted docs
    - Sync Gateway purge all docs
    - Verify SDK can't see the docs
    - Verify SG can't see the docs
    - Verify XATTRS are gone using SDK client with full bucket permissions via subdoc?
    """

    cluster_conf = params_from_base_test_setup['cluster_config']
    cluster_topology = params_from_base_test_setup['cluster_topology']
    mode = params_from_base_test_setup['mode']
    xattrs_enabled = params_from_base_test_setup['xattrs_enabled']
    ssl_enabled = params_from_base_test_setup["ssl_enabled"]

    if ("sync_gateway_default_functional_tests_no_port" in sg_conf_name) and get_sg_version(cluster_conf) < "1.5.0":
        pytest.skip('couchbase/couchbases ports do not support for versions below 1.5')
    if "sync_gateway_default_functional_tests_no_port" in sg_conf_name and not ssl_enabled:
        pytest.skip('ssl disabled so cannot run without port')

    # This test should only run when using xattr meta storage
    if not xattrs_enabled:
        pytest.skip('XATTR tests require --xattrs flag')

    sg_conf = sync_gateway_config_path_for_mode(sg_conf_name, mode)
    sg_admin_url = cluster_topology['sync_gateways'][0]['admin']
    sg_url = cluster_topology['sync_gateways'][0]['public']

    bucket_name = 'data-bucket'
    cbs_url = cluster_topology['couchbase_servers'][0]
    sg_db = 'db'
    number_docs_per_client = 10
    number_revs_per_doc = 1

    if use_multiple_channels:
        log_info('Using multiple channels')
        channels = ['shared_channel_{}'.format(i) for i in range(1000)]
    else:
        log_info('Using a single channel')
        channels = ['NASA']

    log_info('sg_conf: {}'.format(sg_conf))
    log_info('sg_admin_url: {}'.format(sg_admin_url))
    log_info('sg_url: {}'.format(sg_url))
    if x509_cert_auth:
        temp_cluster_config = copy_to_temp_conf(cluster_conf, mode)
        persist_cluster_config_environment_prop(temp_cluster_config, 'x509_certs', True)
        cluster_conf = temp_cluster_config
    cluster = Cluster(config=cluster_conf)
    cluster.reset(sg_config_path=sg_conf)

    sg_client = MobileRestClient()
    seth_user_info = UserInfo(name='seth', password='pass', channels=channels, roles=[])
    sg_client.create_user(
        url=sg_admin_url,
        db=sg_db,
        name=seth_user_info.name,
        password=seth_user_info.password,
        channels=seth_user_info.channels
    )

    seth_auth = sg_client.create_session(
        url=sg_admin_url,
        db=sg_db,
        name=seth_user_info.name,
        password=seth_user_info.password
    )

    # Create 'number_docs_per_client' docs from Sync Gateway
    seth_docs = document.create_docs('sg', number=number_docs_per_client, channels=seth_user_info.channels)
    bulk_docs_resp = sg_client.add_bulk_docs(
        url=sg_url,
        db=sg_db,
        docs=seth_docs,
        auth=seth_auth
    )
    assert len(bulk_docs_resp) == number_docs_per_client

    # Connect to server via SDK
    cbs_ip = host_for_url(cbs_url)
    if ssl_enabled and cluster.ipv6:
        connection_url = "couchbases://{}/{}?ssl=no_verify&ipv6=allow".format(cbs_ip, bucket_name)
    elif ssl_enabled and not cluster.ipv6:
        connection_url = "couchbases://{}/{}?ssl=no_verify".format(cbs_ip, bucket_name)
    elif not ssl_enabled and cluster.ipv6:
        connection_url = "couchbase://{}/{}?ipv6=allow".format(cbs_ip, bucket_name)
    else:
        connection_url = 'couchbase://{}/{}'.format(cbs_ip, bucket_name)
    sdk_client = Bucket(connection_url, password='password')
    # Create 'number_docs_per_client' docs from SDK
    sdk_doc_bodies = document.create_docs('sdk', number_docs_per_client, channels=seth_user_info.channels)
    sdk_docs = {doc['_id']: doc for doc in sdk_doc_bodies}
    sdk_doc_ids = [doc for doc in sdk_docs]
    sdk_client.upsert_multi(sdk_docs)

    sg_doc_ids = ['sg_{}'.format(i) for i in range(number_docs_per_client)]
    sdk_doc_ids = ['sdk_{}'.format(i) for i in range(number_docs_per_client)]
    all_doc_ids = sg_doc_ids + sdk_doc_ids

    # Get all of the docs via Sync Gateway
    sg_docs, errors = sg_client.get_bulk_docs(url=sg_url, db=sg_db, doc_ids=all_doc_ids, auth=seth_auth)
    assert len(sg_docs) == number_docs_per_client * 2
    assert len(errors) == 0

    # Check that all of the doc ids are present in the SG response
    doc_id_scatch_pad = list(all_doc_ids)
    assert len(doc_id_scatch_pad) == number_docs_per_client * 2
    for sg_doc in sg_docs:
        log_info('Found doc through SG: {}'.format(sg_doc['_id']))
        doc_id_scatch_pad.remove(sg_doc['_id'])
    assert len(doc_id_scatch_pad) == 0

    # Get all of the docs via SDK
    sdk_docs = sdk_client.get_multi(all_doc_ids)
    assert len(sdk_docs) == number_docs_per_client * 2

    # Verify XATTRS present via SDK and SG and that they are the same
    for doc_id in all_doc_ids:
        verify_sg_xattrs(
            mode,
            sg_client,
            sg_url=sg_admin_url,
            sg_db=sg_db,
            doc_id=doc_id,
            expected_number_of_revs=number_revs_per_doc,
            expected_number_of_channels=len(channels)
        )

    # Check that all of the doc ids are present in the SDK response
    doc_id_scatch_pad = list(all_doc_ids)
    assert len(doc_id_scatch_pad) == number_docs_per_client * 2
    for sdk_doc in sdk_docs:
        log_info('Found doc through SDK: {}'.format(sdk_doc))
        doc_id_scatch_pad.remove(sdk_doc)
    assert len(doc_id_scatch_pad) == 0

    # Use Sync Gateway to delete half of the documents choosen randomly
    deletion_count = 0
    doc_id_choice_pool = list(all_doc_ids)
    deleted_doc_ids = []
    while deletion_count < number_docs_per_client:

        # Get a random doc_id from available doc ids
        random_doc_id = random.choice(doc_id_choice_pool)

        # Get the current revision of the doc and delete it
        doc = sg_client.get_doc(url=sg_url, db=sg_db, doc_id=random_doc_id, auth=seth_auth)
        sg_client.delete_doc(url=sg_url, db=sg_db, doc_id=random_doc_id, rev=doc['_rev'], auth=seth_auth)

        # Remove deleted doc from pool of choices
        doc_id_choice_pool.remove(random_doc_id)
        deleted_doc_ids.append(random_doc_id)
        deletion_count += 1

    # Verify xattrs still exist on deleted docs
    # Expected revs will be + 1 due to the deletion revision
    for doc_id in deleted_doc_ids:
        verify_sg_xattrs(
            mode,
            sg_client,
            sg_url=sg_admin_url,
            sg_db=sg_db,
            doc_id=doc_id,
            expected_number_of_revs=number_revs_per_doc + 1,
            expected_number_of_channels=len(channels),
            deleted_docs=True
        )

    assert len(doc_id_choice_pool) == number_docs_per_client
    assert len(deleted_doc_ids) == number_docs_per_client

    # Sync Gateway purge all docs
    sg_client.purge_docs(url=sg_admin_url, db=sg_db, docs=sg_docs)

    # Verify SG can't see the docs. Bulk get should only return errors
    sg_docs_visible_after_purge, errors = sg_client.get_bulk_docs(url=sg_url, db=sg_db, doc_ids=all_doc_ids, auth=seth_auth, validate=False)
    assert len(sg_docs_visible_after_purge) == 0
    assert len(errors) == number_docs_per_client * 2

    # Verify that all docs have been deleted
    sg_deleted_doc_scratch_pad = list(all_doc_ids)
    for error in errors:
        assert error['status'] == 404
        assert error['reason'] == 'missing'
        assert error['error'] == 'not_found'
        assert error['id'] in sg_deleted_doc_scratch_pad
        sg_deleted_doc_scratch_pad.remove(error['id'])
    assert len(sg_deleted_doc_scratch_pad) == 0

    # Verify SDK can't see the docs
    sdk_deleted_doc_scratch_pad = list(all_doc_ids)
    for doc_id in all_doc_ids:
        nfe = None
        with pytest.raises(NotFoundError) as nfe:
            sdk_client.get(doc_id)
        log_info(nfe.value)
        if nfe is not None:
            sdk_deleted_doc_scratch_pad.remove(nfe.value.key)
    assert len(sdk_deleted_doc_scratch_pad) == 0

    # Verify XATTRS are gone using SDK client with full bucket permissions via subdoc?
    for doc_id in all_doc_ids:
        verify_no_sg_xattrs(
            sg_client=sg_client,
            sg_url=sg_url,
            sg_db=sg_db,
            doc_id=doc_id
        )


@pytest.mark.syncgateway
@pytest.mark.xattrs
@pytest.mark.changes
@pytest.mark.session
@pytest.mark.parametrize('sg_conf_name', [
    'sync_gateway_default_functional_tests',
    'sync_gateway_default_functional_tests_no_port',
    'sync_gateway_default_functional_tests_couchbase_protocol_withport_11210'
])
def test_sdk_does_not_see_sync_meta(params_from_base_test_setup, sg_conf_name):
    """
    Scenario:
    - Bulk create 1000 docs via sync gateway
    - Perform GET of docs from SDK
    - Assert that SDK does not see any sync meta data
    """

    cluster_conf = params_from_base_test_setup['cluster_config']
    cluster_topology = params_from_base_test_setup['cluster_topology']
    mode = params_from_base_test_setup['mode']
    xattrs_enabled = params_from_base_test_setup['xattrs_enabled']
    ssl_enabled = params_from_base_test_setup["ssl_enabled"]
    sync_gateway_version = params_from_base_test_setup["sync_gateway_version"]

    # Skip the test if ssl disabled as it cannot run without port using http protocol
    if ("sync_gateway_default_functional_tests_no_port" in sg_conf_name) and get_sg_version(cluster_conf) < "1.5.0":
        pytest.skip('couchbase/couchbases ports do not support for versions below 1.5')
    if "sync_gateway_default_functional_tests_no_port" in sg_conf_name and not ssl_enabled:
        pytest.skip('ssl disabled so cannot run without port')

    # Skip the test if ssl enabled as it cannot run using couchbase protocol
    # TODO : https://github.com/couchbaselabs/sync-gateway-accel/issues/227
    # Remove DI condiiton once above bug is fixed
    if "sync_gateway_default_functional_tests_couchbase_protocol_withport_11210" in sg_conf_name and (ssl_enabled or mode.lower() == "di"):
        pytest.skip('ssl enabled so cannot run with couchbase protocol')

    # This test should only run when using xattr meta storage
    if not xattrs_enabled:
        pytest.skip('XATTR tests require --xattrs flag')

    sg_conf = sync_gateway_config_path_for_mode(sg_conf_name, mode)
    sg_admin_url = cluster_topology['sync_gateways'][0]['admin']
    sg_url = cluster_topology['sync_gateways'][0]['public']

    bucket_name = 'data-bucket'
    cbs_url = cluster_topology['couchbase_servers'][0]
    sg_db = 'db'
    number_of_sg_docs = 1000
    channels = ['NASA']

    log_info('sg_conf: {}'.format(sg_conf))
    log_info('sg_admin_url: {}'.format(sg_admin_url))
    log_info('sg_url: {}'.format(sg_url))

    cluster = Cluster(config=cluster_conf)
    cluster.reset(sg_config_path=sg_conf)

    # Create sg user
    sg_client = MobileRestClient()
    sg_client.create_user(url=sg_admin_url, db=sg_db, name='seth', password='pass', channels=['shared'])
    seth_session = sg_client.create_session(url=sg_admin_url, db=sg_db, name='seth', password='pass')

    # Connect to server via SDK
    cbs_ip = host_for_url(cbs_url)
    if ssl_enabled and cluster.ipv6:
        connection_url = "couchbases://{}/{}?ssl=no_verify&ipv6=allow".format(cbs_ip, bucket_name)
    elif ssl_enabled and not cluster.ipv6:
        connection_url = "couchbases://{}/{}?ssl=no_verify".format(cbs_ip, bucket_name)
    elif not ssl_enabled and cluster.ipv6:
        connection_url = "couchbase://{}/{}?ipv6=allow".format(cbs_ip, bucket_name)
    else:
        connection_url = 'couchbase://{}/{}'.format(cbs_ip, bucket_name)
    sdk_client = Bucket(connection_url, password='password')
    # Add 'number_of_sg_docs' to Sync Gateway
    sg_doc_bodies = document.create_docs(
        doc_id_prefix='sg_docs',
        number=number_of_sg_docs,
        attachments_generator=attachment.generate_2_png_100_100,
        channels=channels
    )
    sg_bulk_resp = sg_client.add_bulk_docs(url=sg_url, db=sg_db, docs=sg_doc_bodies, auth=seth_session)
    assert len(sg_bulk_resp) == number_of_sg_docs

    doc_ids = ['sg_docs_{}'.format(i) for i in range(number_of_sg_docs)]

    # Get all of the docs via the SDK
    docs_from_sg = sdk_client.get_multi(doc_ids)
    assert len(docs_from_sg) == number_of_sg_docs, "sg docs and docs from sdk has mismatch"

    attachment_name_ids = []
    for doc_key, doc_val in list(docs_from_sg.items()):
        # Scratch doc off in list of all doc ids
        doc_ids.remove(doc_key)

        # Get the document body
        doc_body = doc_val.value

        # Make sure 'sync' property is not present in the document
        assert '_sync' not in doc_body

        # Build tuple of the filename and server doc id of the attachments
        if sync_gateway_version < "2.5":
            for att_key, att_val in list(doc_body['_attachments'].items()):
                attachment_name_ids.append((att_key, '_sync:att:{}'.format(att_val['digest'])))

    assert len(doc_ids) == 0

    # Verify attachments stored locally have the same data as those written to the server
    if sync_gateway_version < "2.5":
        for att_file_name, att_doc_id in attachment_name_ids:

            att_doc = sdk_client.get(att_doc_id, no_format=True)
            att_bytes = att_doc.value

            local_file_path = '{}/{}'.format(DATA_DIR, att_file_name)
            log_info('Checking that the generated attachment is the same that is store on server: {}'.format(
                local_file_path
            ))
            with open(local_file_path, 'rb') as local_file:
                local_bytes = local_file.read()
                assert att_bytes == local_bytes


@pytest.mark.syncgateway
@pytest.mark.xattrs
@pytest.mark.changes
@pytest.mark.session
@pytest.mark.parametrize('sg_conf_name', [
    'sync_gateway_default_functional_tests',
    'sync_gateway_default_functional_tests_no_port',
    'sync_gateway_default_functional_tests_couchbase_protocol_withport_11210'
])
def test_sg_sdk_interop_unique_docs(params_from_base_test_setup, sg_conf_name):

    """
    Scenario:
    - Bulk create 'number_docs' docs from SDK with id prefix 'sdk' and channels ['sdk']
    - Bulk create 'number_docs' docs from SG with id prefix 'sg' and channels ['sg']
    - SDK: Verify docs (sg + sdk) are present
    - SG: Verify docs (sg + sdk) are there via _all_docs
    - SG: Verify docs (sg + sdk) are there via _changes
    - Bulk update each doc 'number_updates' from SDK for 'sdk' docs
    - SDK should verify it does not see _sync
    - Bulk update each doc 'number_updates' from SG for 'sg' docs
    - SDK: Verify doc updates (sg + sdk) are present using the doc['content']['updates'] property
    - SG: Verify doc updates (sg + sdk) are there via _all_docs using the doc['content']['updates'] property and rev prefix
    - SG: Verify doc updates (sg + sdk) are there via _changes using the doc['content']['updates'] property and rev prefix
    - SDK should verify it does not see _sync
    - Bulk delete 'sdk' docs from SDK
    - Bulk delete 'sg' docs from SG
    - Verify SDK sees all docs (sg + sdk) as deleted
    - Verify SG sees all docs (sg + sdk) as deleted
    """

    cluster_conf = params_from_base_test_setup['cluster_config']
    cluster_topology = params_from_base_test_setup['cluster_topology']
    mode = params_from_base_test_setup['mode']
    xattrs_enabled = params_from_base_test_setup['xattrs_enabled']
    ssl_enabled = params_from_base_test_setup["ssl_enabled"]

    # Skip the test if ssl disabled as it cannot run without port using http protocol
    if ("sync_gateway_default_functional_tests_no_port" in sg_conf_name) and get_sg_version(cluster_conf) < "1.5.0":
        pytest.skip('couchbase/couchbases ports do not support for versions below 1.5')
    if "sync_gateway_default_functional_tests_no_port" in sg_conf_name and not ssl_enabled:
        pytest.skip('ssl disabled so cannot run without port')

    # Skip the test if ssl enabled as it cannot run using couchbase protocol
    # TODO : https://github.com/couchbaselabs/sync-gateway-accel/issues/227
    # Remove DI condiiton once above bug is fixed
    if "sync_gateway_default_functional_tests_couchbase_protocol_withport_11210" in sg_conf_name and (ssl_enabled or mode.lower() == "di"):
        pytest.skip('ssl enabled so cannot run with couchbase protocol')

    # This test should only run when using xattr meta storage
    if not xattrs_enabled:
        pytest.skip('XATTR tests require --xattrs flag')

    sg_conf = sync_gateway_config_path_for_mode(sg_conf_name, mode)
    sg_admin_url = cluster_topology['sync_gateways'][0]['admin']
    sg_url = cluster_topology['sync_gateways'][0]['public']

    bucket_name = 'data-bucket'
    cbs_url = cluster_topology['couchbase_servers'][0]
    sg_db = 'db'
    number_docs_per_client = 10
    number_updates = 10

    log_info('sg_conf: {}'.format(sg_conf))
    log_info('sg_admin_url: {}'.format(sg_admin_url))
    log_info('sg_url: {}'.format(sg_url))

    cluster = Cluster(config=cluster_conf)
    cluster.reset(sg_config_path=sg_conf)

    # Connect to server via SDK
    log_info('Connecting to bucket ...')
    cbs_ip = host_for_url(cbs_url)
    if ssl_enabled and cluster.ipv6:
        connection_url = "couchbases://{}/{}?ssl=no_verify&ipv6=allow".format(cbs_ip, bucket_name)
    elif ssl_enabled and not cluster.ipv6:
        connection_url = "couchbases://{}/{}?ssl=no_verify".format(cbs_ip, bucket_name)
    elif not ssl_enabled and cluster.ipv6:
        connection_url = "couchbase://{}/{}?ipv6=allow".format(cbs_ip, bucket_name)
    else:
        connection_url = 'couchbase://{}/{}'.format(cbs_ip, bucket_name)
    sdk_client = Bucket(connection_url, password='password')

    # Create docs and add them via sdk
    log_info('Adding docs via sdk ...')
    sdk_doc_bodies = document.create_docs('sdk', number_docs_per_client, content={'foo': 'bar', 'updates': 1}, channels=['sdk'])
    sdk_docs = {doc['_id']: doc for doc in sdk_doc_bodies}
    sdk_doc_ids = [doc for doc in sdk_docs]
    sdk_client.upsert_multi(sdk_docs)

    # Create sg user
    log_info('Creating user / session on Sync Gateway ...')
    sg_client = MobileRestClient()
    sg_client.create_user(url=sg_admin_url, db=sg_db, name='seth', password='pass', channels=['sg', 'sdk'])
    seth_session = sg_client.create_session(url=sg_admin_url, db=sg_db, name='seth', password='pass')

    # Create / add docs to sync gateway
    log_info('Adding docs Sync Gateway ...')
    sg_docs = document.create_docs('sg', number_docs_per_client, content={'foo': 'bar', 'updates': 1}, channels=['sg'])
    log_info('Adding bulk_docs')
    sg_docs_resp = sg_client.add_bulk_docs(url=sg_url, db=sg_db, docs=sg_docs, auth=seth_session)
    sg_doc_ids = [doc['_id'] for doc in sg_docs]
    assert len(sg_docs_resp) == number_docs_per_client

    all_doc_ids = sdk_doc_ids + sg_doc_ids

    # Verify docs all docs are present via SG _bulk_get
    log_info('Verify Sync Gateway sees all docs via _bulk_get ...')
    all_docs_via_sg, errors = sg_client.get_bulk_docs(url=sg_url, db=sg_db, doc_ids=all_doc_ids, auth=seth_session)
    assert len(all_docs_via_sg) == number_docs_per_client * 2
    assert len(errors) == 0
    verify_doc_ids_in_sg_bulk_response(all_docs_via_sg, number_docs_per_client * 2, all_doc_ids)

    # Verify docs all docs are present via SG _all_docs
    log_info('Verify Sync Gateway sees all docs via _all_docs ...')
    all_docs_resp = sg_client.get_all_docs(url=sg_url, db=sg_db, auth=seth_session)
    verify_doc_ids_in_sg_all_docs_response(all_docs_resp, number_docs_per_client * 2, all_doc_ids)

    # Verify docs all docs are present via SDK get_multi
    log_info('Verify SDK sees all docs via get_multi ...')
    all_docs_via_sdk = sdk_client.get_multi(all_doc_ids)
    verify_doc_ids_in_sdk_get_multi(all_docs_via_sdk, number_docs_per_client * 2, all_doc_ids)

    # SG: Verify docs (sg + sdk) are there via _changes
    # Format docs for changes verification
    log_info('Verify Sync Gateway sees all docs on _changes ...')
    all_docs_via_sg_formatted = [{"id": doc["_id"], "rev": doc["_rev"]} for doc in all_docs_via_sg]
    assert len(all_docs_via_sg_formatted) == number_docs_per_client * 2
    sg_client.verify_docs_in_changes(url=sg_url, db=sg_db, expected_docs=all_docs_via_sg_formatted, auth=seth_session)

    log_info("Sync Gateway updates 'sg_*' docs and SDK updates 'sdk_*' docs ...")
    for i in range(number_updates):

        # Get docs and extract doc_id (key) and doc_body (value.value)
        sdk_docs_resp = sdk_client.get_multi(sdk_doc_ids)
        docs = {k: v.value for k, v in list(sdk_docs_resp.items())}

        # update the updates property for every doc
        for _, v in list(docs.items()):
            v['content']['updates'] += 1

        # Push the updated batch to Couchbase Server
        sdk_client.upsert_multi(docs)

        # Get docs from Sync Gateway
        sg_docs_to_update, errors = sg_client.get_bulk_docs(url=sg_url, db=sg_db, doc_ids=sg_doc_ids, auth=seth_session)
        assert len(sg_docs_to_update) == number_docs_per_client
        assert len(errors) == 0

        # Update the docs
        for sg_doc in sg_docs_to_update:
            sg_doc['content']['updates'] += 1

        # Bulk add the updates to Sync Gateway
        sg_docs_resp = sg_client.add_bulk_docs(url=sg_url, db=sg_db, docs=sg_docs_to_update, auth=seth_session)

    # Verify updates from SG via _bulk_get
    log_info('Verify Sync Gateway sees all docs via _bulk_get ...')
    docs_from_sg_bulk_get, errors = sg_client.get_bulk_docs(url=sg_url, db=sg_db, doc_ids=all_doc_ids, auth=seth_session)
    assert len(docs_from_sg_bulk_get) == number_docs_per_client * 2
    assert len(errors) == 0
    for doc in docs_from_sg_bulk_get:
        # If it is an SG doc the revision prefix should match the number of updates.
        # This may not be the case due to batched importing of SDK updates
        if doc['_id'].startswith('sg_'):
            assert doc['_rev'].startswith('{}-'.format(number_updates + 1))
        assert doc['content']['updates'] == number_updates + 1

    # Verify updates from SG via _all_docs
    log_info('Verify Sync Gateway sees updates via _all_docs ...')
    docs_from_sg_all_docs = sg_client.get_all_docs(url=sg_url, db=sg_db, auth=seth_session, include_docs=True)
    assert len(docs_from_sg_all_docs['rows']) == number_docs_per_client * 2
    for doc in docs_from_sg_all_docs['rows']:
        # If it is an SG doc the revision prefix should match the number of updates.
        # This may not be the case due to batched importing of SDK updates
        if doc['id'].startswith('sg_'):
            assert doc['value']['rev'].startswith('{}-'.format(number_updates + 1))
            assert doc['doc']['_rev'].startswith('{}-'.format(number_updates + 1))

        assert doc['id'] == doc['doc']['_id']
        assert doc['doc']['content']['updates'] == number_updates + 1

    # Verify updates from SG via _changes
    log_info('Verify Sync Gateway sees updates on _changes ...')
    all_docs_via_sg_formatted = [{"id": doc["_id"], "rev": doc["_rev"]} for doc in docs_from_sg_bulk_get]
    sg_client.verify_docs_in_changes(url=sg_url, db=sg_db, expected_docs=all_docs_via_sg_formatted, auth=seth_session)

    # Verify updates from SDK via get_multi
    log_info('Verify SDK sees updates via get_multi ...')
    all_docs_from_sdk = sdk_client.get_multi(all_doc_ids)
    assert len(all_docs_from_sdk) == number_docs_per_client * 2
    for doc_id, value in list(all_docs_from_sdk.items()):
        assert '_sync' not in value.value
        assert value.value['content']['updates'] == number_updates + 1

    # Delete the sync gateway docs
    log_info("Deleting 'sg_*' docs from Sync Gateway  ...")
    sg_docs_to_delete, errors = sg_client.get_bulk_docs(url=sg_url, db=sg_db, doc_ids=sg_doc_ids, auth=seth_session)
    assert len(sg_docs_to_delete) == number_docs_per_client
    assert len(errors) == 0

    sg_docs_delete_resp = sg_client.delete_bulk_docs(url=sg_url, db=sg_db, docs=sg_docs_to_delete, auth=seth_session)
    assert len(sg_docs_delete_resp) == number_docs_per_client

    # Delete the sdk docs
    log_info("Deleting 'sdk_*' docs from SDK  ...")
    sdk_client.remove_multi(sdk_doc_ids)

    # Verify all docs are deleted on the sync_gateway side
    all_doc_ids = sdk_doc_ids + sg_doc_ids
    assert len(all_doc_ids) == 2 * number_docs_per_client

    # Check deletes via GET /db/doc_id and bulk_get
    verify_sg_deletes(client=sg_client, url=sg_url, db=sg_db, docs_to_verify_deleted=all_doc_ids, auth=seth_session)

    # Verify all docs are deleted on sdk, deleted docs should rase and exception
    sdk_doc_delete_scratch_pad = list(all_doc_ids)
    for doc_id in all_doc_ids:
        nfe = None
        with pytest.raises(NotFoundError) as nfe:
            sdk_client.get(doc_id)
        log_info(nfe.value)
        if nfe is not None:
            sdk_doc_delete_scratch_pad.remove(nfe.value.key)

    # Assert that all of the docs are flagged as deleted
    assert len(sdk_doc_delete_scratch_pad) == 0


@pytest.mark.syncgateway
@pytest.mark.xattrs
@pytest.mark.changes
@pytest.mark.session
@pytest.mark.parametrize(
    'sg_conf_name, number_docs_per_client, number_updates_per_doc_per_client',
    [
        ('sync_gateway_default_functional_tests', 10, 10),
        ('sync_gateway_default_functional_tests', 100, 10),
        ('sync_gateway_default_functional_tests_no_port', 100, 10),
        ('sync_gateway_default_functional_tests', 10, 100),
        ('sync_gateway_default_functional_tests_no_port', 10, 100),
        ('sync_gateway_default_functional_tests', 1, 1000)
    ]
)
def test_sg_sdk_interop_shared_docs(params_from_base_test_setup,
                                    sg_conf_name,
                                    number_docs_per_client,
                                    number_updates_per_doc_per_client):
    """
    Scenario:
    - Bulk create 'number_docs' docs from SDK with prefix 'doc_set_one' and channels ['shared']
      with 'sg_one_updates' and 'sdk_one_updates' counter properties
    - Bulk create 'number_docs' docs from SG with prefix 'doc_set_two' and channels ['shared']
      with 'sg_one_updates' and 'sdk_one_updates' counter properties
    - SDK: Verify docs (sg + sdk) are present
    - SG: Verify docs (sg + sdk) are there via _all_docs
    - SG: Verify docs (sg + sdk) are there via _changes
    - Start concurrent updates:
        - Start update from sg / sdk to a shared set of docs. Sync Gateway and SDK will try to update
          random docs from the shared set and update the corresponding counter property as well as the
          'updates' properties
    - SDK: Verify doc updates (sg + sdk) are present using the counter properties
    - SG: Verify doc updates (sg + sdk) are there via _changes using the counter properties and rev prefix
    - Start concurrent deletes:
        loop until len(all_doc_ids_to_delete) == 0
            - List of all_doc_ids_to_delete
            - Pick random doc and try to delete from sdk
            - If successful, remove from list
            - Pick random doc and try to delete from sg
            - If successful, remove from list
    - Verify SDK sees all docs (sg + sdk) as deleted
    - Verify SG sees all docs (sg + sdk) as deleted
    """

    cluster_conf = params_from_base_test_setup['cluster_config']
    cluster_topology = params_from_base_test_setup['cluster_topology']
    mode = params_from_base_test_setup['mode']
    xattrs_enabled = params_from_base_test_setup['xattrs_enabled']
    ssl_enabled = params_from_base_test_setup["ssl_enabled"]

    if ("sync_gateway_default_functional_tests_no_port" in sg_conf_name) and get_sg_version(cluster_conf) < "1.5.0":
        pytest.skip('couchbase/couchbases ports do not support for versions below 1.5')
    if "sync_gateway_default_functional_tests_no_port" in sg_conf_name and not ssl_enabled:
        pytest.skip('ssl disabled so cannot run without port')

    # This test should only run when using xattr meta storage
    if not xattrs_enabled:
        pytest.skip('XATTR tests require --xattrs flag')

    sg_conf = sync_gateway_config_path_for_mode(sg_conf_name, mode)
    sg_admin_url = cluster_topology['sync_gateways'][0]['admin']
    sg_url = cluster_topology['sync_gateways'][0]['public']

    bucket_name = 'data-bucket'
    cbs_url = cluster_topology['couchbase_servers'][0]
    sg_db = 'db'

    log_info('Num docs per client: {}'.format(number_docs_per_client))
    log_info('Num updates per doc per client: {}'.format(number_updates_per_doc_per_client))

    log_info('sg_conf: {}'.format(sg_conf))
    log_info('sg_admin_url: {}'.format(sg_admin_url))
    log_info('sg_url: {}'.format(sg_url))

    cluster = Cluster(config=cluster_conf)
    cluster.reset(sg_config_path=sg_conf)

    sg_tracking_prop = 'sg_one_updates'
    sdk_tracking_prop = 'sdk_one_updates'

    # Create sg user
    sg_client = MobileRestClient()
    sg_client.create_user(url=sg_admin_url, db=sg_db, name='seth', password='pass', channels=['shared'])
    seth_session = sg_client.create_session(url=sg_admin_url, db=sg_db, name='seth', password='pass')

    # Connect to server via SDK
    cbs_ip = host_for_url(cbs_url)
    if ssl_enabled and cluster.ipv6:
        connection_url = "couchbases://{}/{}?ssl=no_verify&ipv6=allow".format(cbs_ip, bucket_name)
    elif ssl_enabled and not cluster.ipv6:
        connection_url = "couchbases://{}/{}?ssl=no_verify".format(cbs_ip, bucket_name)
    elif not ssl_enabled and cluster.ipv6:
        connection_url = "couchbase://{}/{}?ipv6=allow".format(cbs_ip, bucket_name)
    else:
        connection_url = 'couchbase://{}/{}'.format(cbs_ip, bucket_name)
    sdk_client = Bucket(connection_url, password='password')

    # Inject custom properties into doc template
    def update_props():
        return {
            'updates': 0,
            sg_tracking_prop: 0,
            sdk_tracking_prop: 0
        }

    # Create / add docs to sync gateway
    sg_docs = document.create_docs(
        'doc_set_one',
        number_docs_per_client,
        channels=['shared'],
        prop_generator=update_props
    )
    sg_docs_resp = sg_client.add_bulk_docs(
        url=sg_url,
        db=sg_db,
        docs=sg_docs,
        auth=seth_session
    )
    doc_set_one_ids = [doc['_id'] for doc in sg_docs]
    assert len(sg_docs_resp) == number_docs_per_client

    # Create / add docs via sdk
    sdk_doc_bodies = document.create_docs(
        'doc_set_two',
        number_docs_per_client,
        channels=['shared'],
        prop_generator=update_props
    )

    # Add docs via SDK
    log_info('Adding {} docs via SDK ...'.format(number_docs_per_client))
    sdk_docs = {doc['_id']: doc for doc in sdk_doc_bodies}
    doc_set_two_ids = [sdk_doc['_id'] for sdk_doc in sdk_doc_bodies]
    sdk_docs_resp = sdk_client.upsert_multi(sdk_docs)
    assert len(sdk_docs_resp) == number_docs_per_client

    # Build list of all doc_ids
    all_docs_ids = doc_set_one_ids + doc_set_two_ids
    assert len(all_docs_ids) == number_docs_per_client * 2

    # Verify docs (sg + sdk) via SG bulk_get
    docs_from_sg_bulk_get, errors = sg_client.get_bulk_docs(url=sg_url, db=sg_db, doc_ids=all_docs_ids, auth=seth_session)
    assert len(docs_from_sg_bulk_get) == number_docs_per_client * 2
    assert len(errors) == 0
    verify_doc_ids_in_sg_bulk_response(docs_from_sg_bulk_get, number_docs_per_client * 2, all_docs_ids)

    # Verify docs (sg + sdk) are there via _all_docs
    all_docs_resp = sg_client.get_all_docs(url=sg_url, db=sg_db, auth=seth_session)
    assert len(all_docs_resp["rows"]) == number_docs_per_client * 2
    verify_doc_ids_in_sg_all_docs_response(all_docs_resp, number_docs_per_client * 2, all_docs_ids)

    # SG: Verify docs (sg + sdk) are there via _changes
    all_docs_via_sg_formatted = [{"id": doc["_id"], "rev": doc["_rev"]} for doc in docs_from_sg_bulk_get]
    sg_client.verify_docs_in_changes(url=sg_url, db=sg_db, expected_docs=all_docs_via_sg_formatted, auth=seth_session)

    # SDK: Verify docs (sg + sdk) are present
    all_docs_via_sdk = sdk_client.get_multi(all_docs_ids)
    verify_doc_ids_in_sdk_get_multi(all_docs_via_sdk, number_docs_per_client * 2, all_docs_ids)

    # Build a dictionary of all the doc ids with default number of updates (1 for created)
    all_doc_ids = doc_set_one_ids + doc_set_two_ids
    assert len(all_doc_ids) == number_docs_per_client * 2

    # Update the same documents concurrently from a sync gateway client and and sdk client
    with ThreadPoolExecutor(max_workers=5) as tpe:
        update_from_sg_task = tpe.submit(
            update_sg_docs,
            client=sg_client,
            url=sg_url,
            db=sg_db,
            docs_to_update=all_doc_ids,
            prop_to_update=sg_tracking_prop,
            number_updates=number_updates_per_doc_per_client,
            auth=seth_session
        )

        update_from_sdk_task = tpe.submit(
            update_sdk_docs,
            client=sdk_client,
            docs_to_update=all_doc_ids,
            prop_to_update=sdk_tracking_prop,
            number_updates=number_updates_per_doc_per_client
        )

        # Make sure to block on the result to catch any exceptions that may have been thrown
        # during execution of the future
        update_from_sg_task.result()
        update_from_sdk_task.result()

    # Issue a bulk_get to make sure all docs have auto imported
    docs_from_sg_bulk_get, errors = sg_client.get_bulk_docs(url=sg_url, db=sg_db, doc_ids=all_doc_ids, auth=seth_session)
    assert len(docs_from_sg_bulk_get) == number_docs_per_client * 2
    assert len(errors) == 0

    # Issue _changes
    docs_from_sg_bulk_get_formatted = [{"id": doc["_id"], "rev": doc["_rev"]} for doc in docs_from_sg_bulk_get]
    assert len(docs_from_sg_bulk_get_formatted) == number_docs_per_client * 2
    sg_client.verify_docs_in_changes(url=sg_url, db=sg_db, expected_docs=docs_from_sg_bulk_get_formatted, auth=seth_session)

    # Get all of the docs and verify that all updates we applied
    log_info('Verifying that all docs have the expected number of updates.')
    for doc_id in all_doc_ids:

        # Get doc from SDK
        doc_result = sdk_client.get(doc_id)
        doc_body = doc_result.value

        log_info('doc: {} -> {}:{}, {}:{}'.format(
            doc_id,
            sg_tracking_prop, doc_body[sg_tracking_prop],
            sdk_tracking_prop, doc_body[sdk_tracking_prop],
        ))

        assert doc_body['updates'] == number_updates_per_doc_per_client * 2
        assert doc_body[sg_tracking_prop] == number_updates_per_doc_per_client
        assert doc_body[sdk_tracking_prop] == number_updates_per_doc_per_client

        # Get doc from Sync Gateway
        doc = sg_client.get_doc(url=sg_url, db=sg_db, doc_id=doc_id, auth=seth_session)

        assert doc['updates'] == number_updates_per_doc_per_client * 2
        assert doc[sg_tracking_prop] == number_updates_per_doc_per_client
        assert doc[sdk_tracking_prop] == number_updates_per_doc_per_client

        # We cant be sure deterministically due to batched import from SDK updates
        # so make sure it has been update past initial write
        assert int(doc['_rev'].split('-')[0]) > 1
        assert len(doc['_revisions']['ids']) > 1

    # Try concurrent deletes from either side
    with ThreadPoolExecutor(max_workers=5) as tpe:

        sdk_delete_task = tpe.submit(
            delete_sdk_docs,
            client=sdk_client,
            docs_to_delete=all_doc_ids
        )

        sg_delete_task = tpe.submit(
            delete_sg_docs,
            client=sg_client,
            url=sg_url,
            db=sg_db,
            docs_to_delete=all_doc_ids,
            auth=seth_session
        )

        # Make sure to block on the result to catch any exceptions that may have been thrown
        # during execution of the future
        sdk_delete_task.result()
        sg_delete_task.result()

    assert len(all_doc_ids) == number_docs_per_client * 2

    # Verify all docs deleted from SG context
    verify_sg_deletes(client=sg_client, url=sg_url, db=sg_db, docs_to_verify_deleted=all_doc_ids, auth=seth_session)

    # Verify all docs deleted from SDK context
    verify_sdk_deletes(sdk_client, all_doc_ids)


@pytest.mark.syncgateway
@pytest.mark.xattrs
@pytest.mark.changes
@pytest.mark.session
@pytest.mark.parametrize(
    'sg_conf_name, number_docs_per_client, number_updates_per_doc_per_client',
    [
        ('sync_gateway_default_functional_tests', 10, 10),
        ('sync_gateway_default_functional_tests', 100, 10),
        ('sync_gateway_default_functional_tests_no_port', 100, 10),
        ('sync_gateway_default_functional_tests_couchbase_protocol_withport_11210', 100, 10),
        ('sync_gateway_default_functional_tests', 10, 100),
        ('sync_gateway_default_functional_tests_no_port', 10, 100),
        ('sync_gateway_default_functional_tests', 1, 1000)
    ]
)
def test_sg_feed_changed_with_xattrs_importEnabled(params_from_base_test_setup,
                                                   sg_conf_name,
                                                   number_docs_per_client,
                                                   number_updates_per_doc_per_client):
    """
    Scenario:
    - Start sync-gateway with Xattrs and import enabled
    - start listening to changes
    - Create docs via SDK
    - Verify docs via ChangesTracker with rev generation 1-
    - update docs via SDK
    - Verify docs via ChangesTracker with rev generation 2-
    - update SDK docs via SG
    - Verify docs via ChangesTracker with expected revision
    - Create docs via SG
    - Verify docs via ChangesTracker with expected revision
    - update docs via SG
    - Verify docs via ChangesTracker with expected revision
    - update SG docs via SDK
    - Verify docs via ChangesTracker with rev generation 3-
   """
    cluster_conf = params_from_base_test_setup['cluster_config']
    cluster_topology = params_from_base_test_setup['cluster_topology']
    mode = params_from_base_test_setup['mode']
    xattrs_enabled = params_from_base_test_setup['xattrs_enabled']
    ssl_enabled = params_from_base_test_setup["ssl_enabled"]

    # Skip the test if ssl disabled as it cannot run without port using http protocol
    if ("sync_gateway_default_functional_tests_no_port" in sg_conf_name) and get_sg_version(cluster_conf) < "1.5.0":
        pytest.skip('couchbase/couchbases ports do not support for versions below 1.5')
    if "sync_gateway_default_functional_tests_no_port" in sg_conf_name and not ssl_enabled:
        pytest.skip('ssl disabled so cannot run without port')

    # Skip the test if ssl enabled as it cannot run using couchbase protocol
    # TODO : https://github.com/couchbaselabs/sync-gateway-accel/issues/227
    # Remove DI condiiton once above bug is fixed
    if "sync_gateway_default_functional_tests_couchbase_protocol_withport_11210" in sg_conf_name and (ssl_enabled or mode.lower() == "di"):
        pytest.skip('ssl enabled so cannot run with couchbase protocol')

    # This test should only run when using xattr meta storage
    if not xattrs_enabled:
        pytest.skip('XATTR tests require --xattrs flag')

    sg_conf = sync_gateway_config_path_for_mode(sg_conf_name, mode)
    sg_admin_url = cluster_topology['sync_gateways'][0]['admin']
    sg_url = cluster_topology['sync_gateways'][0]['public']

    bucket_name = 'data-bucket'
    cbs_url = cluster_topology['couchbase_servers'][0]
    sg_db = 'db'
    changesTracktimeout = 60

    cluster = Cluster(config=cluster_conf)
    cluster.reset(sg_config_path=sg_conf)

    sg_client = MobileRestClient()
    sg_client.create_user(url=sg_admin_url, db=sg_db, name='autosdkuser', password='pass', channels=['shared'])
    autosdkuser_session = sg_client.create_session(url=sg_admin_url, db=sg_db, name='autosdkuser', password='pass')

    sg_client.create_user(url=sg_admin_url, db=sg_db, name='autosguser', password='pass', channels=['sg-shared'])
    autosguser_session = sg_client.create_session(url=sg_admin_url, db=sg_db, name='autosguser', password='pass')

    log_info('Num docs per client: {}'.format(number_docs_per_client))
    log_info('Num updates per doc per client: {}'.format(number_updates_per_doc_per_client))

    log_info('sg_conf: {}'.format(sg_conf))
    log_info('sg_admin_url: {}'.format(sg_admin_url))
    log_info('sg_url: {}'.format(sg_url))

    sg_tracking_prop = 'sg_one_updates'
    sdk_tracking_prop = 'sdk_one_updates'

    # Start listening to changes feed
    changestrack = ChangesTracker(sg_url, sg_db, auth=autosdkuser_session)
    changestrack_sg = ChangesTracker(sg_url, sg_db, auth=autosguser_session)
    cbs_ip = host_for_url(cbs_url)

    # Connect to server via SDK
    if ssl_enabled and cluster.ipv6:
        connection_url = "couchbases://{}/{}?ssl=no_verify&ipv6=allow".format(cbs_ip, bucket_name)
    elif ssl_enabled and not cluster.ipv6:
        connection_url = "couchbases://{}/{}?ssl=no_verify".format(cbs_ip, bucket_name)
    elif not ssl_enabled and cluster.ipv6:
        connection_url = "couchbase://{}/{}?ipv6=allow".format(cbs_ip, bucket_name)
    else:
        connection_url = 'couchbase://{}/{}'.format(cbs_ip, bucket_name)
    sdk_client = Bucket(connection_url, password='password')

    # Inject custom properties into doc template
    def update_props():
        return {
            'updates': 0,
            sg_tracking_prop: 0,
            sdk_tracking_prop: 0
        }

    # Create / add docs via sdk
    sdk_doc_bodies = document.create_docs(
        'doc_sdk_ids',
        number_docs_per_client,
        channels=['shared'],
        prop_generator=update_props
    )

    with ThreadPoolExecutor(max_workers=5) as crsdk_tpe:

        # Add docs via SDK
        log_info('Started adding {} docs via SDK ...'.format(number_docs_per_client))
        sdk_docs = {doc['_id']: doc for doc in sdk_doc_bodies}
        doc_set_ids1 = [sdk_doc['_id'] for sdk_doc in sdk_doc_bodies]
        sdk_docs_resp = sdk_client.upsert_multi(sdk_docs)
        assert len(sdk_docs_resp) == number_docs_per_client
        assert len(doc_set_ids1) == number_docs_per_client
        log_info("Docs creation via SDK done")
        all_docs_via_sg_formatted = [
            {"id": doc, "rev": "1-"} for doc in doc_set_ids1]

        ct_task = crsdk_tpe.submit(changestrack.start())
        log_info("ct_task value {}".format(ct_task))

        wait_for_changes = crsdk_tpe.submit(
            changestrack.wait_until, all_docs_via_sg_formatted, rev_prefix_gen=True)

        if wait_for_changes.result():
            log_info("Found all docs ...")
        else:
            raise NotFoundError(
                "Could not find all changes in feed for adding docs via SDK before timeout!!")

    with ThreadPoolExecutor(max_workers=5) as upsdk_tpe:
        log_info("Updating docs via SDK...")

        # Update docs via SDK
        sdk_docs = sdk_client.get_multi(doc_set_ids1)
        assert len(list(sdk_docs.keys())) == number_docs_per_client
        for doc_id, val in list(sdk_docs.items()):
            doc_body = val.value
            doc_body["updated_by_sdk"] = True
            sdk_client.upsert(doc_id, doc_body)
        # Retry to get changes until expected changes appeared
        start = time.time()
        while True:
            if time.time() - start > changesTracktimeout:
                break
            try:
                ct_task = upsdk_tpe.submit(changestrack.start())
                break
            except ChangesError:
                continue
        all_docs_via_sg_formatted = [
            {"id": doc, "rev": "2-"} for doc in doc_set_ids1]

        wait_for_changes = upsdk_tpe.submit(
            changestrack.wait_until, all_docs_via_sg_formatted, rev_prefix_gen=True)

        if wait_for_changes.result():
            log_info("Found all docs after SDK update ...")
        else:
            raise NotFoundError(
                "Could not find all changes in feed for SDK updated SDK docs before timeout!!")

    # update docs by sync-gateway
    with ThreadPoolExecutor(max_workers=5) as upsdksg_tpe:
        log_info("Starting updating SDK docs by sync-gateway...")
        user_docs, errors = sg_client.get_bulk_docs(url=sg_url, db=sg_db, doc_ids=sdk_docs, auth=autosdkuser_session)
        assert len(errors) == 0

        # Update the 'updates' property
        for doc in user_docs:
            doc['updated_by_sg'] = True

        # Add the bulk docs via sync-gateway
        sg_docs_update_resp = sg_client.add_bulk_docs(url=sg_url, db=sg_db, docs=user_docs, auth=autosdkuser_session)
        # Retry to get changes until expected changes appeared
        start = time.time()
        while True:
            if time.time() - start > changesTracktimeout:
                break
            try:
                ct_task = upsdksg_tpe.submit(changestrack.start())
                break
            except ChangesError:
                continue
        wait_for_changes = upsdksg_tpe.submit(
            changestrack.wait_until, sg_docs_update_resp)

        if wait_for_changes.result():
            log_info("Stopping ...")
            log_info("Found all docs for update docs via sg ...")
            upsdksg_tpe.submit(changestrack.stop)
        else:
            upsdksg_tpe.submit(changestrack.stop)
            raise NotFoundError(
                "Could not find all changes in feed for SG updated SDK docs via sg before timeout!!")

    with ThreadPoolExecutor(max_workers=5) as crsg_tpe:
        log_info("Starting adding docs via sync-gateway...")

        # Create / add docs to sync gateway
        sg_docs = document.create_docs(
            'doc_sg_id',
            number_docs_per_client,
            channels=['sg-shared'],
            prop_generator=update_props
        )
        sg_docs_resp = sg_client.add_bulk_docs(
            url=sg_url,
            db=sg_db,
            docs=sg_docs,
            auth=autosguser_session
        )
        assert len(sg_docs_resp) == number_docs_per_client
        sg_docs = [doc['id'] for doc in sg_docs_resp]
        assert len(sg_docs) == number_docs_per_client
        # Retry to get changes until expected changes appeared
        start = time.time()
        while True:
            if time.time() - start > changesTracktimeout:
                break
            try:
                ct_task = crsg_tpe.submit(changestrack_sg.start())
                break
            except ChangesError:
                continue
        wait_for_changes = crsg_tpe.submit(
            changestrack_sg.wait_until, sg_docs_resp)

        if wait_for_changes.result():
            log_info("Found all docs ...")
        else:
            raise NotFoundError(
                "Could not find all changes in feed for sg created docs before timeout!!")

    # update docs by sync-gateway
    with ThreadPoolExecutor(max_workers=5) as upsg_tpe:
        log_info("Starting updating sg docs by sync-gateway...")
        user_docs, errors = sg_client.get_bulk_docs(url=sg_url, db=sg_db, doc_ids=sg_docs, auth=autosguser_session)
        assert len(errors) == 0

        # Update the 'updates' property
        for doc in user_docs:
            doc['updated_by_sg'] = "edits_1"

        # Add the docs via bulk_docs
        sg_docs_update_resp = sg_client.add_bulk_docs(url=sg_url, db=sg_db, docs=user_docs, auth=autosguser_session)
        # Retry to get changes until expected changes appeared
        start = time.time()
        while True:
            if time.time() - start > changesTracktimeout:
                break
            try:
                ct_task = upsg_tpe.submit(changestrack_sg.start())
                break
            except ChangesError:
                continue
        wait_for_changes = upsg_tpe.submit(
            changestrack_sg.wait_until, sg_docs_update_resp)

        if wait_for_changes.result():
            log_info("Found all sg docs for update docs via sg ...")
        else:
            raise NotFoundError(
                "Could not find all changes in feed for update sg docs via sg before timeout!!")

    # Update sg docs via SDK
    with ThreadPoolExecutor(max_workers=5) as upsgsdk_tpe:
        log_info("Updating sg docs via SDK...")

        sdk_docs = sdk_client.get_multi(sg_docs)
        assert len(list(sdk_docs.keys())) == number_docs_per_client
        for doc_id, val in list(sdk_docs.items()):
            doc_body = val.value
            doc_body["updated_by_sdk"] = True
            sdk_client.upsert(doc_id, doc_body)
        # Retry to get changes until expected changes appeared
        start = time.time()
        while True:
            if time.time() - start > changesTracktimeout:
                break
            try:
                ct_task = upsgsdk_tpe.submit(changestrack_sg.start())
                break
            except ChangesError:
                continue
        all_docs_via_sg_formatted = [
            {"id": doc, "rev": "3-"} for doc in sg_docs]

        wait_for_changes = upsgsdk_tpe.submit(changestrack_sg.wait_until, all_docs_via_sg_formatted, rev_prefix_gen=True)

        if wait_for_changes.result():
            log_info("Stopping sg changes track...")
            log_info("Found all sg docs after SDK update ...")
            upsgsdk_tpe.submit(changestrack_sg.stop)
        else:
            upsgsdk_tpe.submit(changestrack_sg.stop)
            raise NotFoundError(
                "Could not find all changes in feed for SDK updated sg docs before timeout!!")


def update_sg_docs(client, url, db, docs_to_update, prop_to_update, number_updates, auth=None):
    """
    1. Check if document has already been updated 'number_updates'
    1. Get random doc id from 'docs_to_update'
    2. Update the doc
    3. Check to see if it has been updated 'number_updates'
    4. If it has been updated the correct number of times, delete it from the the list
    """

    log_info("Client: {}".format(id(client)))

    # Store copy of list to avoid mutating 'docs_to_update'
    local_docs_to_update = list(docs_to_update)

    # 'docs_to_update' is a list of doc ids that the client should update a number of times
    # Once the doc has been updated the correct number of times, it will be removed from the list.
    # Loop until all docs have been removed
    while len(local_docs_to_update) > 0:
        random_doc_id = random.choice(local_docs_to_update)
        doc = client.get_doc(url=url, db=db, doc_id=random_doc_id, auth=auth)

        # Create property updater to modify custom property
        def property_updater(doc_body):
            doc_body[prop_to_update] += 1
            return doc_body

        # Remove doc from the list if the doc has been updated enough times
        if doc[prop_to_update] == number_updates:
            local_docs_to_update.remove(doc["_id"])
        else:
            # Update the doc
            try:
                log_info('Updating: {} from SG'.format(random_doc_id))
                client.update_doc(url=url, db=db, doc_id=random_doc_id, property_updater=property_updater, auth=auth)
            except HTTPError as e:
                # This is possible if hitting a conflict. Check that it is. If it is not, we want to raise
                if not is_conflict(e):
                    raise
                else:
                    log_info('Hit a conflict! Will retry later ...')

        # SDK and sync gateway do not operate at the same speed.
        # This will help normalize the rate
        time.sleep(SG_OP_SLEEP)


def is_conflict(httperror):
    if httperror.response.status_code == 409 \
            and str(httperror).startswith('409 Client Error: Conflict for url:'):
        return True
    else:
        return False


def update_sdk_docs(client, docs_to_update, prop_to_update, number_updates):
    """ This will update a set of docs (docs_to_update)
    by updating a property (prop_to_update) using CAS safe writes.
    It will continue to update the set of docs until all docs have
    been updated a number of times (number_updates).
    """

    log_info("Client: {}".format(id(client)))

    # Store copy of list to avoid mutating 'docs_to_update'
    local_docs_to_update = list(docs_to_update)

    while len(local_docs_to_update) > 0:
        random_doc_id = random.choice(local_docs_to_update)
        log_info(random_doc_id)

        doc = client.get(random_doc_id)
        doc_body = doc.value

        # Make sure not meta is seen
        assert '_sync' not in doc_body

        if doc_body[prop_to_update] == number_updates:
            local_docs_to_update.remove(random_doc_id)
        else:
            try:
                # Do a CAS safe write. It is possible that the document is updated
                # by Sync Gateway between the client.get and the client.upsert.
                # If this happens, catch the CAS error and retry
                doc_body[prop_to_update] += 1
                doc_body['updates'] += 1
                log_info('Updating: {} from SDK'.format(random_doc_id))
                cur_cas = doc.cas
                client.upsert(random_doc_id, doc_body, cas=cur_cas)
            except KeyExistsError:
                log_info('CAS mismatch from SDK. Will retry ...')

        # SDK and sync gateway do not operate at the same speed.
        # This will help normalize the rate
        time.sleep(SDK_OP_SLEEP)


def delete_sg_docs(client, url, db, docs_to_delete, auth):
    """ This will attempt to delete a document via Sync Gateway. This method is meant to be
    run concurrently with delete_sdk_docs so the deletions have to handle external deletions
    as well.
    """

    deleted_count = 0

    # Create a copy of all doc ids
    docs_to_remove = list(docs_to_delete)
    while len(docs_to_remove) > 0:
        random_doc_id = random.choice(docs_to_remove)
        log_info('Attempting to delete from SG: {}'.format(random_doc_id))
        try:
            doc_to_delete = client.get_doc(url=url, db=db, doc_id=random_doc_id, auth=auth)
            deleted_doc = client.delete_doc(url=url, db=db, doc_id=random_doc_id, rev=doc_to_delete['_rev'], auth=auth)
            docs_to_remove.remove(deleted_doc['id'])
            deleted_count += 1
        except HTTPError as he:
            if ((he.response.status_code == 403 and str(he).startswith('403 Client Error: Forbidden for url:')) or
                (he.response.status_code == 409 and str(he).startswith('409 Client Error: Conflict for url:')) or
                    (he.response.status_code == 404 and str(he).startswith('404 Client Error: Not Found for url:'))):
                # Doc may have been deleted by the SDK and GET fails for SG
                # Conflict for url can happen in the following scenario:
                # During concurrent deletes from SG and SDK,
                #  1. SG GETs doc 'a' with rev '2'
                #  2. SDK deletes doc 'a' with rev '2' before
                #  3. SG tries to DELETE doc 'a' with rev '2' and GET a conflict
                log_info('Could not find doc, must have been deleted by SDK. Retrying ...')
                docs_to_remove.remove(random_doc_id)
            else:
                raise he

        # SDK and sync gateway do not operate at the same speed.
        # This will help normalize the rate
        time.sleep(SG_OP_SLEEP)

    # If the scenario is the one doc per client, it is possible that the SDK may delete both docs
    # before Sync Gateway has a chance to delete one. Only assert when we have enought docs to
    # ensure both sides get a chances to delete
    if len(docs_to_delete) > 2:
        assert deleted_count > 0


def delete_sdk_docs(client, docs_to_delete):
    """ This will attempt to delete a document via Couchbase Server Python SDK. This method is meant to be
    run concurrently with delete_sg_docs so the deletions have to handle external deletions by Sync Gateway.
    """

    deleted_count = 0

    # Create a copy of all doc ids
    docs_to_remove = list(docs_to_delete)
    while len(docs_to_remove) > 0:
        random_doc_id = random.choice(docs_to_remove)
        log_info('Attempting to delete from SDK: {}'.format(random_doc_id))
        try:
            doc = client.remove(random_doc_id)
            print(doc.key)
            docs_to_remove.remove(doc.key)
            deleted_count += 1
        except NotFoundError:
            # Doc may have been deleted by sync gateway
            log_info('Could not find doc, must have been deleted by SG. Retrying ...')
            docs_to_remove.remove(random_doc_id)

        # SDK and sync gateway do not operate at the same speed.
        # This will help normalize the rate
        time.sleep(SDK_OP_SLEEP)

    # If the scenario is the one doc per client, it is possible that the SDK may delete both docs
    # before Sync Gateway has a chance to delete one. Only assert when we have enought docs to
    # ensure both sides get a chances to delete
    if len(docs_to_delete) > 2:
        assert deleted_count > 0


def verify_sg_deletes(client, url, db, docs_to_verify_deleted, auth):
    """ Verify that documents have been deleted via Sync Gateway GET's.
    - Verify the expected result is returned via GET doc
    - Verify the expected result is returned via GET _bulk_get
    """

    docs_to_verify_scratchpad = list(docs_to_verify_deleted)

    # Verify deletes via individual GETs
    for doc_id in docs_to_verify_deleted:
        he = None
        with pytest.raises(HTTPError) as he:
            client.get_doc(url=url, db=db, doc_id=doc_id, auth=auth)

        assert he is not None
        log_info(str(he.value))

        assert str(he.value).startswith('404 Client Error: Not Found for url:') or \
            str(he.value).startswith('403 Client Error: Forbidden for url:')

        # Parse out the doc id
        # sg_0?conflicts=true&revs=true
        parts = str(he.value).split('/')[-1]
        doc_id_from_parts = parts.split('?')[0]

        # Remove the doc id from the list
        docs_to_verify_scratchpad.remove(doc_id_from_parts)

    assert len(docs_to_verify_scratchpad) == 0

    # Create a new verify list
    docs_to_verify_scratchpad = list(docs_to_verify_deleted)

    # Verify deletes via bulk_get
    try_get_bulk_docs, errors = client.get_bulk_docs(url=url, db=db, doc_ids=docs_to_verify_deleted, auth=auth, validate=False)
    assert len(try_get_bulk_docs) == 0
    assert len(errors) == len(docs_to_verify_deleted)

    # Verify each deletion
    for err in errors:
        status = err['status']
        assert status in [403, 404]
        if status == 403:
            assert err['error'] == 'forbidden'
            assert err['reason'] == 'forbidden'
        else:
            assert err['error'] == 'not_found'
            assert err['reason'] == 'deleted'

        assert err['id'] in docs_to_verify_deleted
        # Cross off the doc_id
        docs_to_verify_scratchpad.remove(err['id'])

    # Verify that all docs have been removed
    assert len(docs_to_verify_scratchpad) == 0


def verify_sdk_deletes(sdk_client, docs_ids_to_verify_deleted):
    """ Verifies that all doc ids have been deleted from the SDK """

    docs_to_verify_scratchpad = list(docs_ids_to_verify_deleted)

    for doc_id in docs_ids_to_verify_deleted:
        nfe = None
        with pytest.raises(NotFoundError) as nfe:
            sdk_client.get(doc_id)
        assert nfe is not None
        assert 'The key does not exist on the server' in str(nfe)
        docs_to_verify_scratchpad.remove(doc_id)

    # Verify that all docs have been removed
    assert len(docs_to_verify_scratchpad) == 0


def verify_sg_xattrs(mode, sg_client, sg_url, sg_db, doc_id, expected_number_of_revs, expected_number_of_channels, deleted_docs=False):
    """ Verify expected values for xattr sync meta data via Sync Gateway _raw """

    # Get Sync Gateway sync meta
    raw_doc = sg_client.get_raw_doc(sg_url, db=sg_db, doc_id=doc_id)
    sg_sync_meta = raw_doc['_sync']

    log_info('Verifying XATTR (expected num revs: {}, expected num channels: {})'.format(
        expected_number_of_revs,
        expected_number_of_channels,
    ))

    # Distributed index mode uses server's internal vbucket sequence
    # It does not expose this to the '_sync' meta
    if mode != 'di':
        assert isinstance(sg_sync_meta['sequence'], int)
        assert isinstance(sg_sync_meta['recent_sequences'], list)
        assert len(sg_sync_meta['recent_sequences']) == expected_number_of_revs

    assert isinstance(sg_sync_meta['cas'], str)
    assert sg_sync_meta['rev'].startswith('{}-'.format(expected_number_of_revs))
    assert isinstance(sg_sync_meta['channels'], dict)
    assert len(sg_sync_meta['channels']) == expected_number_of_channels
    assert isinstance(sg_sync_meta['time_saved'], str)
    assert isinstance(sg_sync_meta['history']['channels'], list)
    assert len(sg_sync_meta['history']['channels']) == expected_number_of_revs
    assert isinstance(sg_sync_meta['history']['revs'], list)
    assert len(sg_sync_meta['history']['revs']) == expected_number_of_revs
    assert isinstance(sg_sync_meta['history']['parents'], list)


def verify_no_sg_xattrs(sg_client, sg_url, sg_db, doc_id):
    """ Verify that _sync no longer exists in the the xattrs.
    This should be the case once a document is purged. """

    # Try to get Sync Gateway sync meta
    he = None
    with pytest.raises(HTTPError) as he:
        sg_client.get_raw_doc(sg_url, db=sg_db, doc_id=doc_id)
    assert he is not None
    assert 'HTTPError: 404 Client Error: Not Found for url:' in str(he)
    log_info(he.value)


def verify_doc_ids_in_sg_bulk_response(response, expected_number_docs, expected_ids):
    """ Verify 'expected_ids' are present in Sync Gateway _build_get request """

    log_info('Verifing SG bulk_get response has {} docs with expected ids ...'.format(expected_number_docs))

    expected_ids_scratch_pad = list(expected_ids)
    assert len(expected_ids_scratch_pad) == expected_number_docs
    assert len(response) == expected_number_docs

    # Cross off all the doc ids seen in the response from the scratch pad
    for doc in response:
        expected_ids_scratch_pad.remove(doc["_id"])

    # Make sure all doc ids have been found
    assert len(expected_ids_scratch_pad) == 0


def verify_doc_ids_in_sg_all_docs_response(response, expected_number_docs, expected_ids):
    """ Verify 'expected_ids' are present in Sync Gateway _all_docs request """

    log_info('Verifing SG all_docs response has {} docs with expected ids ...'.format(expected_number_docs))

    expected_ids_scratch_pad = list(expected_ids)
    assert len(expected_ids_scratch_pad) == expected_number_docs
    assert len(response['rows']) == expected_number_docs

    # Cross off all the doc ids seen in the response from the scratch pad
    for doc in response['rows']:
        expected_ids_scratch_pad.remove(doc['id'])

    # Make sure all doc ids have been found
    assert len(expected_ids_scratch_pad) == 0


def verify_doc_ids_in_sdk_get_multi(response, expected_number_docs, expected_ids):
    """ Verify 'expected_ids' are present in Python SDK get_multi() call """

    log_info('Verifing SDK get_multi response has {} docs with expected ids ...'.format(expected_number_docs))

    expected_ids_scratch_pad = list(expected_ids)
    assert len(expected_ids_scratch_pad) == expected_number_docs
    assert len(response) == expected_number_docs

    # Cross off all the doc ids seen in the response from the scratch pad
    for doc_id, value in list(response.items()):
        assert '_sync' not in value.value
        expected_ids_scratch_pad.remove(doc_id)

    # Make sure all doc ids have been found
    assert len(expected_ids_scratch_pad) == 0


@pytest.mark.syncgateway
@pytest.mark.xattrs
@pytest.mark.changes
@pytest.mark.session
@pytest.mark.parametrize(
    'sg_conf_name, number_docs_per_client, number_updates_per_doc_per_client',
    [
        ('sync_gateway_default_functional_tests', 10, 10),
        ('sync_gateway_default_functional_tests', 100, 10),
        ('sync_gateway_default_functional_tests_no_port', 100, 10),
        ('sync_gateway_default_functional_tests_couchbase_protocol_withport_11210', 100, 10),
        ('sync_gateway_default_functional_tests_couchbase_protocol_withport_11210', 100, 10),
        ('sync_gateway_default_functional_tests', 10, 100),
        ('sync_gateway_default_functional_tests_no_port', 10, 100),
        ('sync_gateway_default_functional_tests', 1, 1000)
    ]
)
def test_sg_sdk_interop_shared_updates_from_sg(params_from_base_test_setup,
                                               sg_conf_name,
                                               number_docs_per_client,
                                               number_updates_per_doc_per_client):
    """
    Scenario:
    - Create docs via SG and get the revision number 1-rev
    - Update docs via SDK and get the revision number 2-rev
    - Update docs via SG with new_edits=false by giving parent revision 1-rev
        and get the revision number 2-rev1
    - update docs via SDK again and get the revision number 3-rev
    - Verify with _all_changes by enabling include docs and verify 2 branched revisions appear in changes feed
    - Verify no errors occur while updating docs via SG
    - Delete docs via SDK
    - Delete docs via SG
    - Verify no errors while deletion
    - Verify changes feed that branched revision are removed
    - Verify changes feed that keys "deleted" is true and keys "removed"
    """

    cluster_conf = params_from_base_test_setup['cluster_config']
    cluster_topology = params_from_base_test_setup['cluster_topology']
    mode = params_from_base_test_setup['mode']
    xattrs_enabled = params_from_base_test_setup['xattrs_enabled']
    no_conflicts_enabled = params_from_base_test_setup["no_conflicts_enabled"]
    ssl_enabled = params_from_base_test_setup["ssl_enabled"]
    log_info("sg version is this -------{}".format(get_sg_version(cluster_conf)))
    # Skip the test if ssl disabled as it cannot run without port using http protocol
    if ("sync_gateway_default_functional_tests_no_port" in sg_conf_name) and get_sg_version(cluster_conf) < "1.5.0":
        pytest.skip('couchbase/couchbases ports do not support for versions below 1.5')
    if "sync_gateway_default_functional_tests_no_port" in sg_conf_name and not ssl_enabled:
        pytest.skip('ssl disabled so cannot run without port')

    # Skip the test if ssl enabled as it cannot run using couchbase protocol
    # TODO : https://github.com/couchbaselabs/sync-gateway-accel/issues/227
    # Remove DI condiiton once above bug is fixed
    if "sync_gateway_default_functional_tests_couchbase_protocol_withport_11210" in sg_conf_name and (ssl_enabled or mode.lower() == "di"):
        pytest.skip('ssl enabled so cannot run with couchbase protocol')

    # This test should only run when using xattr meta storage
    if not xattrs_enabled:
        pytest.skip('XATTR tests require --xattrs flag')
    if no_conflicts_enabled:
        pytest.skip('--no-conflicts is enabled, this test needs to create conflicts, so skipping the test')

    sg_conf = sync_gateway_config_path_for_mode(sg_conf_name, mode)
    sg_admin_url = cluster_topology['sync_gateways'][0]['admin']
    sg_url = cluster_topology['sync_gateways'][0]['public']

    bucket_name = 'data-bucket'
    cbs_url = cluster_topology['couchbase_servers'][0]
    sg_db = 'db'

    log_info('Num docs per client: {}'.format(number_docs_per_client))
    log_info('Num updates per doc per client: {}'.format(number_updates_per_doc_per_client))

    log_info('sg_conf: {}'.format(sg_conf))
    log_info('sg_admin_url: {}'.format(sg_admin_url))
    log_info('sg_url: {}'.format(sg_url))

    cluster = Cluster(config=cluster_conf)
    cluster.reset(sg_config_path=sg_conf)

    sg_tracking_prop = 'sg_one_updates'
    sdk_tracking_prop = 'sdk_one_updates'

    # Create sg user
    sg_client = MobileRestClient()
    sg_client.create_user(url=sg_admin_url, db=sg_db, name='autotest', password='pass', channels=['shared'])
    autouser_session = sg_client.create_session(url=sg_admin_url, db=sg_db, name='autotest', password='pass')

    # Connect to server via SDK
    cbs_ip = host_for_url(cbs_url)
    if ssl_enabled and cluster.ipv6:
        connection_url = "couchbases://{}/{}?ssl=no_verify&ipv6=allow".format(cbs_ip, bucket_name)
    elif ssl_enabled and not cluster.ipv6:
        connection_url = "couchbases://{}/{}?ssl=no_verify".format(cbs_ip, bucket_name)
    elif not ssl_enabled and cluster.ipv6:
        connection_url = "couchbase://{}/{}?ipv6=allow".format(cbs_ip, bucket_name)
    else:
        connection_url = 'couchbase://{}/{}'.format(cbs_ip, bucket_name)
    sdk_client = Bucket(connection_url, password='password')

    # Inject custom properties into doc template
    def update_props():
        return {
            'updates': 0,
            sg_tracking_prop: 0,
            sdk_tracking_prop: 0
        }

    # Create / add docs to sync gateway
    sg_docs = document.create_docs(
        'sg_doc',
        number_docs_per_client,
        channels=['shared'],
        prop_generator=update_props
    )
    sg_docs_resp = sg_client.add_bulk_docs(
        url=sg_url,
        db=sg_db,
        docs=sg_docs,
        auth=autouser_session
    )

    sg_doc_ids = [doc['_id'] for doc in sg_docs]
    assert len(sg_docs_resp) == number_docs_per_client

    sg_create_docs, errors = sg_client.get_bulk_docs(url=sg_url, db=sg_db, doc_ids=sg_doc_ids,
                                                     auth=autouser_session)
    assert len(errors) == 0
    sg_create_doc = sg_create_docs[0]["_rev"]
    assert(sg_create_doc.startswith("1-"))
    log_info("Sg created  doc revision :{}".format(sg_create_doc))

    # Update docs via SDK
    sdk_docs = sdk_client.get_multi(sg_doc_ids)
    assert len(list(sdk_docs.keys())) == number_docs_per_client
    for doc_id, val in list(sdk_docs.items()):
        doc_body = val.value
        doc_body["updated_by_sdk"] = True
        sdk_client.upsert(doc_id, doc_body)

    sdk_first_update_docs, errors = sg_client.get_bulk_docs(url=sg_url, db=sg_db, doc_ids=sg_doc_ids,
                                                            auth=autouser_session)
    assert len(errors) == 0
    sdk_first_update_doc = sdk_first_update_docs[0]["_rev"]
    log_info("Sdk first update doc {}".format(sdk_first_update_doc))
    assert(sdk_first_update_doc.startswith("2-"))
    # Update the 'updates' property
    for doc in sg_create_docs:
        # update  docs via sync-gateway
        sg_client.add_conflict(
            url=sg_url,
            db=sg_db,
            doc_id=doc["_id"],
            parent_revisions=doc["_rev"],
            new_revision="2-bar",
            auth=autouser_session
        )

    sg_update_docs, errors = sg_client.get_bulk_docs(url=sg_url, db=sg_db, doc_ids=sg_doc_ids,
                                                     auth=autouser_session)
    assert len(errors) == 0
    sg_update_doc = sg_update_docs[0]["_rev"]
    log_info("sg update doc revision is : {}".format(sg_update_doc))
    assert(sg_update_doc.startswith("2-"))
    # Update docs via SDK
    sdk_docs = sdk_client.get_multi(sg_doc_ids)
    assert len(list(sdk_docs.keys())) == number_docs_per_client
    for doc_id, val in list(sdk_docs.items()):
        doc_body = val.value
        doc_body["updated_by_sdk2"] = True
        sdk_client.upsert(doc_id, doc_body)

    sdk_update_docs2, errors = sg_client.get_bulk_docs(url=sg_url, db=sg_db, doc_ids=sg_doc_ids,
                                                       auth=autouser_session)
    assert len(errors) == 0
    sdk_update_doc2 = sdk_update_docs2[0]["_rev"]
    log_info("sdk 2nd update doc revision is : {}".format(sdk_update_doc2))
    assert(sdk_update_doc2.startswith("3-"))
    time.sleep(2)  # Need some delay to have _changes to update with latest branched revisions
    # Get branched revision tree via _changes with include docs
    docs_changes = sg_client.get_changes_style_all_docs(url=sg_url, db=sg_db, auth=autouser_session, include_docs=True)
    doc_changes_in_changes = [change["changes"] for change in docs_changes["results"]]

    # Iterate through all docs and verify branched revisions appear in changes feed, verify previous revisions
    # which created before branched revisions does not show up in changes feed
    for docs in doc_changes_in_changes[1:]:  # skip first item in list as first item has user information, but not doc information
        revs = [doc['rev'] for doc in docs]
        if sdk_first_update_doc in revs and sdk_update_doc2 in revs:
            assert True
        else:
            log_info("conflict revision does not exist {}".format(revs))
            assert False
        if sg_create_doc not in revs and sg_update_doc not in revs:
                assert True
        else:
            log_info("Non conflict revision exist {} ".format(revs))
            assert False

    # Do SDK deleted and SG delete after branched revision created and check changes feed removed branched revisions
    sdk_client.remove_multi(sg_doc_ids)
    time.sleep(1)  # Need some delay to have _changes to update with latest branched revisions
    sdk_deleted_docs, errors = sg_client.get_bulk_docs(url=sg_url, db=sg_db, doc_ids=sg_doc_ids,
                                                       auth=autouser_session)
    assert len(errors) == 0
    sdk_deleted_doc = sdk_deleted_docs[0]["_rev"]
    log_info("sdk deleted doc revision :{}".format(sdk_deleted_doc))
    assert(sdk_deleted_doc.startswith("2-"))
    sg_client.delete_docs(url=sg_url, db=sg_db, docs=sg_docs_resp, auth=autouser_session)
    time.sleep(1)  # Need some delay to have _changes to update with latest branched revisions
    docs_changes1 = sg_client.get_changes_style_all_docs(url=sg_url, db=sg_db, auth=autouser_session, include_docs=True)
    doc_changes_in_changes = [change["changes"] for change in docs_changes1["results"]]
    deleted_doc_revisions = [change["doc"]["_deleted"] for change in docs_changes1["results"][1:]]
    removedchannel_doc_revisions = [change["removed"] for change in docs_changes1["results"][1:]]
    assert len(deleted_doc_revisions) == number_docs_per_client
    assert len(removedchannel_doc_revisions) == number_docs_per_client

    # Verify in changes feed that new branched revisions are created after deletion of branced revisions which created
    # by sg update and sdk update.
    for docs in doc_changes_in_changes[1:]:
        revs = [doc['rev'] for doc in docs]
        assert len(revs) == 2
        if sdk_first_update_doc not in revs and sdk_update_doc2 not in revs and sg_create_doc not in revs and sg_update_doc not in revs:
                assert True
        else:
                log_info(
                    "Deleted branched revisions still appear here {}".format(revs))
                assert False


@pytest.mark.syncgateway
@pytest.mark.xattrs
@pytest.mark.parametrize('sg_conf_name', [
    'sync_gateway_default_functional_tests'
])
def test_purge_and_view_compaction(params_from_base_test_setup, sg_conf_name):
    """
    Scenario:
    - Generate some tombstones doc
    - Verify meta data still exists by verifygin sg xattrs using _raw sync gateway API
    - Execute a view query to see the tombstones -> http GET localhost:4985/default/_view/channels
        -> should see tombstone doc
    - Sleep for 5 mins to verify tomstone doc is available in view query and meta data
    - Trigger purge API to force the doc to purge
    - Verify meta data does not exists by verifying sg xattrs using _raw sync gateway API
    - Execute a view query to see the tombstones -> http GET localhost:4985/default/_view/channels
        -> should see tombstone doc after the purge
    - Trigger _compact API to compact the tombstone doc
    - Verify tomstones are not seen in view query
    """

    sg_db = 'db'
    cluster_conf = params_from_base_test_setup['cluster_config']
    cluster_topology = params_from_base_test_setup['cluster_topology']
    mode = params_from_base_test_setup['mode']
    xattrs_enabled = params_from_base_test_setup['xattrs_enabled']

    # This test should only run when using xattr meta storage
    if not xattrs_enabled or mode == "di":
        pytest.skip('This test is di mode or xattrs not enabled')

    if get_sg_version(cluster_conf) > "2.0.0" and not get_sg_use_views(cluster_conf):
        pytest.skip("This test uses view queries")
    sg_conf = sync_gateway_config_path_for_mode(sg_conf_name, mode)
    sg_admin_url = cluster_topology['sync_gateways'][0]['admin']
    sg_url = cluster_topology['sync_gateways'][0]['public']
    cbs_url = cluster_topology['couchbase_servers'][0]

    log_info('sg_conf: {}'.format(sg_conf))
    log_info('sg_admin_url: {}'.format(sg_admin_url))
    log_info('sg_url: {}'.format(sg_url))
    log_info('cbs_url: {}'.format(cbs_url))

    cluster = Cluster(config=cluster_conf)
    cluster.reset(sg_config_path=sg_conf)
    # Create clients
    sg_client = MobileRestClient()
    channels = ['tombstone_test']

    # Create user / session
    auto_user_info = UserInfo(name='autotest', password='pass', channels=channels, roles=[])
    sg_client.create_user(
        url=sg_admin_url,
        db=sg_db,
        name=auto_user_info.name,
        password=auto_user_info.password,
        channels=auto_user_info.channels
    )

    test_auth_session = sg_client.create_session(
        url=sg_admin_url,
        db=sg_db,
        name=auto_user_info.name,
        password=auto_user_info.password
    )

    def update_prop():
        return {
            'updates': 0,
            'tombstone': 'true',
        }

    doc_id = 'tombstone_test_sg_doc'
    doc_body = document.create_doc(doc_id=doc_id, channels=['tombstone_test'], prop_generator=update_prop)
    sg_client.add_doc(url=sg_url, db=sg_db, doc=doc_body, auth=test_auth_session)
    doc = sg_client.get_doc(url=sg_url, db=sg_db, doc_id=doc_id, auth=test_auth_session)
    sg_client.delete_doc(url=sg_url, db=sg_db, doc_id=doc_id, rev=doc['_rev'], auth=test_auth_session)
    number_revs_per_doc = 1
    verify_sg_xattrs(
        mode,
        sg_client,
        sg_url=sg_admin_url,
        sg_db=sg_db,
        doc_id=doc_id,
        expected_number_of_revs=number_revs_per_doc + 1,
        expected_number_of_channels=len(channels),
        deleted_docs=True
    )
    start = time.time()
    timeout = 10  # timeout for view query in channels due to race condition after compacting the docs
    while True:
        channel_view_query = sg_client.view_query_through_channels(url=sg_admin_url, db=sg_db)
        channel_view_query_string = json.dumps(channel_view_query)
        if(doc_id in channel_view_query_string or time.time() - start > timeout):
                break
    assert doc_id in channel_view_query_string, "doc id not exists in view query"
    time.sleep(300)  # wait for 5 mins and see meta is still available as it is not purged yet
    verify_sg_xattrs(
        mode,
        sg_client,
        sg_url=sg_admin_url,
        sg_db=sg_db,
        doc_id=doc_id,
        expected_number_of_revs=number_revs_per_doc + 1,
        expected_number_of_channels=len(channels),
        deleted_docs=True
    )
    channel_view_query_string = sg_client.view_query_through_channels(url=sg_admin_url, db=sg_db)
    channel_view_query_string = json.dumps(channel_view_query)
    assert doc_id in channel_view_query_string, "doc id not exists in view query"
    docs = []
    docs.append(doc)
    purged_doc = sg_client.purge_docs(url=sg_admin_url, db=sg_db, docs=docs)
    log_info("Purged doc is {}".format(purged_doc))
    verify_no_sg_xattrs(
        sg_client=sg_client,
        sg_url=sg_url,
        sg_db=sg_db,
        doc_id=doc_id
    )
    channel_view_query = sg_client.view_query_through_channels(url=sg_admin_url, db=sg_db)
    channel_view_query_string = json.dumps(channel_view_query)
    assert doc_id in channel_view_query_string, "doc id not exists in view query"
    sg_client.compact_database(url=sg_admin_url, db=sg_db)
    start = time.time()
    timeout = 10  # timeout for view query in channels due to race condition after compacting the docs
    while True:
        channel_view_query = sg_client.view_query_through_channels(url=sg_admin_url, db=sg_db)
        channel_view_query_string = json.dumps(channel_view_query)
        if(doc_id not in channel_view_query_string or time.time() - start > timeout):
                break
    assert doc_id not in channel_view_query_string, "doc id exists in chanel view query after compaction"


@pytest.mark.syncgateway
@pytest.mark.xattrs
@pytest.mark.changes
@pytest.mark.session
@pytest.mark.parametrize(
    'sg_conf_name, number_docs_per_client, number_updates_per_doc_per_client',
    [
        ('custom_sync/sync_gateway_custom_sync_require_roles', 10, 10),
    ]
)
def test_stats_logging_import_count(params_from_base_test_setup,
                                    sg_conf_name,
                                    number_docs_per_client,
                                    number_updates_per_doc_per_client):
    """
    Scenario:
      1. Have sync-gateway config to throw require role if user without try to create doc without role,
         otherwise throw forbidden
      2. create user without role
      3. Create docs via SDK with the channels mentioned in the sg config
      4. Create few more docs via SDK with the channels not mentioend in sg config
      5. Verify import_count, import_error_count stats incremented
      6. Create docs via sg with the user which can throw require role
      7. Verify stats for num_access_errors has incremented
   """
    cluster_conf = params_from_base_test_setup['cluster_config']
    cluster_topology = params_from_base_test_setup['cluster_topology']
    mode = params_from_base_test_setup['mode']
    xattrs_enabled = params_from_base_test_setup['xattrs_enabled']
    ssl_enabled = params_from_base_test_setup["ssl_enabled"]
    sync_gateway_version = params_from_base_test_setup["sync_gateway_version"]

    # This test should only run when using xattr meta storage
    if not xattrs_enabled:
        pytest.skip('XATTR tests require --xattrs flag')

    sg_conf = sync_gateway_config_path_for_mode(sg_conf_name, mode)
    sg_admin_url = cluster_topology['sync_gateways'][0]['admin']
    sg_url = cluster_topology['sync_gateways'][0]['public']

    bucket_name = 'data-bucket'
    cbs_url = cluster_topology['couchbase_servers'][0]
    sg_db = 'db'

    cluster = Cluster(config=cluster_conf)
    cluster.reset(sg_config_path=sg_conf)

    sg_client = MobileRestClient()

    sg_client.create_user(url=sg_admin_url, db=sg_db, name='autosdkuser', password='pass', channels=['KMOW'])
    autosdkuser_session = sg_client.create_session(url=sg_admin_url, db=sg_db, name='autosdkuser')

    # TODO : will remove once dev fix the bug, need to verify whether it is required or not
    # sg_client.create_user(url=sg_admin_url, db=sg_db, name='autosguser', password='pass', channels=['sg-shared'])
    # autosguser_session = sg_client.create_session(url=sg_admin_url, db=sg_db, name='autosguser', password='pass')

    log_info('sg_conf: {}'.format(sg_conf))
    log_info('sg_admin_url: {}'.format(sg_admin_url))
    log_info('sg_url: {}'.format(sg_url))

    cbs_ip = host_for_url(cbs_url)

    # Connect to server via SDK
    if ssl_enabled and cluster.ipv6:
        connection_url = "couchbases://{}/{}?ssl=no_verify&ipv6=allow".format(cbs_ip, bucket_name)
    elif ssl_enabled and not cluster.ipv6:
        connection_url = "couchbases://{}/{}?ssl=no_verify".format(cbs_ip, bucket_name)
    elif not ssl_enabled and cluster.ipv6:
        connection_url = "couchbase://{}/{}?ipv6=allow".format(cbs_ip, bucket_name)
    else:
        connection_url = 'couchbase://{}/{}'.format(cbs_ip, bucket_name)
    sdk_client = Bucket(connection_url, password='password')

    # Create / add docs via sdk with
    sdk_doc_bodies = document.create_docs(
        'doc_sdk_ids',
        number_docs_per_client,
        channels=['KMOW'])

    # Add docs via SDK
    log_info('Started adding {} docs via SDK as first set...'.format(number_docs_per_client))
    sdk_docs = {doc['_id']: doc for doc in sdk_doc_bodies}
    doc_set_ids1 = [sdk_doc['_id'] for sdk_doc in sdk_doc_bodies]
    sdk_docs_resp = sdk_client.upsert_multi(sdk_docs)
    assert len(sdk_docs_resp) == number_docs_per_client
    assert len(doc_set_ids1) == number_docs_per_client
    log_info("Docs creation via SDK done")

    # Create / add docs via sdk with  -> 2nd set
    sdk_doc_bodies_2 = document.create_docs(
        'doc_sdk_ids-2',
        number_docs_per_client,
        channels=['sg-shared'])

    # Add docs via SDK
    log_info('Started adding {} docs via SDK as second set...'.format(number_docs_per_client))
    sdk_docs_2 = {doc['_id']: doc for doc in sdk_doc_bodies_2}
    doc_set_ids2 = [sdk_doc['_id'] for sdk_doc in sdk_doc_bodies_2]
    sdk_docs_resp = sdk_client.upsert_multi(sdk_docs_2)
    assert len(sdk_docs_resp) == number_docs_per_client
    assert len(doc_set_ids2) == number_docs_per_client
    log_info("Docs creation 2nd set via SDK done")

    # Write docs via sg
    doc_body = document.create_doc("new_doc_id", channels=['KMOW'])
    try:
        sg_client.add_doc(url=sg_url, db=sg_db, doc=doc_body, auth=autosdkuser_session)
    except HTTPError:
        log_info("caught the expected exception")

    time.sleep(1)
    if sync_gateway_version >= "2.5.0":
        expvars = sg_client.get_expvars(sg_admin_url)
        assert expvars["syncgateway"]["per_db"][sg_db]["shared_bucket_import"]["import_count"] == 10, "import_count is not incremented"
        assert expvars["syncgateway"]["per_db"][sg_db]["shared_bucket_import"]["import_error_count"] == 10, "import_error count is not incremented"
        assert expvars["syncgateway"]["per_db"][sg_db]["security"]["num_access_errors"] == 1, "num_access_errors is not incremented"<|MERGE_RESOLUTION|>--- conflicted
+++ resolved
@@ -412,12 +412,8 @@
     with pytest.raises(HTTPError) as he:
         sg_client.put_doc(url=sg_url, db=sg_db, doc_id=doc_id, rev=doc_rev_one, doc_body=doc_body, auth=seth_auth)
     log_info(he.value)
-<<<<<<< HEAD
     res_message = str(he.value)
     assert res_message.startswith('409')
-=======
-    assert str(he.value).startswith('409')
->>>>>>> bc326608
 
     # Following update_doc method will get the doc with on demand processing and update the doc based on rev got from get doc
     sg_updated_doc = sg_client.update_doc(url=sg_url, db=sg_db, doc_id=doc_id, auth=seth_auth)
