--- conflicted
+++ resolved
@@ -1655,10 +1655,6 @@
             {"id": doc, "rev": "1-"} for doc in doc_set_ids1]
 
         ct_task = crsdk_tpe.submit(changestrack.start())
-<<<<<<< HEAD
-=======
-
->>>>>>> 468301c7
         log_info("ct_task value {}".format(ct_task))
 
         wait_for_changes = crsdk_tpe.submit(
