import time

import pytest

from libraries.testkit.admin import Admin
from libraries.testkit.cluster import Cluster
from libraries.testkit.verify import verify_changes

from keywords.SyncGateway import sync_gateway_config_path_for_mode
from keywords.utils import log_info
<<<<<<< HEAD
from utilities.cluster_config_utils import is_x509_auth
=======
from utilities.cluster_config_utils import is_x509_auth, persist_cluster_config_environment_prop, copy_to_temp_conf
>>>>>>> 1b883683


@pytest.mark.syncgateway
@pytest.mark.basicauth
@pytest.mark.channel
@pytest.mark.bulkops
@pytest.mark.changes
@pytest.mark.parametrize("sg_conf_name, num_users, num_docs_per_user", [
    ("multiple_dbs_unique_data_unique_index", 10, 500),
])
def test_multiple_db_unique_data_bucket_unique_index_bucket(params_from_base_test_setup, sg_conf_name, num_users, num_docs_per_user):

    cluster_conf = params_from_base_test_setup["cluster_config"]
    mode = params_from_base_test_setup["mode"]

    if is_x509_auth(cluster_conf):
        sg_conf_name += "_x509"
    sg_conf = sync_gateway_config_path_for_mode(sg_conf_name, mode)

    log_info("Running 'multiple_db_unique_data_bucket_unique_index_bucket'")
    log_info("Using cluster_conf: {}".format(cluster_conf))
    log_info("Using sg_conf: {}".format(sg_conf))
    log_info("Using num_users: {}".format(num_users))
    log_info("Using num_docs_per_user: {}".format(num_docs_per_user))

    # 2 dbs have unique data and unique index buckets
    cluster = Cluster(config=cluster_conf)
    cluster.reset(sg_config_path=sg_conf)

    num_db_users = num_users
    num_db2_users = num_users
    num_docs_per_user = num_docs_per_user

    admin = Admin(cluster.sync_gateways[0])

    db_one_users = admin.register_bulk_users(target=cluster.sync_gateways[0], db="db1", name_prefix="bulk_db_user", number=num_db_users, password="password", channels=["ABC"])
    db_two_users = admin.register_bulk_users(target=cluster.sync_gateways[0], db="db2", name_prefix="bulk_db2_user", number=num_db2_users, password="password", channels=["ABC"])

    all_users = list(db_one_users)
    all_users.extend(db_two_users)
    assert len(all_users) == num_db_users + num_db2_users

    # Round robin
    num_sgs = len(cluster.sync_gateways)
    count = 1
    for user in all_users:
        user.add_docs(num_docs_per_user, bulk=True)
        user.target = cluster.sync_gateways[(count + 1) % num_sgs]
        count += 1

    time.sleep(10)

    # Build expected docs
    db_cache_docs = {k: v for user in db_one_users for k, v in list(user.cache.items())}
    db2_cache_docs = {k: v for user in db_two_users for k, v in list(user.cache.items())}

    verify_changes(db_one_users, expected_num_docs=num_docs_per_user * num_db_users, expected_num_revisions=0, expected_docs=db_cache_docs)
    verify_changes(db_two_users, expected_num_docs=num_docs_per_user * num_db2_users, expected_num_revisions=0, expected_docs=db2_cache_docs)


# Kind of an edge case in that most users would not point multiple dbs at the same server bucket
@pytest.mark.sanity
@pytest.mark.syncgateway
@pytest.mark.basicauth
@pytest.mark.channel
@pytest.mark.bulkops
@pytest.mark.changes
@pytest.mark.parametrize("sg_conf_name, num_users, num_docs_per_user", [
    ("multiple_dbs_shared_data_shared_index", 10, 500),
])
def test_multiple_db_single_data_bucket_single_index_bucket(params_from_base_test_setup, sg_conf_name, num_users, num_docs_per_user):

    cluster_conf = params_from_base_test_setup["cluster_config"]
    mode = params_from_base_test_setup["mode"]

    sg_conf = sync_gateway_config_path_for_mode(sg_conf_name, mode)

    log_info("Running 'multiple_db_unique_data_bucket_unique_index_bucket'")
    log_info("Using cluster_conf: {}".format(cluster_conf))
    log_info("Using sg_conf: {}".format(sg_conf))
    log_info("Using num_users: {}".format(num_users))
    log_info("Using num_docs_per_user: {}".format(num_docs_per_user))

<<<<<<< HEAD
=======
    if x509_cert_auth:
        temp_cluster_config = copy_to_temp_conf(cluster_conf, mode)
        persist_cluster_config_environment_prop(temp_cluster_config, 'x509_certs', True)
        cluster_conf = temp_cluster_config

>>>>>>> 1b883683
    # 2 dbs share the same data and index bucket
    cluster = Cluster(config=cluster_conf)
    cluster.reset(sg_config_path=sg_conf)

    num_db_users = num_users
    num_db2_users = num_users
    num_docs_per_user = num_docs_per_user

    admin = Admin(cluster.sync_gateways[0])

    db_one_users = admin.register_bulk_users(target=cluster.sync_gateways[0], db="db", name_prefix="bulk_db_user", number=num_db_users, password="password", channels=["ABC"])
    db_two_users = admin.register_bulk_users(target=cluster.sync_gateways[0], db="db2", name_prefix="bulk_db2_user", number=num_db2_users, password="password", channels=["ABC"])

    all_users = list(db_one_users)
    all_users.extend(db_two_users)
    assert len(all_users) == num_db_users + num_db2_users

    # Round robin
    num_sgs = len(cluster.sync_gateways)
    count = 1

    for user in all_users:
        user.add_docs(num_docs_per_user, bulk=True)
        user.target = cluster.sync_gateways[(count + 1) % num_sgs]
        count += 1

    time.sleep(10)

    # Get list of all docs from users caches
    cached_docs_from_all_users = {k: v for user in all_users for k, v in list(user.cache.items())}

    # Verify each user has all of the docs
    verify_changes(all_users, expected_num_docs=(num_users * 2) * num_docs_per_user, expected_num_revisions=0, expected_docs=cached_docs_from_all_users)<|MERGE_RESOLUTION|>--- conflicted
+++ resolved
@@ -8,11 +8,7 @@
 
 from keywords.SyncGateway import sync_gateway_config_path_for_mode
 from keywords.utils import log_info
-<<<<<<< HEAD
-from utilities.cluster_config_utils import is_x509_auth
-=======
 from utilities.cluster_config_utils import is_x509_auth, persist_cluster_config_environment_prop, copy_to_temp_conf
->>>>>>> 1b883683
 
 
 @pytest.mark.syncgateway
@@ -96,14 +92,11 @@
     log_info("Using num_users: {}".format(num_users))
     log_info("Using num_docs_per_user: {}".format(num_docs_per_user))
 
-<<<<<<< HEAD
-=======
     if x509_cert_auth:
         temp_cluster_config = copy_to_temp_conf(cluster_conf, mode)
         persist_cluster_config_environment_prop(temp_cluster_config, 'x509_certs', True)
         cluster_conf = temp_cluster_config
 
->>>>>>> 1b883683
     # 2 dbs share the same data and index bucket
     cluster = Cluster(config=cluster_conf)
     cluster.reset(sg_config_path=sg_conf)
