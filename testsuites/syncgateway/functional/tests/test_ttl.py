--- conflicted
+++ resolved
@@ -11,10 +11,7 @@
 from keywords.SyncGateway import sync_gateway_config_path_for_mode
 from keywords.timeutils import Time
 from keywords.utils import host_for_url, log_info
-<<<<<<< HEAD
 from libraries.testkit.cluster import Cluster
-=======
->>>>>>> 486a0437
 from utilities.cluster_config_utils import get_sg_version
 
 
@@ -76,19 +73,16 @@
     mode = params_from_base_test_setup["mode"]
     xattrs_enabled = params_from_base_test_setup['xattrs_enabled']
     ssl_enabled = params_from_base_test_setup["ssl_enabled"]
-<<<<<<< HEAD
-=======
-
-    # Skip the test if ssl disabled as it cannot run without port using http protocol
-    if ("sync_gateway_default_functional_tests_no_port" in sg_conf_name or "sync_gateway_default_functional_tests_couchbase_port" in sg_conf_name) and get_sg_version(cluster_config) < "1.5.0":
-        pytest.skip('couchbase/couchbases ports do not support for versions below 1.5')
-    if "sync_gateway_default_functional_tests_no_port" in sg_conf_name and not ssl_enabled:
-        pytest.skip('ssl disabled so cannot run without port')
-
-    # Skip the test if ssl enabled as it cannot run without port using couchbases protocol
-    if "sync_gateway_default_functional_tests_couchbase_port" in sg_conf_name and ssl_enabled:
-        pytest.skip('ssl enabled so cannot run with couchbase protocol')
->>>>>>> 486a0437
+
+    # Skip the test if ssl disabled as it cannot run without port using http protocol
+    if ("sync_gateway_default_functional_tests_no_port" in sg_conf_name or "sync_gateway_default_functional_tests_couchbase_port" in sg_conf_name) and get_sg_version(cluster_config) < "1.5.0":
+        pytest.skip('couchbase/couchbases ports do not support for versions below 1.5')
+    if "sync_gateway_default_functional_tests_no_port" in sg_conf_name and not ssl_enabled:
+        pytest.skip('ssl disabled so cannot run without port')
+
+    # Skip the test if ssl enabled as it cannot run without port using couchbases protocol
+    if "sync_gateway_default_functional_tests_couchbase_port" in sg_conf_name and ssl_enabled:
+        pytest.skip('ssl enabled so cannot run with couchbase protocol')
 
     # Skip the test if ssl disabled as it cannot run without port using http protocol
     if ("sync_gateway_default_functional_tests_no_port" in sg_conf_name or "sync_gateway_default_functional_tests_couchbase_port" in sg_conf_name) and get_sg_version(cluster_config) < "1.5.0":
@@ -127,7 +121,6 @@
     bucket_name = "data-bucket"
     cbs_ip = host_for_url(cbs_url)
 
-<<<<<<< HEAD
     if ssl_enabled and cluster.ipv6:
         connection_url = "couchbases://{}/{}?ssl=no_verify&ipv6=allow".format(cbs_ip, bucket_name)
     elif ssl_enabled and not cluster.ipv6:
@@ -137,12 +130,6 @@
     else:
         connection_url = 'couchbase://{}/{}'.format(cbs_ip, bucket_name)
     sdk_client = Bucket(connection_url, password='password')
-=======
-    if ssl_enabled:
-        sdk_client = Bucket('couchbases://{}/{}?ssl=no_verify'.format(cbs_ip, bucket_name), password='password')
-    else:
-        sdk_client = Bucket('couchbase://{}/{}'.format(cbs_ip, bucket_name), password='password')
->>>>>>> 486a0437
     client = MobileRestClient()
 
     client.create_user(url=sg_url_admin, db=sg_db, name=sg_user_name, password=sg_user_password, channels=sg_user_channels)
@@ -242,7 +229,6 @@
     bucket_name = "data-bucket"
     cbs_ip = host_for_url(cbs_url)
 
-<<<<<<< HEAD
     if ssl_enabled and cluster.ipv6:
         connection_url = "couchbases://{}/{}?ssl=no_verify&ipv6=allow".format(cbs_ip, bucket_name)
     elif ssl_enabled and not cluster.ipv6:
@@ -252,13 +238,6 @@
     else:
         connection_url = 'couchbase://{}/{}'.format(cbs_ip, bucket_name)
     sdk_client = Bucket(connection_url, password='password')
-=======
-    if ssl_enabled:
-        sdk_client = Bucket('couchbases://{}/{}?ssl=no_verify'.format(cbs_ip, bucket_name), password='password')
-    else:
-        sdk_client = Bucket('couchbase://{}/{}'.format(cbs_ip, bucket_name), password='password')
-
->>>>>>> 486a0437
     client = MobileRestClient()
 
     client.create_user(url=sg_url_admin, db=sg_db, name=sg_user_name, password=sg_user_password, channels=sg_user_channels)
@@ -359,7 +338,6 @@
     bucket_name = "data-bucket"
     cbs_ip = host_for_url(cbs_url)
 
-<<<<<<< HEAD
     if ssl_enabled and cluster.ipv6:
         connection_url = "couchbases://{}/{}?ssl=no_verify&ipv6=allow".format(cbs_ip, bucket_name)
     elif ssl_enabled and not cluster.ipv6:
@@ -369,13 +347,6 @@
     else:
         connection_url = 'couchbase://{}/{}'.format(cbs_ip, bucket_name)
     sdk_client = Bucket(connection_url, password='password')
-=======
-    if ssl_enabled:
-        sdk_client = Bucket('couchbases://{}/{}?ssl=no_verify'.format(cbs_ip, bucket_name), password='password')
-    else:
-        sdk_client = Bucket('couchbase://{}/{}'.format(cbs_ip, bucket_name), password='password')
-
->>>>>>> 486a0437
     client = MobileRestClient()
 
     client.create_user(url=sg_url_admin, db=sg_db, name=sg_user_name, password=sg_user_password, channels=sg_user_channels)
@@ -447,13 +418,10 @@
         pytest.skip('couchbase/couchbases ports do not support for versions below 1.5')
     if "sync_gateway_default_functional_tests_no_port" in sg_conf_name and not ssl_enabled:
         pytest.skip('ssl disabled so cannot run without port')
-<<<<<<< HEAD
-=======
-
-    # Skip the test if ssl enabled as it cannot run without port using couchbases protocol
-    if "sync_gateway_default_functional_tests_couchbase_port" in sg_conf_name and ssl_enabled:
-        pytest.skip('ssl enabled so cannot run with couchbase protocol')
->>>>>>> 486a0437
+
+    # Skip the test if ssl enabled as it cannot run without port using couchbases protocol
+    if "sync_gateway_default_functional_tests_couchbase_port" in sg_conf_name and ssl_enabled:
+        pytest.skip('ssl enabled so cannot run with couchbase protocol')
 
     # Skip the test if ssl enabled as it cannot run without port using couchbases protocol
     if "sync_gateway_default_functional_tests_couchbase_port" in sg_conf_name and ssl_enabled:
@@ -486,7 +454,6 @@
     bucket_name = "data-bucket"
     cbs_ip = host_for_url(cbs_url)
 
-<<<<<<< HEAD
     if ssl_enabled and cluster.ipv6:
         connection_url = "couchbases://{}/{}?ssl=no_verify&ipv6=allow".format(cbs_ip, bucket_name)
     elif ssl_enabled and not cluster.ipv6:
@@ -496,13 +463,6 @@
     else:
         connection_url = 'couchbase://{}/{}'.format(cbs_ip, bucket_name)
     sdk_client = Bucket(connection_url, password='password')
-=======
-    if ssl_enabled:
-        sdk_client = Bucket('couchbases://{}/{}?ssl=no_verify'.format(cbs_ip, bucket_name), password='password')
-    else:
-        sdk_client = Bucket('couchbase://{}/{}'.format(cbs_ip, bucket_name), password='password')
-
->>>>>>> 486a0437
     client = MobileRestClient()
 
     client.create_user(url=sg_url_admin, db=sg_db, name=sg_user_name, password=sg_user_password, channels=sg_user_channels)
@@ -578,13 +538,10 @@
         pytest.skip('couchbase/couchbases ports do not support for versions below 1.5')
     if "sync_gateway_default_functional_tests_no_port" in sg_conf_name and not ssl_enabled:
         pytest.skip('ssl disabled so cannot run without port')
-<<<<<<< HEAD
-=======
-
-    # Skip the test if ssl enabled as it cannot run without port using couchbases protocol
-    if "sync_gateway_default_functional_tests_couchbase_port" in sg_conf_name and ssl_enabled:
-        pytest.skip('ssl enabled so cannot run with couchbase protocol')
->>>>>>> 486a0437
+
+    # Skip the test if ssl enabled as it cannot run without port using couchbases protocol
+    if "sync_gateway_default_functional_tests_couchbase_port" in sg_conf_name and ssl_enabled:
+        pytest.skip('ssl enabled so cannot run with couchbase protocol')
 
     # Skip the test if ssl enabled as it cannot run without port using couchbases protocol
     if "sync_gateway_default_functional_tests_couchbase_port" in sg_conf_name and ssl_enabled:
@@ -617,7 +574,6 @@
     bucket_name = "data-bucket"
     cbs_ip = host_for_url(cbs_url)
 
-<<<<<<< HEAD
     if ssl_enabled and cluster.ipv6:
         connection_url = "couchbases://{}/{}?ssl=no_verify&ipv6=allow".format(cbs_ip, bucket_name)
     elif ssl_enabled and not cluster.ipv6:
@@ -627,13 +583,6 @@
     else:
         connection_url = 'couchbase://{}/{}'.format(cbs_ip, bucket_name)
     sdk_client = Bucket(connection_url, password='password')
-=======
-    if ssl_enabled:
-        sdk_client = Bucket('couchbases://{}/{}?ssl=no_verify'.format(cbs_ip, bucket_name), password='password')
-    else:
-        sdk_client = Bucket('couchbase://{}/{}'.format(cbs_ip, bucket_name), password='password')
-
->>>>>>> 486a0437
     client = MobileRestClient()
 
     client.create_user(url=sg_url_admin, db=sg_db, name=sg_user_name, password=sg_user_password, channels=sg_user_channels)
@@ -777,19 +726,16 @@
     mode = params_from_base_test_setup["mode"]
     xattrs_enabled = params_from_base_test_setup['xattrs_enabled']
     ssl_enabled = params_from_base_test_setup["ssl_enabled"]
-<<<<<<< HEAD
-=======
-
-    # Skip the test if ssl disabled as it cannot run without port using http protocol
-    if ("sync_gateway_default_functional_tests_no_port" in sg_conf_name or "sync_gateway_default_functional_tests_couchbase_port" in sg_conf_name) and get_sg_version(cluster_config) < "1.5.0":
-        pytest.skip('couchbase/couchbases ports do not support for versions below 1.5')
-    if "sync_gateway_default_functional_tests_no_port" in sg_conf_name and not ssl_enabled:
-        pytest.skip('ssl disabled so cannot run without port')
-
-    # Skip the test if ssl enabled as it cannot run without port using couchbases protocol
-    if "sync_gateway_default_functional_tests_couchbase_port" in sg_conf_name and ssl_enabled:
-        pytest.skip('ssl enabled so cannot run with couchbase protocol')
->>>>>>> 486a0437
+
+    # Skip the test if ssl disabled as it cannot run without port using http protocol
+    if ("sync_gateway_default_functional_tests_no_port" in sg_conf_name or "sync_gateway_default_functional_tests_couchbase_port" in sg_conf_name) and get_sg_version(cluster_config) < "1.5.0":
+        pytest.skip('couchbase/couchbases ports do not support for versions below 1.5')
+    if "sync_gateway_default_functional_tests_no_port" in sg_conf_name and not ssl_enabled:
+        pytest.skip('ssl disabled so cannot run without port')
+
+    # Skip the test if ssl enabled as it cannot run without port using couchbases protocol
+    if "sync_gateway_default_functional_tests_couchbase_port" in sg_conf_name and ssl_enabled:
+        pytest.skip('ssl enabled so cannot run with couchbase protocol')
 
     # Skip the test if ssl disabled as it cannot run without port using http protocol
     if ("sync_gateway_default_functional_tests_no_port" in sg_conf_name or "sync_gateway_default_functional_tests_couchbase_port" in sg_conf_name) and get_sg_version(cluster_config) < "1.5.0":
@@ -828,7 +774,6 @@
     bucket_name = "data-bucket"
     cbs_ip = host_for_url(cbs_url)
 
-<<<<<<< HEAD
     if ssl_enabled and cluster.ipv6:
         connection_url = "couchbases://{}/{}?ssl=no_verify&ipv6=allow".format(cbs_ip, bucket_name)
     elif ssl_enabled and not cluster.ipv6:
@@ -838,13 +783,6 @@
     else:
         connection_url = 'couchbase://{}/{}'.format(cbs_ip, bucket_name)
     sdk_client = Bucket(connection_url, password='password')
-=======
-    if ssl_enabled:
-        sdk_client = Bucket('couchbases://{}/{}?ssl=no_verify'.format(cbs_ip, bucket_name), password='password')
-    else:
-        sdk_client = Bucket('couchbase://{}/{}'.format(cbs_ip, bucket_name), password='password')
-
->>>>>>> 486a0437
     client = MobileRestClient()
 
     client.create_user(url=sg_url_admin, db=sg_db, name=sg_user_name, password=sg_user_password, channels=sg_user_channels)
@@ -908,19 +846,16 @@
     mode = params_from_base_test_setup["mode"]
     xattrs_enabled = params_from_base_test_setup['xattrs_enabled']
     ssl_enabled = params_from_base_test_setup["ssl_enabled"]
-<<<<<<< HEAD
-=======
-
-    # Skip the test if ssl disabled as it cannot run without port using http protocol
-    if ("sync_gateway_default_functional_tests_no_port" in sg_conf_name or "sync_gateway_default_functional_tests_couchbase_port" in sg_conf_name) and get_sg_version(cluster_config) < "1.5.0":
-        pytest.skip('couchbase/couchbases ports do not support for versions below 1.5')
-    if "sync_gateway_default_functional_tests_no_port" in sg_conf_name and not ssl_enabled:
-        pytest.skip('ssl disabled so cannot run without port')
-
-    # Skip the test if ssl enabled as it cannot run without port using couchbases protocol
-    if "sync_gateway_default_functional_tests_couchbase_port" in sg_conf_name and ssl_enabled:
-        pytest.skip('ssl enabled so cannot run with couchbase protocol')
->>>>>>> 486a0437
+
+    # Skip the test if ssl disabled as it cannot run without port using http protocol
+    if ("sync_gateway_default_functional_tests_no_port" in sg_conf_name or "sync_gateway_default_functional_tests_couchbase_port" in sg_conf_name) and get_sg_version(cluster_config) < "1.5.0":
+        pytest.skip('couchbase/couchbases ports do not support for versions below 1.5')
+    if "sync_gateway_default_functional_tests_no_port" in sg_conf_name and not ssl_enabled:
+        pytest.skip('ssl disabled so cannot run without port')
+
+    # Skip the test if ssl enabled as it cannot run without port using couchbases protocol
+    if "sync_gateway_default_functional_tests_couchbase_port" in sg_conf_name and ssl_enabled:
+        pytest.skip('ssl enabled so cannot run with couchbase protocol')
 
     # Skip the test if ssl disabled as it cannot run without port using http protocol
     if ("sync_gateway_default_functional_tests_no_port" in sg_conf_name or "sync_gateway_default_functional_tests_couchbase_port" in sg_conf_name) and get_sg_version(cluster_config) < "1.5.0":
@@ -959,7 +894,6 @@
     bucket_name = "data-bucket"
     cbs_ip = host_for_url(cbs_url)
 
-<<<<<<< HEAD
     if ssl_enabled and cluster.ipv6:
         connection_url = "couchbases://{}/{}?ssl=no_verify&ipv6=allow".format(cbs_ip, bucket_name)
     elif ssl_enabled and not cluster.ipv6:
@@ -969,13 +903,6 @@
     else:
         connection_url = 'couchbase://{}/{}'.format(cbs_ip, bucket_name)
     sdk_client = Bucket(connection_url, password='password')
-=======
-    if ssl_enabled:
-        sdk_client = Bucket('couchbases://{}/{}?ssl=no_verify'.format(cbs_ip, bucket_name), password='password')
-    else:
-        sdk_client = Bucket('couchbase://{}/{}'.format(cbs_ip, bucket_name), password='password')
-
->>>>>>> 486a0437
     client = MobileRestClient()
 
     client.create_user(url=sg_url_admin, db=sg_db, name=sg_user_name, password=sg_user_password, channels=sg_user_channels)
@@ -1039,19 +966,16 @@
     mode = params_from_base_test_setup["mode"]
     xattrs_enabled = params_from_base_test_setup['xattrs_enabled']
     ssl_enabled = params_from_base_test_setup["ssl_enabled"]
-<<<<<<< HEAD
-=======
-
-    # Skip the test if ssl disabled as it cannot run without port using http protocol
-    if ("sync_gateway_default_functional_tests_no_port" in sg_conf_name or "sync_gateway_default_functional_tests_couchbase_port" in sg_conf_name) and get_sg_version(cluster_config) < "1.5.0":
-        pytest.skip('couchbase/couchbases ports do not support for versions below 1.5')
-    if "sync_gateway_default_functional_tests_no_port" in sg_conf_name and not ssl_enabled:
-        pytest.skip('ssl disabled so cannot run without port')
-
-    # Skip the test if ssl enabled as it cannot run without port using couchbases protocol
-    if "sync_gateway_default_functional_tests_couchbase_port" in sg_conf_name and ssl_enabled:
-        pytest.skip('ssl enabled so cannot run with couchbase protocol')
->>>>>>> 486a0437
+
+    # Skip the test if ssl disabled as it cannot run without port using http protocol
+    if ("sync_gateway_default_functional_tests_no_port" in sg_conf_name or "sync_gateway_default_functional_tests_couchbase_port" in sg_conf_name) and get_sg_version(cluster_config) < "1.5.0":
+        pytest.skip('couchbase/couchbases ports do not support for versions below 1.5')
+    if "sync_gateway_default_functional_tests_no_port" in sg_conf_name and not ssl_enabled:
+        pytest.skip('ssl disabled so cannot run without port')
+
+    # Skip the test if ssl enabled as it cannot run without port using couchbases protocol
+    if "sync_gateway_default_functional_tests_couchbase_port" in sg_conf_name and ssl_enabled:
+        pytest.skip('ssl enabled so cannot run with couchbase protocol')
 
     # Skip the test if ssl disabled as it cannot run without port using http protocol
     if ("sync_gateway_default_functional_tests_no_port" in sg_conf_name or "sync_gateway_default_functional_tests_couchbase_port" in sg_conf_name) and get_sg_version(cluster_config) < "1.5.0":
@@ -1090,7 +1014,6 @@
     bucket_name = "data-bucket"
     cbs_ip = host_for_url(cbs_url)
 
-<<<<<<< HEAD
     if ssl_enabled and cluster.ipv6:
         connection_url = "couchbases://{}/{}?ssl=no_verify&ipv6=allow".format(cbs_ip, bucket_name)
     elif ssl_enabled and not cluster.ipv6:
@@ -1100,13 +1023,6 @@
     else:
         connection_url = 'couchbase://{}/{}'.format(cbs_ip, bucket_name)
     sdk_client = Bucket(connection_url, password='password')
-=======
-    if ssl_enabled:
-        sdk_client = Bucket('couchbases://{}/{}?ssl=no_verify'.format(cbs_ip, bucket_name), password='password')
-    else:
-        sdk_client = Bucket('couchbase://{}/{}'.format(cbs_ip, bucket_name), password='password')
-
->>>>>>> 486a0437
     client = MobileRestClient()
 
     client.create_user(url=sg_url_admin, db=sg_db, name=sg_user_name, password=sg_user_password, channels=sg_user_channels)
