--- conflicted
+++ resolved
@@ -14,10 +14,7 @@
 from utilities.cluster_config_utils import get_cluster
 from keywords.remoteexecutor import RemoteExecutor
 from utilities.cluster_config_utils import load_cluster_config_json
-<<<<<<< HEAD
-=======
 from libraries.testkit.syncgateway import get_buckets_from_sync_gateway_config
->>>>>>> edf104a6
 from keywords.constants import RBAC_FULL_ADMIN
 
 
@@ -275,10 +272,7 @@
     sg_platform = params_from_base_test_setup['sg_platform']
     sync_gateway_version = params_from_base_test_setup["sync_gateway_version"]
     need_sgw_admin_auth = params_from_base_test_setup["need_sgw_admin_auth"]
-<<<<<<< HEAD
-=======
     disable_persistent_config = params_from_base_test_setup["disable_persistent_config"]
->>>>>>> edf104a6
 
     # This test should only run when using xattr meta storage
     if xattrs_enabled or sync_gateway_version < "3.0":
@@ -434,11 +428,7 @@
     assert non_mobile_ignore_count == 1, "non_mobile_ignore_count did not get expected count"
 
     # 8. Verify warn_count is 0
-<<<<<<< HEAD
-    assert sg_expvars["syncgateway"]["global"]["resource_utilization"]["warn_count"] == warn_count, "warn_count is not 0"
-=======
     if disable_persistent_config:
         assert sg_expvars["syncgateway"]["global"]["resource_utilization"]["warn_count"] == warn_count + 2, "warn_count did not increment"
     else:
-        assert sg_expvars["syncgateway"]["global"]["resource_utilization"]["warn_count"] == warn_count + 3, "warn_count did not increment"
->>>>>>> edf104a6
+        assert sg_expvars["syncgateway"]["global"]["resource_utilization"]["warn_count"] == warn_count + 3, "warn_count did not increment"