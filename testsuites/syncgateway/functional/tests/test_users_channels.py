--- conflicted
+++ resolved
@@ -306,10 +306,6 @@
     if sync_gateway_version >= "2.5.0":
         expvars = sg_client.get_expvars(sg_admin_url)
         warn_count = expvars["syncgateway"]["global"]["resource_utilization"]["warn_count"]
-<<<<<<< HEAD
-        print "warn_count is ", warn_count
-=======
->>>>>>> 214b2461
 
     data = {
         "name": "autotest",
