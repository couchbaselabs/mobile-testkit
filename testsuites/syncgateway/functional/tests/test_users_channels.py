import time
import json
import pytest

from libraries.testkit.admin import Admin
from libraries.testkit.cluster import Cluster
from libraries.testkit.verify import verify_changes
from keywords.MobileRestClient import MobileRestClient

from keywords.SyncGateway import sync_gateway_config_path_for_mode
from keywords.utils import log_info
<<<<<<< HEAD
from utilities.cluster_config_utils import get_sg_version
=======
from utilities.cluster_config_utils import get_sg_version, persist_cluster_config_environment_prop, copy_to_temp_conf
from requests import Session
from keywords.utils import log_r
>>>>>>> 1b883683


@pytest.mark.sanity
@pytest.mark.syncgateway
@pytest.mark.basicauth
@pytest.mark.channel
@pytest.mark.changes
<<<<<<< HEAD
@pytest.mark.parametrize("sg_conf_name", [
    "sync_gateway_default_functional_tests",
    "sync_gateway_default_functional_tests_no_port",
    "sync_gateway_default_functional_tests_couchbase_protocol_withport_11210"
=======
@pytest.mark.parametrize("sg_conf_name, x509_cert_auth", [
    ("sync_gateway_default_functional_tests", True),
    ("sync_gateway_default_functional_tests_no_port", False),
    ("sync_gateway_default_functional_tests_couchbase_protocol_withport_11210", False)
>>>>>>> 1b883683
])
def test_multiple_users_multiple_channels(params_from_base_test_setup, sg_conf_name):

    cluster_conf = params_from_base_test_setup["cluster_config"]
    mode = params_from_base_test_setup["mode"]
    ssl_enabled = params_from_base_test_setup["ssl_enabled"]

    # Skip the test if ssl disabled as it cannot run without port using http protocol
    if ("sync_gateway_default_functional_tests_no_port" in sg_conf_name) and get_sg_version(cluster_conf) < "1.5.0":
        pytest.skip('couchbase/couchbases ports do not support for versions below 1.5')
    if "sync_gateway_default_functional_tests_no_port" in sg_conf_name and not ssl_enabled:
        pytest.skip('ssl disabled so cannot run without port')

    # Skip the test if ssl enabled as it cannot run using couchbase protocol
    # TODO : https://github.com/couchbaselabs/sync-gateway-accel/issues/227
    # Remove DI condiiton once above bug is fixed
    if "sync_gateway_default_functional_tests_couchbase_protocol_withport_11210" in sg_conf_name and (ssl_enabled or mode.lower() == "di"):
        pytest.skip('ssl enabled so cannot run with couchbase protocol')

    sg_conf = sync_gateway_config_path_for_mode(sg_conf_name, mode)

    log_info("Running 'multiple_users_multiple_channels'")
    log_info("cluster_conf: {}".format(cluster_conf))
    log_info("conf: {}".format(sg_conf))
<<<<<<< HEAD

=======
    if x509_cert_auth:
        temp_cluster_config = copy_to_temp_conf(cluster_conf, mode)
        persist_cluster_config_environment_prop(temp_cluster_config, 'x509_certs', True)
        cluster_conf = temp_cluster_config
>>>>>>> 1b883683
    cluster = Cluster(config=cluster_conf)
    cluster.reset(sg_config_path=sg_conf)

    num_docs_seth = 1000
    num_docs_adam = 2000
    num_docs_traun = 3000

    sgs = cluster.sync_gateways

    admin = Admin(sgs[0])

    seth = admin.register_user(target=sgs[0], db="db", name="seth", password="password", channels=["ABC"])
    adam = admin.register_user(target=sgs[0], db="db", name="adam", password="password", channels=["NBC", "CBS"])
    traun = admin.register_user(target=sgs[0], db="db", name="traun", password="password", channels=["ABC", "NBC", "CBS"])

    # TODO use bulk docs
    seth.add_docs(num_docs_seth)  # ABC
    adam.add_docs(num_docs_adam)  # NBC, CBS
    traun.add_docs(num_docs_traun)  # ABC, NBC, CBS

    assert len(seth.cache) == num_docs_seth
    assert len(adam.cache) == num_docs_adam
    assert len(traun.cache) == num_docs_traun

    # discuss appropriate time with team
    time.sleep(10)

    # Seth should get docs from seth + traun
    seth_subset = [seth.cache, traun.cache]
    seth_expected_docs = {k: v for cache in seth_subset for k, v in list(cache.items())}
    verify_changes([seth], expected_num_docs=num_docs_seth + num_docs_traun, expected_num_revisions=0, expected_docs=seth_expected_docs)

    # Adam should get docs from adam + traun
    adam_subset = [adam.cache, traun.cache]
    adam_expected_docs = {k: v for cache in adam_subset for k, v in list(cache.items())}
    verify_changes([adam], expected_num_docs=num_docs_adam + num_docs_traun, expected_num_revisions=0, expected_docs=adam_expected_docs)

    # Traun should get docs from seth + adam + traun
    traun_subset = [seth.cache, adam.cache, traun.cache]
    traun_expected_docs = {k: v for cache in traun_subset for k, v in list(cache.items())}
    verify_changes([traun], expected_num_docs=num_docs_seth + num_docs_adam + num_docs_traun, expected_num_revisions=0, expected_docs=traun_expected_docs)


@pytest.mark.syncgateway
@pytest.mark.basicauth
@pytest.mark.channel
@pytest.mark.bulkops
@pytest.mark.changes
@pytest.mark.parametrize("sg_conf_name", [
    "sync_gateway_default_functional_tests",
    "sync_gateway_default_functional_tests_no_port",
    "sync_gateway_default_functional_tests_couchbase_protocol_withport_11210"
])
def test_muliple_users_single_channel(params_from_base_test_setup, sg_conf_name):

    cluster_conf = params_from_base_test_setup["cluster_config"]
    mode = params_from_base_test_setup["mode"]
    ssl_enabled = params_from_base_test_setup["ssl_enabled"]

    # Skip the test if ssl disabled as it cannot run without port using http protocol
    if ("sync_gateway_default_functional_tests_no_port" in sg_conf_name) and get_sg_version(cluster_conf) < "1.5.0":
        pytest.skip('couchbase/couchbases ports do not support for versions below 1.5')
    if "sync_gateway_default_functional_tests_no_port" in sg_conf_name and not ssl_enabled:
        pytest.skip('ssl disabled so cannot run without port')

    # Skip the test if ssl enabled as it cannot run using couchbase protocol
    # TODO : https://github.com/couchbaselabs/sync-gateway-accel/issues/227
    # Remove DI condiiton once above bug is fixed
    if "sync_gateway_default_functional_tests_couchbase_protocol_withport_11210" in sg_conf_name and (ssl_enabled or mode.lower() == "di"):
        pytest.skip('ssl enabled so cannot run with couchbase protocol')

    sg_conf = sync_gateway_config_path_for_mode(sg_conf_name, mode)

    log_info("Running 'muliple_users_single_channel'")
    log_info("cluster_conf: {}".format(cluster_conf))
    log_info("conf: {}".format(sg_conf))

    cluster = Cluster(config=cluster_conf)
    cluster.reset(sg_config_path=sg_conf)

    sgs = cluster.sync_gateways

    num_docs_seth = 1000
    num_docs_adam = 2000
    num_docs_traun = 3000

    admin = Admin(sgs[0])

    seth = admin.register_user(target=sgs[0], db="db", name="seth", password="password", channels=["ABC"])
    adam = admin.register_user(target=sgs[0], db="db", name="adam", password="password", channels=["ABC"])
    traun = admin.register_user(target=sgs[0], db="db", name="traun", password="password", channels=["ABC"])

    bulk = True
    seth.add_docs(num_docs_seth, bulk)  # ABC
    adam.add_docs(num_docs_adam, bulk)  # ABC
    traun.add_docs(num_docs_traun, bulk)  # ABC

    assert len(seth.cache) == num_docs_seth
    assert len(adam.cache) == num_docs_adam
    assert len(traun.cache) == num_docs_traun

    # discuss appropriate time with team
    time.sleep(10)

    # Each user should get all docs from all users
    all_caches = [seth.cache, adam.cache, traun.cache]
    all_docs = {k: v for cache in all_caches for k, v in list(cache.items())}

    verify_changes([seth, adam, traun], expected_num_docs=num_docs_seth + num_docs_adam + num_docs_traun, expected_num_revisions=0, expected_docs=all_docs)


@pytest.mark.syncgateway
@pytest.mark.basicauth
@pytest.mark.channel
@pytest.mark.bulkops
@pytest.mark.changes
@pytest.mark.parametrize("sg_conf_name", [
    "sync_gateway_default_functional_tests",
    "sync_gateway_default_functional_tests_no_port",
    "sync_gateway_default_functional_tests_couchbase_protocol_withport_11210"
])
def test_single_user_multiple_channels(params_from_base_test_setup, sg_conf_name):

    cluster_conf = params_from_base_test_setup["cluster_config"]
    mode = params_from_base_test_setup["mode"]
    ssl_enabled = params_from_base_test_setup["ssl_enabled"]

    # Skip the test if ssl disabled as it cannot run without port using http protocol
    if ("sync_gateway_default_functional_tests_no_port" in sg_conf_name) and get_sg_version(cluster_conf) < "1.5.0":
        pytest.skip('couchbase/couchbases ports do not support for versions below 1.5')
    if "sync_gateway_default_functional_tests_no_port" in sg_conf_name and not ssl_enabled:
        pytest.skip('ssl disabled so cannot run without port')

    # Skip the test if ssl enabled as it cannot run using couchbase protocol
    # TODO : https://github.com/couchbaselabs/sync-gateway-accel/issues/227
    # Remove DI condiiton once above bug is fixed
    if "sync_gateway_default_functional_tests_couchbase_protocol_withport_11210" in sg_conf_name and (ssl_enabled or mode.lower() == "di"):
        pytest.skip('ssl enabled so cannot run with couchbase protocol')

    sg_conf = sync_gateway_config_path_for_mode(sg_conf_name, mode)

    log_info("Running 'single_user_multiple_channels'")
    log_info("cluster_conf: {}".format(cluster_conf))
    log_info("conf: {}".format(sg_conf))

    cluster = Cluster(config=cluster_conf)
    cluster.reset(sg_config_path=sg_conf)

    start = time.time()
    sgs = cluster.sync_gateways

    admin = Admin(sgs[0])
    seth = admin.register_user(target=sgs[0], db="db", name="seth", password="password", channels=["ABC", "CBS", "NBC", "FOX"])

    # Round robin
    count = 1
    num_sgs = len(cluster.sync_gateways)
    while count <= 5:
        seth.add_docs(1000, bulk=True)
        seth.target = cluster.sync_gateways[count % num_sgs]
        count += 1

    log_info(seth)

    time.sleep(10)

    verify_changes(users=[seth], expected_num_docs=5000, expected_num_revisions=0, expected_docs=seth.cache)

    end = time.time()
    log_info("TIME:{}s".format(end - start))


@pytest.mark.syncgateway
@pytest.mark.basicauth
@pytest.mark.channel
@pytest.mark.changes
@pytest.mark.parametrize("sg_conf_name", [
    "sync_gateway_default_functional_tests",
    "sync_gateway_default_functional_tests_no_port",
    "sync_gateway_default_functional_tests_couchbase_protocol_withport_11210"
])
def test_single_user_single_channel(params_from_base_test_setup, sg_conf_name):

    cluster_conf = params_from_base_test_setup["cluster_config"]
    mode = params_from_base_test_setup["mode"]
    ssl_enabled = params_from_base_test_setup["ssl_enabled"]

    # Skip the test if ssl disabled as it cannot run without port using http protocol
    if ("sync_gateway_default_functional_tests_no_port" in sg_conf_name) and get_sg_version(cluster_conf) < "1.5.0":
        pytest.skip('couchbase/couchbases ports do not support for versions below 1.5')
    if "sync_gateway_default_functional_tests_no_port" in sg_conf_name and not ssl_enabled:
        pytest.skip('ssl disabled so cannot run without port')

    # Skip the test if ssl enabled as it cannot run using couchbase protocol
    # TODO : https://github.com/couchbaselabs/sync-gateway-accel/issues/227
    # Remove DI condiiton once above bug is fixed
    if "sync_gateway_default_functional_tests_couchbase_protocol_withport_11210" in sg_conf_name and (ssl_enabled or mode.lower() == "di"):
        pytest.skip('ssl enabled so cannot run with couchbase protocol')

    sg_conf = sync_gateway_config_path_for_mode(sg_conf_name, mode)

    log_info("Running 'single_user_single_channel'")
    log_info("cluster_conf: {}".format(cluster_conf))
    log_info("conf: {}".format(sg_conf))

    cluster = Cluster(config=cluster_conf)
    cluster.reset(sg_config_path=sg_conf)

    sgs = cluster.sync_gateways

    num_seth_docs = 7000
    num_cbs_docs = 3000

    admin = Admin(sgs[0])
    seth = admin.register_user(target=sgs[0], db="db", name="seth", password="password", channels=["ABC"])
    cbs_user = admin.register_user(target=sgs[0], db="db", name="cbs_user", password="password", channels=["CBS"])
    admin_user = admin.register_user(target=sgs[0], db="db", name="admin", password="password", channels=["ABC", "CBS"])

    seth.add_docs(num_seth_docs)
    cbs_user.add_docs(num_cbs_docs)

    assert len(seth.cache) == num_seth_docs
    assert len(cbs_user.cache) == num_cbs_docs
    assert len(admin_user.cache) == 0

    time.sleep(10)

    verify_changes([seth], expected_num_docs=num_seth_docs, expected_num_revisions=0, expected_docs=seth.cache)
    verify_changes([cbs_user], expected_num_docs=num_cbs_docs, expected_num_revisions=0, expected_docs=cbs_user.cache)

    all_doc_caches = [seth.cache, cbs_user.cache]
<<<<<<< HEAD
    all_docs = {k: v for cache in all_doc_caches for k, v in list(cache.items())}
    verify_changes([admin_user], expected_num_docs=num_cbs_docs + num_seth_docs, expected_num_revisions=0, expected_docs=all_docs)
=======
    all_docs = {k: v for cache in all_doc_caches for k, v in cache.items()}
    verify_changes([admin_user], expected_num_docs=num_cbs_docs + num_seth_docs, expected_num_revisions=0, expected_docs=all_docs)


@pytest.mark.syncgateway
def test_create_invalid_email(params_from_base_test_setup):
    """
    @summary
    1. Create doc with data with invalid email
    2. Verify it increases warn_count
    """
    cluster_conf = params_from_base_test_setup["cluster_config"]
    sync_gateway_version = params_from_base_test_setup["sync_gateway_version"]
    cluster_topology = params_from_base_test_setup['cluster_topology']
    mode = params_from_base_test_setup['mode']
    sg_conf_name = "sync_gateway_default_functional_tests"
    db = 'db'
    sg_admin_url = cluster_topology['sync_gateways'][0]['admin']
    sg_conf = sync_gateway_config_path_for_mode(sg_conf_name, mode)

    cluster = Cluster(config=cluster_conf)
    cluster.reset(sg_config_path=sg_conf)

    sg_client = MobileRestClient()
    if sync_gateway_version >= "2.5.0":
        expvars = sg_client.get_expvars(sg_admin_url)
        warn_count = expvars["syncgateway"]["global"]["resource_utilization"]["warn_count"]

    data = {
        "name": "autotest",
        "password": "password",
        "email": "autotest@autotest@autotest"
    }

    headers = {"Content-Type": "application/json"}
    session = Session()
    session.headers = headers
    session.verify = False
    resp = session.post("{}/{}/_user/".format(sg_admin_url, db), data=json.dumps(data))
    log_r(resp)
    resp.raise_for_status()
    if sync_gateway_version >= "2.5.0":
        sg_client = MobileRestClient()
        expvars = sg_client.get_expvars(sg_admin_url)
        assert warn_count < expvars["syncgateway"]["global"]["resource_utilization"]["warn_count"], "warn_count did not increment"
>>>>>>> 1b883683
<|MERGE_RESOLUTION|>--- conflicted
+++ resolved
@@ -9,13 +9,9 @@
 
 from keywords.SyncGateway import sync_gateway_config_path_for_mode
 from keywords.utils import log_info
-<<<<<<< HEAD
-from utilities.cluster_config_utils import get_sg_version
-=======
 from utilities.cluster_config_utils import get_sg_version, persist_cluster_config_environment_prop, copy_to_temp_conf
 from requests import Session
 from keywords.utils import log_r
->>>>>>> 1b883683
 
 
 @pytest.mark.sanity
@@ -23,17 +19,10 @@
 @pytest.mark.basicauth
 @pytest.mark.channel
 @pytest.mark.changes
-<<<<<<< HEAD
-@pytest.mark.parametrize("sg_conf_name", [
-    "sync_gateway_default_functional_tests",
-    "sync_gateway_default_functional_tests_no_port",
-    "sync_gateway_default_functional_tests_couchbase_protocol_withport_11210"
-=======
 @pytest.mark.parametrize("sg_conf_name, x509_cert_auth", [
     ("sync_gateway_default_functional_tests", True),
     ("sync_gateway_default_functional_tests_no_port", False),
     ("sync_gateway_default_functional_tests_couchbase_protocol_withport_11210", False)
->>>>>>> 1b883683
 ])
 def test_multiple_users_multiple_channels(params_from_base_test_setup, sg_conf_name):
 
@@ -58,14 +47,10 @@
     log_info("Running 'multiple_users_multiple_channels'")
     log_info("cluster_conf: {}".format(cluster_conf))
     log_info("conf: {}".format(sg_conf))
-<<<<<<< HEAD
-
-=======
     if x509_cert_auth:
         temp_cluster_config = copy_to_temp_conf(cluster_conf, mode)
         persist_cluster_config_environment_prop(temp_cluster_config, 'x509_certs', True)
         cluster_conf = temp_cluster_config
->>>>>>> 1b883683
     cluster = Cluster(config=cluster_conf)
     cluster.reset(sg_config_path=sg_conf)
 
@@ -297,11 +282,7 @@
     verify_changes([cbs_user], expected_num_docs=num_cbs_docs, expected_num_revisions=0, expected_docs=cbs_user.cache)
 
     all_doc_caches = [seth.cache, cbs_user.cache]
-<<<<<<< HEAD
     all_docs = {k: v for cache in all_doc_caches for k, v in list(cache.items())}
-    verify_changes([admin_user], expected_num_docs=num_cbs_docs + num_seth_docs, expected_num_revisions=0, expected_docs=all_docs)
-=======
-    all_docs = {k: v for cache in all_doc_caches for k, v in cache.items()}
     verify_changes([admin_user], expected_num_docs=num_cbs_docs + num_seth_docs, expected_num_revisions=0, expected_docs=all_docs)
 
 
@@ -345,5 +326,4 @@
     if sync_gateway_version >= "2.5.0":
         sg_client = MobileRestClient()
         expvars = sg_client.get_expvars(sg_admin_url)
-        assert warn_count < expvars["syncgateway"]["global"]["resource_utilization"]["warn_count"], "warn_count did not increment"
->>>>>>> 1b883683
+        assert warn_count < expvars["syncgateway"]["global"]["resource_utilization"]["warn_count"], "warn_count did not increment"