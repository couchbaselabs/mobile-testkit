import time

import pytest

from keywords.utils import log_info
from libraries.testkit.cluster import Cluster
from keywords.MobileRestClient import MobileRestClient
from keywords.SyncGateway import sync_gateway_config_path_for_mode
from keywords.SyncGateway import SyncGateway
<<<<<<< HEAD
=======
from utilities.cluster_config_utils import persist_cluster_config_environment_prop, copy_to_temp_conf
>>>>>>> 1b883683

import keywords.exceptions
from keywords import userinfo
from keywords import document


@pytest.mark.syncgateway
@pytest.mark.changes
@pytest.mark.session
@pytest.mark.channel
@pytest.mark.parametrize('sg_conf_name', [
    'sync_gateway_default'
])
def test_channels_view_after_restart(params_from_base_test_setup, sg_conf_name):
    """
    - Add 10000 docs to Sync Gateway
    - Restart Sync Gateway (to flush channel cache)
    - Add 1 doc (to initialize the channel cache)
    - Make a changes request
    - Verify view expvar (expvar["syncGateway_changeCache"]["view_queries"]) == 1
    - Make a changes request
    - Verify view expvar (expvar["syncGateway_changeCache"]["view_queries"]) == 1
    """

    cluster_config = params_from_base_test_setup['cluster_config']
    topology = params_from_base_test_setup['cluster_topology']
    mode = params_from_base_test_setup['mode']

    sg_url = topology['sync_gateways'][0]['public']
    sg_admin_url = topology['sync_gateways'][0]['admin']
    sg_db = 'db'
    num_docs = 10000

    sg_conf = sync_gateway_config_path_for_mode(sg_conf_name, mode)

    cluster = Cluster(cluster_config)
    cluster.reset(sg_conf)

    client = MobileRestClient()

    seth_user_info = userinfo.UserInfo('seth', 'pass', channels=['NASA'], roles=[])

    client.create_user(
        url=sg_admin_url,
        db=sg_db,
        name=seth_user_info.name,
        password=seth_user_info.password,
        channels=seth_user_info.channels
    )

    seth_session = client.create_session(
        url=sg_admin_url,
        db=sg_db,
        name=seth_user_info.name,
        password=seth_user_info.password
    )

    # Add docs to Sync Gateway
    doc_bodies = document.create_docs(doc_id_prefix='seth_doc', number=num_docs, channels=seth_user_info.channels)
    bulk_docs_resp = client.add_bulk_docs(url=sg_url, db=sg_db, docs=doc_bodies, auth=seth_session)
    assert len(bulk_docs_resp) == num_docs

    client.verify_docs_in_changes(url=sg_url, db=sg_db, expected_docs=bulk_docs_resp, auth=seth_session)

    # Reset sync gateway to clear channel cache
    sg = SyncGateway()
    sg.stop_sync_gateways(cluster_config=cluster_config, url=sg_url)
    sg.start_sync_gateways(cluster_config=cluster_config, url=sg_url, config=sg_conf)

    # Add 1 doc to Sync Gateway (to initialize the channel cache)
    doc_bodies = document.create_docs(doc_id_prefix='doc_new', number=1, channels=seth_user_info.channels)
    bulk_docs_resp_new = client.add_bulk_docs(url=sg_url, db=sg_db, docs=doc_bodies, auth=seth_session)
    assert len(bulk_docs_resp_new) == 1

    # Changes request to trigger population of channel cache with view call
    bulk_docs_resp += bulk_docs_resp_new
    client.verify_docs_in_changes(url=sg_url, db=sg_db, expected_docs=bulk_docs_resp, auth=seth_session)

    # Get Sync Gateway Expvars
    expvars = client.get_expvars(url=sg_admin_url)

    # Only check the view querys if in channel cache mode
    if mode == 'cc':
        log_info('Looking for view queries == 1 in expvars')
        assert expvars['syncGateway_changeCache']['view_queries'] == 1

    # Issue a second changes request that shouldn't trigger a view call
    client.verify_docs_in_changes(url=sg_url, db=sg_db, expected_docs=bulk_docs_resp, auth=seth_session)

    # Get Sync Gateway Expvars
    expvars = client.get_expvars(url=sg_admin_url)

    # Only check the view querys if in channel cache mode
    if mode == 'cc':
        log_info('Looking for view queries == 1 in expvars')
        assert expvars['syncGateway_changeCache']['view_queries'] == 1


@pytest.mark.sanity
@pytest.mark.syncgateway
@pytest.mark.changes
@pytest.mark.basicauth
@pytest.mark.channel
@pytest.mark.parametrize("sg_conf_name", [])
# "sync_gateway_default"
def test_remove_add_channels_to_doc(params_from_base_test_setup, sg_conf_name):

    cluster_config = params_from_base_test_setup["cluster_config"]
    topology = params_from_base_test_setup["cluster_topology"]
    mode = params_from_base_test_setup["mode"]

    sg_url = topology["sync_gateways"][0]["public"]
    sg_admin_url = topology["sync_gateways"][0]["admin"]
    sg_db = "db"

    sg_conf = sync_gateway_config_path_for_mode(sg_conf_name, mode)

<<<<<<< HEAD
=======
    if x509_cert_auth:
        temp_cluster_config = copy_to_temp_conf(cluster_config, mode)
        persist_cluster_config_environment_prop(temp_cluster_config, 'x509_certs', True)
        cluster_config = temp_cluster_config

>>>>>>> 1b883683
    cluster = Cluster(cluster_config)
    cluster.reset(sg_conf)

    client = MobileRestClient()

    admin_user_info = userinfo.UserInfo("admin", "pass", channels=["A", "B"], roles=[])
    a_user_info = userinfo.UserInfo("a_user", "pass", channels=["A"], roles=[])

    admin_user_auth = client.create_user(
        url=sg_admin_url,
        db=sg_db,
        name=admin_user_info.name,
        password=admin_user_info.password,
        channels=admin_user_info.channels
    )

    a_user_auth = client.create_user(
        url=sg_admin_url,
        db=sg_db,
        name=a_user_info.name,
        password=a_user_info.password,
        channels=a_user_info.channels
    )

    a_docs = client.add_docs(
        url=sg_url,
        db=sg_db,
        number=50,
        id_prefix="a_doc",
        auth=admin_user_auth,
        channels=admin_user_info.channels
    )

    # Build dictionay of a_docs
    a_docs_id_rev = {doc["id"]: doc["rev"] for doc in a_docs}
    assert len(a_docs_id_rev) == 50

    # Wait for all docs to show up in changes
    client.verify_doc_id_in_changes(sg_url, sg_db, expected_doc_id="_user/a_user", auth=a_user_auth)
    client.verify_docs_in_changes(sg_url, sg_db, expected_docs=a_docs, auth=a_user_auth)

    # Wait for all docs to also show up on admin changes feed
    # Reproduces https://github.com/couchbaselabs/sync-gateway-accel/issues/68
    client.verify_docs_in_changes(sg_admin_url, sg_db, expected_docs=a_docs)

    # Get changes for 'a_user'
    a_user_changes = client.get_changes(url=sg_url, db=sg_db, since=0, auth=a_user_auth, feed="normal")

    # 'a_user' should get 50 'a_doc_*' doc and 1 '_user/a_user' doc
    assert len(a_user_changes["results"]) == 51

    ###########################
    # Remove Channels from doc
    ###########################

    # Copy a_docs_id_rev to dictionary to scratch off values
    remove_docs_scratch_off = a_docs_id_rev.copy()
    assert len(remove_docs_scratch_off) == 50

    # Use admin user to update the docs to remove 'A' from the channels property on the doc and add 'B'
    client.update_docs(url=sg_url, db=sg_db, docs=a_docs, number_updates=1, auth=admin_user_auth, channels=['B'])

    # Longpoll loop requires due to the delay that changes take to permeate to the client
    changes_timeout = 10
    start = time.time()
    last_seq = a_user_changes["last_seq"]
    while True:

        # If take longer than 10 seconds, fail the test
        if time.time() - start > changes_timeout:
            raise keywords.exceptions.TimeoutException("Could not find all expected docs in changs feed")

        # We found everything, exit loop!
        if remove_docs_scratch_off == {}:
            log_info("All expected docs found to be removed")
            break

        # Get changes for 'a_user' from last_seq
        a_user_changes = client.get_changes(url=sg_url, db=sg_db, since=last_seq, auth=a_user_auth, timeout=10)
        assert len(a_user_changes["results"]) > 0

        # Loop over changes found and perform the following
        #   1. Check that the docs is flagged with 'removed'
        #   2. Cross off the doc fromt the the 'remove_docs_scratch_off'
        for change in a_user_changes["results"]:
            assert change["removed"] == ["A"]
            assert change["changes"][0]["rev"].startswith("2-")
            # This will blow up if any change is not found in that dictionary
            del remove_docs_scratch_off[change["id"]]

        # Update last_seq
        last_seq = a_user_changes["last_seq"]

    # Issue changes request from 'last_seq' and verify that the changes are up to date and returns no results
    a_user_changes = client.get_changes(url=sg_url, db=sg_db, since=last_seq, auth=a_user_auth, feed="normal")
    assert len(a_user_changes["results"]) == 0

    #########################
    # Add Channels to doc
    #########################

    # Copy the a_docs_id_rev dictionary for scratch ovee
    add_docs_scratch_off = a_docs_id_rev.copy()
    assert len(add_docs_scratch_off) == 50

    # Use admin user to update the docs to add ['A'] back to document channels
    client.update_docs(url=sg_url, db=sg_db, docs=a_docs, number_updates=1, auth=admin_user_auth, channels=["A"])

    # Longpoll loop requires due to the delay that changes take to permeate to the client
    changes_timeout = 10
    start = time.time()
    last_seq = a_user_changes["last_seq"]
    while True:

        # If take longer than 10 seconds, fail the test
        if time.time() - start > changes_timeout:
            raise keywords.exceptions.TimeoutException("Could not find all expected docs in changs feed")

        # We found everything, exit loop!
        if add_docs_scratch_off == {}:
            log_info("All expected docs found to be removed")
            break

        # Get changes for 'a_user' from last_seq
        a_user_changes = client.get_changes(url=sg_url, db=sg_db, since=last_seq, auth=a_user_auth, timeout=10)
        assert len(a_user_changes["results"]) > 0

        # Loop over changes found and perform the following
        #   1. Check that the docs has a 3rd gen rev prefix
        #   2. Cross off the doc fromt the the 'add_docs_scratch_off'
        for change in a_user_changes["results"]:
            assert change["changes"][0]["rev"].startswith("3-")
            # This will blow up if any change is not found in that dictionary
            del add_docs_scratch_off[change["id"]]

        # Update last_seq
        last_seq = a_user_changes["last_seq"]

    # Issue changes request from 'last_seq' and verify that the changes are up to date and returns no results
    a_user_changes = client.get_changes(url=sg_url, db=sg_db, since=last_seq, auth=a_user_auth, feed="normal")
    assert len(a_user_changes["results"]) == 0<|MERGE_RESOLUTION|>--- conflicted
+++ resolved
@@ -7,10 +7,7 @@
 from keywords.MobileRestClient import MobileRestClient
 from keywords.SyncGateway import sync_gateway_config_path_for_mode
 from keywords.SyncGateway import SyncGateway
-<<<<<<< HEAD
-=======
 from utilities.cluster_config_utils import persist_cluster_config_environment_prop, copy_to_temp_conf
->>>>>>> 1b883683
 
 import keywords.exceptions
 from keywords import userinfo
@@ -128,14 +125,11 @@
 
     sg_conf = sync_gateway_config_path_for_mode(sg_conf_name, mode)
 
-<<<<<<< HEAD
-=======
     if x509_cert_auth:
         temp_cluster_config = copy_to_temp_conf(cluster_config, mode)
         persist_cluster_config_environment_prop(temp_cluster_config, 'x509_certs', True)
         cluster_config = temp_cluster_config
 
->>>>>>> 1b883683
     cluster = Cluster(cluster_config)
     cluster.reset(sg_conf)
 
