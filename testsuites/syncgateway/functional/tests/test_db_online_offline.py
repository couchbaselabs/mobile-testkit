import time
import concurrent.futures
import uuid

import pytest

from libraries.testkit.admin import Admin
from libraries.testkit.cluster import Cluster
from libraries.testkit.user import User
from libraries.testkit.verify import verify_changes

import libraries.testkit.settings

from keywords.constants import RBAC_FULL_ADMIN
from requests.exceptions import HTTPError
from keywords.utils import log_info
from keywords.SyncGateway import sync_gateway_config_path_for_mode
from keywords.MobileRestClient import MobileRestClient
from utilities.cluster_config_utils import persist_cluster_config_environment_prop, copy_to_temp_conf
from libraries.testkit.syncgateway import get_buckets_from_sync_gateway_config

from requests.auth import HTTPBasicAuth

from requests.auth import HTTPBasicAuth

NUM_ENDPOINTS = 13


# Scenario 1
@pytest.mark.sanity
@pytest.mark.syncgateway
@pytest.mark.onlineoffline
@pytest.mark.basicauth
@pytest.mark.role
@pytest.mark.bulkops
@pytest.mark.oscertify
@pytest.mark.parametrize("sg_conf_name, num_docs, x509_cert_auth", [
    ("bucket_online_offline/bucket_online_offline_default", 100, False)
])
def test_online_default_rest(params_from_base_test_setup, sg_conf_name, num_docs, x509_cert_auth):
    cluster_conf = params_from_base_test_setup["cluster_config"]
    mode = params_from_base_test_setup["mode"]
    need_sgw_admin_auth = params_from_base_test_setup["need_sgw_admin_auth"]

    if mode == "di":
        pytest.skip("Offline tests not supported in Di mode -- see https://github.com/couchbase/sync_gateway/issues/2423#issuecomment-300841425")

    sg_conf = sync_gateway_config_path_for_mode(sg_conf_name, mode)

    log_info("Using cluster_conf: {}".format(cluster_conf))
    log_info("Using sg_conf: {}".format(sg_conf))
    log_info("Using num_docs: {}".format(num_docs))

    disable_tls_server = params_from_base_test_setup["disable_tls_server"]
    if x509_cert_auth and disable_tls_server:
        pytest.skip("x509 test cannot run tls server disabled")
    if x509_cert_auth:
        temp_cluster_config = copy_to_temp_conf(cluster_conf, mode)
        persist_cluster_config_environment_prop(temp_cluster_config, 'x509_certs', True)
        persist_cluster_config_environment_prop(temp_cluster_config, 'server_tls_skip_verify', False)
        cluster_conf = temp_cluster_config

    cluster = Cluster(config=cluster_conf)
    cluster.reset(sg_config_path=sg_conf)

    # all db endpoints should function as expected
    auth = need_sgw_admin_auth and (RBAC_FULL_ADMIN['user'], RBAC_FULL_ADMIN['pwd']) or None
    errors = rest_scan(cluster.sync_gateways[0], db="db", online=True, num_docs=num_docs, user_name="seth", channels=["ABC"], auth=auth)
    assert len(errors) == 0

    # Scenario 4
    # Check the db has an Online state at each running sync_gateway
    for sg in cluster.sync_gateways:
        admin = Admin(sg)
        if auth:
            admin.auth = HTTPBasicAuth(auth[0], auth[1])
        db_info = admin.get_db_info("db")
        assert db_info["state"] == "Online"


# Scenario 2
@pytest.mark.syncgateway
@pytest.mark.onlineoffline
@pytest.mark.basicauth
@pytest.mark.role
@pytest.mark.bulkops
@pytest.mark.oscertify
@pytest.mark.parametrize("sg_conf_name, num_docs", [
    ("bucket_online_offline/bucket_online_offline_offline_false", 100)
])
def test_offline_false_config_rest(params_from_base_test_setup, sg_conf_name, num_docs):

    cluster_conf = params_from_base_test_setup["cluster_config"]
    mode = params_from_base_test_setup["mode"]
    need_sgw_admin_auth = params_from_base_test_setup["need_sgw_admin_auth"]

    if mode == "di":
        pytest.skip("Offline tests not supported in Di mode -- see https://github.com/couchbase/sync_gateway/issues/2423#issuecomment-300841425")

    sg_conf = sync_gateway_config_path_for_mode(sg_conf_name, mode)

    log_info("Using cluster_conf: {}".format(cluster_conf))
    log_info("Using sg_conf: {}".format(sg_conf))
    log_info("Using num_docs: {}".format(num_docs))

    cluster = Cluster(config=cluster_conf)
    cluster.reset(sg_config_path=sg_conf)

    # all db endpoints should function as expected
    auth = need_sgw_admin_auth and (RBAC_FULL_ADMIN['user'], RBAC_FULL_ADMIN['pwd']) or None
    errors = rest_scan(cluster.sync_gateways[0], db="db", online=True, num_docs=num_docs, user_name="seth", channels=["ABC"], auth=auth)
    assert len(errors) == 0

    # Scenario 4
    # Check the db has an Online state at each running sync_gateway
    for sg in cluster.sync_gateways:
        admin = Admin(sg)
        if auth:
            admin.auth = HTTPBasicAuth(auth[0], auth[1])
        db_info = admin.get_db_info("db")
        assert db_info["state"] == "Online"


# Scenario 3
@pytest.mark.syncgateway
@pytest.mark.onlineoffline
@pytest.mark.basicauth
@pytest.mark.role
@pytest.mark.bulkops
@pytest.mark.oscertify
@pytest.mark.parametrize("sg_conf_name, num_docs", [
    ("bucket_online_offline/bucket_online_offline_default", 100)
])
def test_online_to_offline_check_503(params_from_base_test_setup, sg_conf_name, num_docs):

    cluster_conf = params_from_base_test_setup["cluster_config"]
    mode = params_from_base_test_setup["mode"]
    need_sgw_admin_auth = params_from_base_test_setup["need_sgw_admin_auth"]

    if mode == "di":
        pytest.skip("Offline tests not supported in Di mode -- see https://github.com/couchbase/sync_gateway/issues/2423#issuecomment-300841425")

    sg_conf = sync_gateway_config_path_for_mode(sg_conf_name, mode)

    log_info("Using cluster_conf: {}".format(cluster_conf))
    log_info("Using sg_conf: {}".format(sg_conf))
    log_info("Using num_docs: {}".format(num_docs))

    cluster = Cluster(config=cluster_conf)
    cluster.reset(sg_config_path=sg_conf)

    # all db endpoints should function as expected
    auth = need_sgw_admin_auth and (RBAC_FULL_ADMIN['user'], RBAC_FULL_ADMIN['pwd']) or None
    errors = rest_scan(cluster.sync_gateways[0], db="db", online=True, num_docs=num_docs, user_name="seth", channels=["ABC"], auth=auth)
    assert len(errors) == 0

    # Take bucket offline
    sg_client = MobileRestClient()
    status = sg_client.take_db_offline(cluster_conf=cluster_conf, db="db")
    assert status == 0

    # all db endpoints should return 503
    errors = rest_scan(cluster.sync_gateways[0], db="db", online=False, num_docs=num_docs, user_name="seth", channels=["ABC"], auth=auth)

    # We hit NUM_ENDPOINT unique REST endpoints + num of doc PUT failures
    assert len(errors) == NUM_ENDPOINTS + (num_docs * 2)
    for error_tuple in errors:
        log_info("({},{})".format(error_tuple[0], error_tuple[1]))
        assert error_tuple[1] == 503


# Scenario 5 - continuous
# NOTE: Was disabled for di
@pytest.mark.syncgateway
@pytest.mark.onlineoffline
@pytest.mark.basicauth
@pytest.mark.oscertify
@pytest.mark.parametrize("sg_conf_name, num_docs", [
    ("bucket_online_offline/bucket_online_offline_default", 5000)
])
def test_online_to_offline_changes_feed_controlled_close_continuous(params_from_base_test_setup, sg_conf_name, num_docs):

    cluster_conf = params_from_base_test_setup["cluster_config"]
    mode = params_from_base_test_setup["mode"]
    need_sgw_admin_auth = params_from_base_test_setup["need_sgw_admin_auth"]

    if mode == "di":
        pytest.skip("Offline tests not supported in Di mode -- see https://github.com/couchbase/sync_gateway/issues/2423#issuecomment-300841425")

    sg_conf = sync_gateway_config_path_for_mode(sg_conf_name, mode)

    log_info("Using cluster_conf: {}".format(cluster_conf))
    log_info("Using sg_conf: {}".format(sg_conf))
    log_info("Using num_docs: {}".format(num_docs))

    cluster = Cluster(config=cluster_conf)
    cluster.reset(sg_config_path=sg_conf)

    admin = Admin(cluster.sync_gateways[0])
    auth = need_sgw_admin_auth and (RBAC_FULL_ADMIN['user'], RBAC_FULL_ADMIN['pwd']) or None
    if auth:
        admin.auth = HTTPBasicAuth(auth[0], auth[1])

    sg_client = MobileRestClient()
    seth = admin.register_user(target=cluster.sync_gateways[0], db="db", name="seth", password="password", channels=["ABC"])
    doc_pusher = admin.register_user(target=cluster.sync_gateways[0], db="db", name="doc_pusher", password="password", channels=["ABC"])

    docs_in_changes = dict()
    doc_add_errors = list()

    with concurrent.futures.ThreadPoolExecutor(max_workers=libraries.testkit.settings.MAX_REQUEST_WORKERS) as executor:
        futures = dict()
        futures[executor.submit(seth.start_continuous_changes_tracking, termination_doc_id=None)] = "continuous"
        futures[executor.submit(doc_pusher.add_docs, num_docs)] = "docs_push"
        offline_retries = 0
        time_sec = 10
        while offline_retries < 10:
            try:
                assert sg_client.take_db_offline(cluster_conf, "db") == 0
                futures[executor.submit(sg_client.take_db_offline, cluster_conf, "db")] = "db_offline_task"
                break
            except AssertionError as error:
                offline_retries = offline_retries + 1
                time.sleep(time_sec)
                if offline_retries == 10:
                    raise error
        for future in concurrent.futures.as_completed(futures):
            task_name = futures[future]

            if task_name == "db_offline_task":
                log_info("DB OFFLINE")
                # make sure db_offline returns 200
                # sync-gateway-db-offline.yml checks for 200
                assert future.result() == 0
            elif task_name == "docs_push":
                log_info("DONE PUSHING DOCS")
                doc_add_errors = future.result()
            elif task_name == "continuous":
                docs_in_changes = future.result()
                log_info("DOCS FROM CHANGES")
                for k, v in list(docs_in_changes.items()):
                    log_info("DFC -> {}:{}".format(k, v))

    log_info("Number of docs from _changes ({})".format(len(docs_in_changes)))
    log_info("Number of docs add errors ({})".format(len(doc_add_errors)))

    # Some docs should have made it to _changes
    assert len(docs_in_changes) > 0

    # Bring db back online
    status = sg_client.bring_db_online(cluster_conf=cluster_conf, db="db")
    assert status == 0

    # Get all docs that have been pushed
    # Verify that changes returns all of them
    all_docs = doc_pusher.get_all_docs()
    num_docs_pushed = len(all_docs["rows"])
    verify_changes(doc_pusher, expected_num_docs=num_docs_pushed, expected_num_revisions=0, expected_docs=doc_pusher.cache)

    # Check that the number of errors return when trying to push while db is offline + num of docs in db
    # should equal the number of docs
    assert num_docs_pushed + len(doc_add_errors) == num_docs


# Scenario 6 - longpoll
@pytest.mark.syncgateway
@pytest.mark.onlineoffline
@pytest.mark.oscertify
@pytest.mark.basicauth
@pytest.mark.parametrize("sg_conf_name, num_docs, num_users", [
    ("bucket_online_offline/bucket_online_offline_default", 5000, 40)
])
def test_online_to_offline_continous_changes_feed_controlled_close_sanity_mulitple_users(params_from_base_test_setup, sg_conf_name, num_docs, num_users):

    cluster_conf = params_from_base_test_setup["cluster_config"]
    mode = params_from_base_test_setup["mode"]
    need_sgw_admin_auth = params_from_base_test_setup["need_sgw_admin_auth"]

    if mode == "di":
        pytest.skip("Offline tests not supported in Di mode -- see https://github.com/couchbase/sync_gateway/issues/2423#issuecomment-300841425")

    sg_conf = sync_gateway_config_path_for_mode(sg_conf_name, mode)

    log_info("Using cluster_conf: {}".format(cluster_conf))
    log_info("Using sg_conf: {}".format(sg_conf))
    log_info("Using num_docs: {}".format(num_docs))
    log_info("Using num_users: {}".format(num_users))

    cluster = Cluster(config=cluster_conf)
    cluster.reset(sg_config_path=sg_conf)

    admin = Admin(cluster.sync_gateways[0])
    auth = need_sgw_admin_auth and (RBAC_FULL_ADMIN['user'], RBAC_FULL_ADMIN['pwd']) or None
    if auth:
        admin.auth = HTTPBasicAuth(auth[0], auth[1])

    sg_client = MobileRestClient()
    users = admin.register_bulk_users(target=cluster.sync_gateways[0], db="db", name_prefix="user", password="password", number=num_users, channels=["ABC"])
    feed_close_results = list()

    with concurrent.futures.ThreadPoolExecutor(max_workers=libraries.testkit.settings.MAX_REQUEST_WORKERS) as executor:
        # start continuous tracking with no timeout, will block until connection is closed by db going offline
        futures = {executor.submit(user.start_continuous_changes_tracking, termination_doc_id=None): user.name for user in users}

        time.sleep(5)
        futures[executor.submit(sg_client.take_db_offline, cluster_conf, "db")] = "db_offline_task"

        for future in concurrent.futures.as_completed(futures):
            task_name = futures[future]

            if task_name == "db_offline_task":
                log_info("DB OFFLINE")
                # make sure db_offline returns 200
                # sync-gateway-db-offline.yml checks for 200
                assert future.result() == 0
            if task_name.startswith("user"):
                # Long poll will exit with 503, return docs in the exception
                log_info("POLLING DONE")
                try:
                    docs = future.result()
                    feed_close_results.append(docs)
                except Exception as e:
                    log_info("Continious feed close error: {}".format(e))
                    # continuous should be closed so this exception should never happen
                    assert 0

    # Assert that the feed close results length is num_users
    assert len(feed_close_results) == num_users

    # No docs should be returned
    for feed_result in feed_close_results:
        assert len(feed_result) == 0


# Scenario 6 - longpoll
@pytest.mark.syncgateway
@pytest.mark.onlineoffline
@pytest.mark.oscertify
@pytest.mark.basicauth
@pytest.mark.parametrize("sg_conf_name, num_docs", [
    ("bucket_online_offline/bucket_online_offline_default", 5000)
])
def test_online_to_offline_changes_feed_controlled_close_longpoll_sanity(params_from_base_test_setup, sg_conf_name, num_docs):

    cluster_conf = params_from_base_test_setup["cluster_config"]
    mode = params_from_base_test_setup["mode"]
    need_sgw_admin_auth = params_from_base_test_setup["need_sgw_admin_auth"]

    if mode == "di":
        pytest.skip("Offline tests not supported in Di mode -- see https://github.com/couchbase/sync_gateway/issues/2423#issuecomment-300841425")

    sg_conf = sync_gateway_config_path_for_mode(sg_conf_name, mode)

    log_info("Using cluster_conf: {}".format(cluster_conf))
    log_info("Using sg_conf: {}".format(sg_conf))
    log_info("Using num_docs: {}".format(num_docs))

    cluster = Cluster(config=cluster_conf)
    cluster.reset(sg_config_path=sg_conf)

    admin = Admin(cluster.sync_gateways[0])
    auth = need_sgw_admin_auth and (RBAC_FULL_ADMIN['user'], RBAC_FULL_ADMIN['pwd']) or None
    if auth:
        admin.auth = HTTPBasicAuth(auth[0], auth[1])

    sg_client = MobileRestClient()
    seth = admin.register_user(target=cluster.sync_gateways[0], db="db", name="seth", password="password", channels=["ABC"])
    docs_in_changes = dict()

    with concurrent.futures.ThreadPoolExecutor(max_workers=libraries.testkit.settings.MAX_REQUEST_WORKERS) as executor:
        futures = dict()
        # start longpoll tracking with no timeout, will block until longpoll is closed by db going offline
        futures[executor.submit(seth.start_longpoll_changes_tracking, termination_doc_id=None, timeout=0, loop=False)] = "polling"
        time.sleep(5)
        futures[executor.submit(sg_client.take_db_offline, cluster_conf, "db")] = "db_offline_task"

        for future in concurrent.futures.as_completed(futures):
            task_name = futures[future]

            if task_name == "db_offline_task":
                log_info("DB OFFLINE")
                # make sure db_offline returns 200
                # sync-gateway-db-offline.yml checks for 200
                assert future.result() == 0
            if task_name == "polling":
                # Long poll will exit with 503, return docs in the exception
                log_info("POLLING DONE")
                try:
                    docs_in_changes, last_seq_num = future.result()
                except Exception as e:
                    log_info("Longpoll feed close error: {}".format(e))
                    # long poll should be closed so this exception should never happen
                    assert 0

    # Account for _user doc
    # last_seq may be of the form '1' for channel cache or '1-0' for distributed index
    seq_num_component = last_seq_num.split("-")
    assert 1 == int(seq_num_component[0])
    assert len(docs_in_changes) == 0


# Scenario 6 - longpoll
@pytest.mark.syncgateway
@pytest.mark.onlineoffline
@pytest.mark.oscertify
@pytest.mark.basicauth
@pytest.mark.parametrize("sg_conf_name, num_docs, num_users", [
    ("bucket_online_offline/bucket_online_offline_default", 5000, 40)
])
def test_online_to_offline_longpoll_changes_feed_controlled_close_sanity_mulitple_users(params_from_base_test_setup, sg_conf_name, num_docs, num_users):

    cluster_conf = params_from_base_test_setup["cluster_config"]
    mode = params_from_base_test_setup["mode"]
    need_sgw_admin_auth = params_from_base_test_setup["need_sgw_admin_auth"]

    if mode == "di":
        pytest.skip("Offline tests not supported in Di mode -- see https://github.com/couchbase/sync_gateway/issues/2423#issuecomment-300841425")

    sg_conf = sync_gateway_config_path_for_mode(sg_conf_name, mode)

    log_info("Using cluster_conf: {}".format(cluster_conf))
    log_info("Using sg_conf: {}".format(sg_conf))
    log_info("Using num_docs: {}".format(num_docs))
    log_info("Using num_users: {}".format(num_users))

    cluster = Cluster(config=cluster_conf)
    cluster.reset(sg_config_path=sg_conf)

    admin = Admin(cluster.sync_gateways[0])
    auth = need_sgw_admin_auth and (RBAC_FULL_ADMIN['user'], RBAC_FULL_ADMIN['pwd']) or None
    if auth:
        admin.auth = HTTPBasicAuth(auth[0], auth[1])

    sg_client = MobileRestClient()
    users = admin.register_bulk_users(target=cluster.sync_gateways[0], db="db", name_prefix="user", password="password", number=num_users, channels=["ABC"])

    feed_close_results = list()

    with concurrent.futures.ThreadPoolExecutor(max_workers=libraries.testkit.settings.MAX_REQUEST_WORKERS) as executor:
        # start longpoll tracking with no timeout, will block until longpoll is closed by db going offline
        futures = {executor.submit(user.start_longpoll_changes_tracking, termination_doc_id=None, timeout=0, loop=False): user.name for user in users}

        time.sleep(5)
        futures[executor.submit(sg_client.take_db_offline, cluster_conf, "db")] = "db_offline_task"

        for future in concurrent.futures.as_completed(futures):
            task_name = futures[future]

            if task_name == "db_offline_task":
                log_info("DB OFFLINE")
                # make sure db_offline returns 200
                # sync-gateway-db-offline.yml checks for 200
                assert future.result() == 0
            if task_name.startswith("user"):
                # Long poll will exit with 503, return docs in the exception
                log_info("POLLING DONE")
                try:
                    docs_in_changes, last_seq_num = future.result()
                    feed_close_results.append((docs_in_changes, last_seq_num))
                except Exception as e:
                    log_info("Longpoll feed close error: {}".format(e))
                    # long poll should be closed so this exception should never happen
                    assert 0

    # Assert that the feed close results length is num_users
    assert len(feed_close_results) == num_users

    # Account for _user doc
    # last_seq may be of the form '1' for channel cache or '1-0' for distributed index
    for feed_result in feed_close_results:
        docs_in_changes = feed_result[0]
        seq_num_component = feed_result[1].split("-")
        assert len(docs_in_changes) == 0
        assert int(seq_num_component[0]) > 0


# Scenario 6 - longpoll
# NOTE: Was disabled for di
@pytest.mark.syncgateway
@pytest.mark.onlineoffline
@pytest.mark.oscertify
@pytest.mark.basicauth
@pytest.mark.parametrize("sg_conf_name, num_docs", [
    ("bucket_online_offline/bucket_online_offline_default", 5000)
])
def test_online_to_offline_changes_feed_controlled_close_longpoll(params_from_base_test_setup, sg_conf_name, num_docs):

    cluster_conf = params_from_base_test_setup["cluster_config"]
    mode = params_from_base_test_setup["mode"]
    need_sgw_admin_auth = params_from_base_test_setup["need_sgw_admin_auth"]

    if mode == "di":
        pytest.skip("Offline tests not supported in Di mode -- see https://github.com/couchbase/sync_gateway/issues/2423#issuecomment-300841425")

    sg_conf = sync_gateway_config_path_for_mode(sg_conf_name, mode)

    log_info("Using cluster_conf: {}".format(cluster_conf))
    log_info("Using sg_conf: {}".format(sg_conf))
    log_info("Using num_docs: {}".format(num_docs))

    cluster = Cluster(config=cluster_conf)
    cluster.reset(sg_config_path=sg_conf)

    admin = Admin(cluster.sync_gateways[0])
    auth = need_sgw_admin_auth and (RBAC_FULL_ADMIN['user'], RBAC_FULL_ADMIN['pwd']) or None
    if auth:
        admin.auth = HTTPBasicAuth(auth[0], auth[1])

    seth = admin.register_user(target=cluster.sync_gateways[0], db="db", name="seth", password="password", channels=["ABC"])
    doc_pusher = admin.register_user(target=cluster.sync_gateways[0], db="db", name="doc_pusher", password="password", channels=["ABC"])
    sg_client = MobileRestClient()
    bulk = False
    docs_in_changes = dict()
    doc_add_errors = list()

    with concurrent.futures.ThreadPoolExecutor(max_workers=libraries.testkit.settings.MAX_REQUEST_WORKERS) as executor:
        futures = dict()
        futures[executor.submit(seth.start_longpoll_changes_tracking, termination_doc_id=None)] = "polling"
        time.sleep(5)
        futures[executor.submit(doc_pusher.add_docs, num_docs, bulk)] = "docs_push"
        futures[executor.submit(sg_client.take_db_offline, cluster_conf, "db")] = "db_offline_task"
        for future in concurrent.futures.as_completed(futures):
            task_name = futures[future]

            if task_name == "db_offline_task":
                log_info("DB OFFLINE")
                # make sure db_offline returns 200
                # sync-gateway-db-offline.yml checks for 200
                assert future.result() == 0
            if task_name == "docs_push":
                log_info("DONE PUSHING DOCS")
                doc_add_errors = future.result()
            if task_name == "polling":
                # Long poll will exit with 503, return docs in the exception
                log_info("POLLING DONE")
                try:
                    docs_in_changes = future.result()
                except Exception as e:
                    log_info(e)
                    log_info("POLLING DONE EXCEPTION")
                    log_info("ARGS: {}".format(e.args))
                    docs_in_changes = e.args[0]["docs"]
                    last_seq_num = e.args[0]["last_seq_num"]
                    log_info("DOCS FROM longpoll")
                    for k, v in list(docs_in_changes.items()):
                        log_info("DFC -> {}:{}".format(k, v))
                    log_info("LAST_SEQ_NUM FROM longpoll {}".format(last_seq_num))

    log_info("Number of docs from _changes ({})".format(len(docs_in_changes)))
    log_info("last_seq_num _changes ({})".format(last_seq_num))
    log_info("Number of docs add errors ({})".format(len(doc_add_errors)))

    # Some docs should have made it to _changes
    assert len(docs_in_changes) > 0

    # Make sure some docs failed due to db being taken offline
    assert len(doc_add_errors) > 0

    seq_num_component = last_seq_num.split("-")
    if mode == "cc":
        # assert the last_seq_number == number _changes + 2 (_user doc starts and one and docs start at _user doc seq + 2)
        assert len(docs_in_changes) + 3 == int(seq_num_component[0])
    else:
        # assert the value is not an empty string
        assert last_seq_num != ""

    # Bring db back online
    sg_client = MobileRestClient()
    status = sg_client.bring_db_online(cluster_conf=cluster_conf, db="db")
    assert status == 0

    # Get all docs that have been pushed
    # Verify that changes returns all of them
    all_docs = doc_pusher.get_all_docs()
    num_docs_pushed = len(all_docs["rows"])
    verify_changes(doc_pusher, expected_num_docs=num_docs_pushed, expected_num_revisions=0, expected_docs=doc_pusher.cache)

    # Check that the number of errors return when trying to push while db is offline + num of docs in db
    # should equal the number of docs
    assert num_docs_pushed + len(doc_add_errors) == num_docs


# Scenario 6
# NOTE: Was disabled for di
@pytest.mark.syncgateway
@pytest.mark.onlineoffline
@pytest.mark.basicauth
@pytest.mark.role
@pytest.mark.bulkops
@pytest.mark.oscertify
@pytest.mark.parametrize("sg_conf_name, num_docs", [
    ("bucket_online_offline/bucket_online_offline_offline_true", 100)
])
def test_offline_true_config_bring_online(params_from_base_test_setup, sg_conf_name, num_docs):

    cluster_conf = params_from_base_test_setup["cluster_config"]
    mode = params_from_base_test_setup["mode"]
<<<<<<< HEAD
=======
    sync_gateway_version = params_from_base_test_setup['sync_gateway_version']
>>>>>>> edf104a6
    need_sgw_admin_auth = params_from_base_test_setup["need_sgw_admin_auth"]

    if mode == "di":
        pytest.skip("Offline tests not supported in Di mode -- see https://github.com/couchbase/sync_gateway/issues/2423#issuecomment-300841425")

    sg_conf = sync_gateway_config_path_for_mode(sg_conf_name, mode)

    log_info("Using cluster_conf: {}".format(cluster_conf))
    log_info("Using sg_conf: {}".format(sg_conf))
    log_info("Using num_docs: {}".format(num_docs))

    cluster = Cluster(config=cluster_conf)
    cluster.reset(sg_config_path=sg_conf)

    # all db endpoints should fail with 503
    auth = need_sgw_admin_auth and (RBAC_FULL_ADMIN['user'], RBAC_FULL_ADMIN['pwd']) or None
    errors = rest_scan(cluster.sync_gateways[0], db="db", online=False, num_docs=num_docs, user_name="seth", channels=["ABC"], auth=auth)

    assert len(errors) == NUM_ENDPOINTS + (num_docs * 2)
    for error_tuple in errors:
        log_info("({},{})".format(error_tuple[0], error_tuple[1]))
        assert error_tuple[1] == 503

    # Scenario 9
    # POST /db/_online
    # Take bucket online
    sg_client = MobileRestClient()
    status = sg_client.bring_db_online(cluster_conf=cluster_conf, db="db")
    assert status == 0

    # all db endpoints should succeed
<<<<<<< HEAD
=======
    if sync_gateway_version >= "3.0.0":
        admin = Admin(cluster.sync_gateways[0])
        admin.register_user(target=cluster.sync_gateways[0], db="db", name="seth", password="password", channels=["*", "ABC"])
>>>>>>> edf104a6
    errors = rest_scan(cluster.sync_gateways[0], db="db", online=True, num_docs=num_docs, user_name="seth", channels=["ABC"], auth=auth)
    assert len(errors) == 0


# Scenario 14
@pytest.mark.syncgateway
@pytest.mark.onlineoffline
@pytest.mark.basicauth
@pytest.mark.role
@pytest.mark.bulkops
@pytest.mark.oscertify
@pytest.mark.parametrize("sg_conf_name, num_docs", [
    ("bucket_online_offline/bucket_online_offline_default_dcp", 100),
    ("bucket_online_offline/bucket_online_offline_default", 100)
])
def test_db_offline_tap_loss_sanity(params_from_base_test_setup, sg_conf_name, num_docs):

    cluster_conf = params_from_base_test_setup["cluster_config"]
    mode = params_from_base_test_setup["mode"]
    need_sgw_admin_auth = params_from_base_test_setup["need_sgw_admin_auth"]

    if mode == "di":
        pytest.skip("Offline tests not supported in Di mode -- see https://github.com/couchbase/sync_gateway/issues/2423#issuecomment-300841425")

    sg_conf = sync_gateway_config_path_for_mode(sg_conf_name, mode)

    log_info("Using cluster_conf: {}".format(cluster_conf))
    log_info("Using sg_conf: {}".format(sg_conf))
    log_info("Using num_docs: {}".format(num_docs))

    cluster = Cluster(config=cluster_conf)
    cluster.reset(sg_config_path=sg_conf)
    buckets = get_buckets_from_sync_gateway_config(sg_conf, cluster_conf)
    bucket = buckets[0]

    # all db rest enpoints should succeed
    auth = need_sgw_admin_auth and (RBAC_FULL_ADMIN['user'], RBAC_FULL_ADMIN['pwd']) or None
    errors = rest_scan(cluster.sync_gateways[0], db="db", online=True, num_docs=num_docs, user_name="seth", channels=["ABC"], auth=auth)
    assert len(errors) == 0

    # Delete bucket to sever TAP feed
    # cluster.servers[0].delete_bucket("data-bucket")
    cluster.servers[0].delete_bucket(bucket)

    # Check that bucket is in offline state
    errors = rest_scan(cluster.sync_gateways[0], db="db", online=False, num_docs=num_docs, user_name="seth", channels=["ABC"], auth=auth)
    assert len(errors) == NUM_ENDPOINTS + (num_docs * 2)
    for error_tuple in errors:
        log_info("({},{})".format(error_tuple[0], error_tuple[1]))
        assert error_tuple[1] == 503


# Scenario 11
# NOTE: Was disabled for di
@pytest.mark.syncgateway
@pytest.mark.onlineoffline
@pytest.mark.basicauth
@pytest.mark.role
@pytest.mark.bulkops
@pytest.mark.oscertify
@pytest.mark.parametrize("sg_conf_name, num_docs", [
    ("bucket_online_offline/bucket_online_offline_default", 100)
])
def test_db_delayed_online(params_from_base_test_setup, sg_conf_name, num_docs):

    cluster_conf = params_from_base_test_setup["cluster_config"]
    mode = params_from_base_test_setup["mode"]
    need_sgw_admin_auth = params_from_base_test_setup["need_sgw_admin_auth"]

    if mode == "di":
        pytest.skip("Offline tests not supported in Di mode -- see https://github.com/couchbase/sync_gateway/issues/2423#issuecomment-300841425")

    sg_conf = sync_gateway_config_path_for_mode(sg_conf_name, mode)

    log_info("Using cluster_conf: {}".format(cluster_conf))
    log_info("Using sg_conf: {}".format(sg_conf))
    log_info("Using num_docs: {}".format(num_docs))

    cluster = Cluster(config=cluster_conf)
    cluster.reset(sg_config_path=sg_conf)

    admin = Admin(cluster.sync_gateways[0])
    auth = need_sgw_admin_auth and (RBAC_FULL_ADMIN['user'], RBAC_FULL_ADMIN['pwd']) or None
    if auth:
        admin.auth = HTTPBasicAuth(auth[0], auth[1])

    time.sleep(2)
    sg_client = MobileRestClient()
    status = sg_client.take_db_offline(cluster_conf=cluster_conf, db="db")
    assert status == 0

    log_info("offline request response status: {}".format(status))
    time.sleep(10)

    db_info = admin.get_db_info("db")
    assert db_info["state"] == "Offline"

    status = sg_client.bring_db_online(cluster_conf=cluster_conf, db="db", delay=15)
    assert status == 0
    log_info("online request response status: {}".format(status))

    time.sleep(20)

    db_info = admin.get_db_info("db")
    assert db_info["state"] == "Online"

    # all db rest enpoints should succeed
    errors = rest_scan(cluster.sync_gateways[0], db="db", online=True, num_docs=num_docs, user_name="seth", channels=["ABC"], auth=auth)
    assert len(errors) == 0


@pytest.mark.syncgateway
@pytest.mark.onlineoffline
@pytest.mark.basicauth
@pytest.mark.role
@pytest.mark.bulkops
@pytest.mark.oscertify
@pytest.mark.parametrize("sg_conf_name, num_docs", [
    ("bucket_online_offline/bucket_online_offline_multiple_dbs_unique_buckets", 100)
])
def test_multiple_dbs_unique_buckets_lose_tap(params_from_base_test_setup, sg_conf_name, num_docs):

    cluster_conf = params_from_base_test_setup["cluster_config"]
    mode = params_from_base_test_setup["mode"]
    need_sgw_admin_auth = params_from_base_test_setup["need_sgw_admin_auth"]

    if mode == "di":
        pytest.skip("Offline tests not supported in Di mode -- see https://github.com/couchbase/sync_gateway/issues/2423#issuecomment-300841425")

    sg_conf = sync_gateway_config_path_for_mode(sg_conf_name, mode)

    log_info("Using cluster_conf: {}".format(cluster_conf))
    log_info("Using sg_conf: {}".format(sg_conf))
    log_info("Using num_docs: {}".format(num_docs))

    cluster = Cluster(config=cluster_conf)
    cluster.reset(sg_config_path=sg_conf)
    buckets = get_buckets_from_sync_gateway_config(sg_conf, cluster_conf)
    bucket1 = buckets[0]
    bucket3 = buckets[2]
    dbs = ["db1", "db2", "db3", "db4"]

    auth = need_sgw_admin_auth and (RBAC_FULL_ADMIN['user'], RBAC_FULL_ADMIN['pwd']) or None

    # all db rest endpoints should succeed
    for db in dbs:
        log_info("Doing rest scan on db: {}".format(db))
        errors = rest_scan(cluster.sync_gateways[0], db=db, online=True, num_docs=num_docs, user_name="seth", channels=["ABC"], auth=auth)
        assert len(errors) == 0

    log_info("Deleting data-bucket-1 and data-bucket-3")
    # cluster.servers[0].delete_bucket("data-bucket-1")
    # cluster.servers[0].delete_bucket("data-bucket-3")
    cluster.servers[0].delete_bucket(bucket1)
    cluster.servers[0].delete_bucket(bucket3)

    # Check that db2 and db4 are still Online
    log_info("Check that db2 and db4 are still Online")
    for db in ["db2", "db4"]:
        errors = rest_scan(cluster.sync_gateways[0], db=db, online=True, num_docs=num_docs, user_name="adam", channels=["CBS"], auth=auth)
        assert len(errors) == 0

    # Check that db1 and db3 go offline
    log_info("Check that db1 and db3 go offline")
    for db in ["db1", "db3"]:
        errors = rest_scan(cluster.sync_gateways[0], db=db, online=False, num_docs=num_docs, user_name="seth", channels=["ABC"], auth=auth)
        num_expected_errors = NUM_ENDPOINTS + (num_docs * 2)
        if len(errors) != num_expected_errors:
            log_info("Expected {} errors, but got {}".format(num_expected_errors, len(errors)))
            for err in errors:
                log_info("{}".format(err))
        assert len(errors) == num_expected_errors
        for error_tuple in errors:
            log_info("({},{})".format(error_tuple[0], error_tuple[1]))
            assert error_tuple[1] == 503


def rest_scan(sync_gateway, db, online, num_docs, user_name, channels, auth=None):

    # Missing ADMIN
    # TODO: GET /{db}/_session/{session-id}
    # TODO: POST /{db}/_session
    # TODO: DELETE /{db}/_session/{session-id}
    # TODO: DELETE /{db}/_user/{name}/_session/{session-id}
    # TODO: DELETE /{db}/_user/{name}/_session

    # TODO: DELETE /{db}/_user/{name}

    # TODO: POST /{db}/_role/
    # TODO: DELETE /{db}/_role/{name}

    # Missing REST
    # TODO: POST /{db}/_all_docs

    # TODO: DELETE /{db}/{doc}
    # TODO: PUT /{db}/{doc}/{attachment}
    # TODO: GET /{db}/{doc}/{attachment}

    # Missing Local Document
    # TODO: DELETE /{db}/{local-doc-id}

    # Missing Authentication
    # TODO: POST /{db}/_facebook_token

    admin = Admin(sync_gateway=sync_gateway)
    if auth:
        admin.auth = HTTPBasicAuth(auth[0], auth[1])

    error_responses = list()

    # PUT /{db}/_role/{name}
    try:
        admin.create_role(db=db, name="radio_stations", channels=["HWOD", "KDWB"])
    except HTTPError as e:
        log_info((e.response.url, e.response.status_code))
        error_responses.append((e.response.url, e.response.status_code))

    # GET /{db}/_role
    try:
        roles = admin.get_roles(db=db)
        log_info(roles)
    except HTTPError as e:
        log_info((e.response.url, e.response.status_code))
        error_responses.append((e.response.url, e.response.status_code))

    # GET /{db}/_role/{name}
    try:
        role = admin.get_role(db=db, name="radio_stations")
        log_info(role)
    except HTTPError as e:
        log_info((e.response.url, e.response.status_code))
        error_responses.append((e.response.url, e.response.status_code))

    # PUT /{db}/_user/{name}
    try:
        user = admin.register_user(target=sync_gateway, db=db, name=user_name, password="password", channels=channels)
    except HTTPError as e:
        log_info((e.response.url, e.response.status_code))
        error_responses.append((e.response.url, e.response.status_code))

    # GET /{db}/_user
    try:
        users_info = admin.get_users_info(db=db)
        log_info(users_info)
    except HTTPError as e:
        log_info((e.response.url, e.response.status_code))
        error_responses.append((e.response.url, e.response.status_code))

    # GET /{db}/_user/{name}
    try:
        user_info = admin.get_user_info(db=db, name=user_name)
        log_info(user_info)
    except HTTPError as e:
        log_info((e.response.url, e.response.status_code))
        error_responses.append((e.response.url, e.response.status_code))

    # GET /{db}
    try:
        db_info = admin.get_db_info(db=db)
        if not online:
            assert db_info["state"] == "Offline"
        else:
            assert db_info["state"] == "Online"
        log_info(db_info)
    except HTTPError as e:
        log_info((e.response.url, e.response.status_code))
        error_responses.append((e.response.url, e.response.status_code))

    # Create dummy user to hit endpoint if offline, user creation above will fail
    if not online:
        user = User(target=sync_gateway, db=db, name=user_name, password="password", channels=channels)

    # PUT /{db}/{name}
    add_docs_errors = user.add_docs(num_docs=num_docs)
    error_responses.extend(add_docs_errors)

    # POST /{db}/_bulk_docs
    bulk_doc_errors = user.add_docs(num_docs=num_docs, bulk=False)
    error_responses.extend(bulk_doc_errors)

    # POST /{db}/
    for i in range(num_docs):
        try:
            user.add_doc()
        except HTTPError as e:
            log_info((e.response.url, e.response.status_code))
            error_responses.append((e.response.url, e.response.status_code))

    # GET /{db}/{name}
    # PUT /{db}/{name}
    if online:
        update_docs_errors = user.update_docs(num_revs_per_doc=1)
        error_responses.extend(update_docs_errors)
    else:
        try:
            # Try to hit the GET enpoint for "test-id"
            user.update_doc("test-id")
        except HTTPError as e:
            log_info((e.response.url, e.response.status_code))
            error_responses.append((e.response.url, e.response.status_code))

    # PUT /{db}/{local-doc-id}
    local_doc_id = uuid.uuid4()
    try:
        doc = user.add_doc("_local/{}".format(local_doc_id), content={"message": "I should not be replicated"})
    except HTTPError as e:
        log_info((e.response.url, e.response.status_code))
        error_responses.append((e.response.url, e.response.status_code))

    # GET /{db}/{local-doc-id}
    try:
        doc = user.get_doc("_local/{}".format(local_doc_id))
        assert doc["content"]["message"] == "I should not be replicated"
    except HTTPError as e:
        log_info((e.response.url, e.response.status_code))
        error_responses.append((e.response.url, e.response.status_code))

    # GET /{db}/_all_docs
    try:
        all_docs_result = user.get_all_docs()
        # num_docs /{db}/{doc} PUT + num_docs /{db}/_bulk_docs + num_docs POST /{db}/
        assert len(all_docs_result["rows"]) == num_docs * 3
    except HTTPError as e:
        log_info((e.response.url, e.response.status_code))
        error_responses.append((e.response.url, e.response.status_code))

    # POST /{db}/_bulk_get
    try:
        doc_ids = list(user.cache.keys())
        first_ten_ids = doc_ids[:10]
        first_ten = user.get_docs(first_ten_ids)
        assert len(first_ten) == 10
    except HTTPError as e:
        log_info((e.response.url, e.response.status_code))
        error_responses.append((e.response.url, e.response.status_code))

    # wait for changes
    time.sleep(2)

    # GET /{db}/_changes
    try:
        user.get_changes()
        # If successful, verify the _changes feed
        verify_changes(user, expected_num_docs=num_docs * 3, expected_num_revisions=1, expected_docs=user.cache)
    except HTTPError as e:
        log_info((e.response.url, e.response.status_code))
        error_responses.append((e.response.url, e.response.status_code))

    return error_responses


# Reenable for 1.3
# Scenario 16
# def test_config_change_invalid_1(cluster, num_docs):
#     num_docs = 100
#
#     cluster.reset("bucket_online_offline/bucket_online_offline_offline_false_cc.json")
#     admin = Admin(cluster.sync_gateways[0])
#
#     # all db endpoints should succeed
#     errors = rest_scan(cluster.sync_gateways[0], db="db", online=True, num_docs=num_docs, user_name="seth", channels=["ABC"])
#     assert(len(errors) == 0)
#
#     config = admin.get_db_config(db="db")
#     print(config)
#
#     # Invalid config
#     new_config = {
#         "db": {
#             "server": "http://{}:8091".format(cluster.servers[0].ip),
#             "bucket": "data-bucket",
#             "users": {
#                 "seth": {"password": "password", "admin_channels": ["*", "ABC"]},
#                 "Ashvinder": {"password": "password", "admin_channels": ["*", "CBS"]},
#                 "Andy": {"password": "password", "admin_channels": ["*", "NBC"]}
#             }
#         }
#     }
#
#     # VERIFY
#     # Should status should be an error state?
#     status = admin.put_db_config(db="db", config=new_config)
#     assert(status == 201)
#
#     # Take "db" offline
#     status = admin.take_db_offline(db="db")
#     assert(status == 200)
#
#     # all db endpoints should 503
#     errors = rest_scan(cluster.sync_gateways[0], db="db", online=False, num_docs=num_docs, user_name="seth", channels=["ABC"])
#     assert(len(errors) == NUM_ENDPOINTS + num_docs)
#     for error_tuple in errors:
#         assert(error_tuple[1] == 503)
#
#     # Bring "db" online
#     # VERIFY - Correct status code
#     status = admin.bring_db_online(db="db")
#     assert(status == 500)


# # Scenario 17
# @pytest.mark.dbonlineoffline
# def test_db_online_offline_with_invalid_legal_config(cluster, disable_http_time_sec):
#    cluster.reset("bucket_online_offline/bucket_online_offline_offline_false_cc.json")
#    admin = Admin(cluster.sync_gateways[0])
#
#    # all db endpoints should succeed
#    errors = rest_scan(cluster.sync_gateways[0], db="db", online=True)
#    assert(len(errors) == 0)
#
#    #restart_status = cluster.sync_gateways[0].restart("bucket_online_offline/db_online_offline_invalid_db_cc.json")
#    #assert restart_status == 0
#
#    config = admin.get_db_config(db="db")
#    print(config)
#
#    # Invalid config
#    new_config = {
#        "db": {
#            "server": "http://{}:8091".format(cluster.servers[0].ip),
#            "bucket": "data-bucket",
#            "users": {
#                "seth": {"password": "password", "admin_channels": ["*", "ABC"]},
#                "Ashvinder": {"password": "password", "admin_channels": ["*", "CBS"]},
#                "Andy": {"password": "password", "admin_channels": ["*", "NBC"]}
#            }
#        }
#    }
#
#    status = admin.put_db_config(db="db", config=new_config)
#    assert(status == 201)
#
#    # Take "db" offline
#    status = admin.bring_db_online(db="db")
#    log.info("status: {}".format(status))
#    assert(status == 200)
#
#
#<|MERGE_RESOLUTION|>--- conflicted
+++ resolved
@@ -18,10 +18,8 @@
 from keywords.MobileRestClient import MobileRestClient
 from utilities.cluster_config_utils import persist_cluster_config_environment_prop, copy_to_temp_conf
 from libraries.testkit.syncgateway import get_buckets_from_sync_gateway_config
-
 from requests.auth import HTTPBasicAuth
 
-from requests.auth import HTTPBasicAuth
 
 NUM_ENDPOINTS = 13
 
@@ -595,10 +593,7 @@
 
     cluster_conf = params_from_base_test_setup["cluster_config"]
     mode = params_from_base_test_setup["mode"]
-<<<<<<< HEAD
-=======
     sync_gateway_version = params_from_base_test_setup['sync_gateway_version']
->>>>>>> edf104a6
     need_sgw_admin_auth = params_from_base_test_setup["need_sgw_admin_auth"]
 
     if mode == "di":
@@ -630,12 +625,9 @@
     assert status == 0
 
     # all db endpoints should succeed
-<<<<<<< HEAD
-=======
     if sync_gateway_version >= "3.0.0":
         admin = Admin(cluster.sync_gateways[0])
         admin.register_user(target=cluster.sync_gateways[0], db="db", name="seth", password="password", channels=["*", "ABC"])
->>>>>>> edf104a6
     errors = rest_scan(cluster.sync_gateways[0], db="db", online=True, num_docs=num_docs, user_name="seth", channels=["ABC"], auth=auth)
     assert len(errors) == 0
 
