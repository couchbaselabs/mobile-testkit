--- conflicted
+++ resolved
@@ -15,10 +15,7 @@
 from keywords.utils import log_info
 from keywords.SyncGateway import sync_gateway_config_path_for_mode
 from keywords.MobileRestClient import MobileRestClient
-<<<<<<< HEAD
-=======
 from utilities.cluster_config_utils import persist_cluster_config_environment_prop, copy_to_temp_conf
->>>>>>> 1b883683
 
 NUM_ENDPOINTS = 13
 
@@ -49,14 +46,11 @@
     log_info("Using sg_conf: {}".format(sg_conf))
     log_info("Using num_docs: {}".format(num_docs))
 
-<<<<<<< HEAD
-=======
     if x509_cert_auth:
         temp_cluster_config = copy_to_temp_conf(cluster_conf, mode)
         persist_cluster_config_environment_prop(temp_cluster_config, 'x509_certs', True)
         cluster_conf = temp_cluster_config
 
->>>>>>> 1b883683
     cluster = Cluster(config=cluster_conf)
     cluster.reset(sg_config_path=sg_conf)
 
