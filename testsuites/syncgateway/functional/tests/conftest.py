--- conflicted
+++ resolved
@@ -519,11 +519,8 @@
         "sg_config": sg_config,
         "cbs_ce": cbs_ce,
         "prometheus_enabled": prometheus_enabled,
-<<<<<<< HEAD
-        "enforce_server_tls": enforce_server_tls
-=======
+        "enforce_server_tls": enforce_server_tls,
         "sync_gateway_previous_version": sync_gateway_previous_version
->>>>>>> 3e244cba
     }
 
     log_info("Tearing down 'params_from_base_suite_setup' ...")
@@ -564,12 +561,9 @@
     sg_ce = params_from_base_suite_setup["sg_ce"]
     sg_config = params_from_base_suite_setup["sg_config"]
     cbs_ce = params_from_base_suite_setup["cbs_ce"]
-<<<<<<< HEAD
     enforce_server_tls = params_from_base_suite_setup["enforce_server_tls"]
-=======
     prometheus_enabled = request.config.getoption("--prometheus-enable")
     sync_gateway_previous_version = params_from_base_suite_setup["sync_gateway_previous_version"]
->>>>>>> 3e244cba
 
     test_name = request.node.name
     c = cluster.Cluster(cluster_config)
@@ -630,12 +624,9 @@
         "cbs_ce": cbs_ce,
         "sg_url": sg_url,
         "sg_admin_url": sg_admin_url,
-<<<<<<< HEAD
-        "enforce_server_tls": enforce_server_tls
-=======
+        "enforce_server_tls": enforce_server_tls,
         "prometheus_enabled": prometheus_enabled,
         "sync_gateway_previous_version": sync_gateway_previous_version
->>>>>>> 3e244cba
     }
 
     # Code after the yield will execute when each test finishes
