""" Setup for Sync Gateway functional tests """

import pytest

from keywords.ClusterKeywords import ClusterKeywords
from keywords.constants import CLUSTER_CONFIGS_DIR
from keywords.exceptions import ProvisioningError, FeatureSupportedError
from keywords.SyncGateway import (sync_gateway_config_path_for_mode,
                                  validate_sync_gateway_mode)
from keywords.tklogging import Logging
from keywords.utils import check_xattr_support, log_info, version_is_binary, compare_versions
from libraries.NetworkUtils import NetworkUtils
from libraries.testkit import cluster
from utilities.cluster_config_utils import persist_cluster_config_environment_prop
from utilities.cluster_config_utils import get_load_balancer_ip

UNSUPPORTED_1_5_0_CC = {
    "test_db_offline_tap_loss_sanity[bucket_online_offline/bucket_online_offline_default_dcp-100]": {
        "reason": "Loss of DCP not longer puts the bucket in the offline state"
    },
    "test_db_offline_tap_loss_sanity[bucket_online_offline/bucket_online_offline_default-100]": {
        "reason": "Loss of DCP not longer puts the bucket in the offline state"
    },
    "test_multiple_dbs_unique_buckets_lose_tap[bucket_online_offline/bucket_online_offline_multiple_dbs_unique_buckets-100]": {
        "reason": "Loss of DCP not longer puts the bucket in the offline state"
    },
    "test_db_online_offline_webhooks_offline_two[webhooks/webhook_offline-5-1-1-2]": {
        "reason": "Loss of DCP not longer puts the bucket in the offline state"
    }
}


def skip_if_unsupported(sync_gateway_version, mode, test_name, no_conflicts_enabled):

    # sync_gateway_version >= 1.5.0 and channel cache
    if compare_versions(sync_gateway_version, "1.5.0") >= 0 and mode == 'cc':
        if test_name in UNSUPPORTED_1_5_0_CC:
            pytest.skip(UNSUPPORTED_1_5_0_CC[test_name]["reason"])

    if compare_versions(sync_gateway_version, "1.4.0") <= 0:
        if "log_rotation" in test_name or "test_backfill" in test_name or "test_awaken_backfill" in test_name:
            pytest.skip("{} test was added for sync gateway 1.4".format(test_name))

    if sync_gateway_version < "2.0.0" and no_conflicts_enabled:
        pytest.skip("{} test cannot run with no-conflicts with sg version < 2.0.0".format(test_name))


# Add custom arguments for executing tests in this directory
def pytest_addoption(parser):

    parser.addoption("--mode",
                     action="store",
                     help="Sync Gateway mode to run the test in, 'cc' for channel cache or 'di' for distributed index")

    parser.addoption("--skip-provisioning",
                     action="store_true",
                     help="Skip cluster provisioning at setup",
                     default=False)

    parser.addoption("--server-version",
                     action="store",
                     help="server-version: Couchbase Server version to install (ex. 4.5.0 or 4.5.0-2601)")

    parser.addoption("--sync-gateway-version",
                     action="store",
                     help="sync-gateway-version: Sync Gateway version to install (ex. 1.3.1-16 or 590c1c31c7e83503eff304d8c0789bdd268d6291)")

    parser.addoption("--ci",
                     action="store_true",
                     help="If set, will target larger cluster (3 backing servers instead of 1, 2 accels if in di mode)")

    parser.addoption("--race",
                     action="store_true",
                     help="Enable -races for Sync Gateway build. IMPORTANT - This will only work with source builds at the moment")

    parser.addoption("--xattrs",
                     action="store_true",
                     help="Use xattrs for sync meta storage. Only works with Sync Gateway 1.5.0+ and Couchbase Server 5.0+")

    parser.addoption("--collect-logs",
                     action="store_true",
                     help="Collect logs for every test. If this flag is not set, collection will only happen for test failures.")

    parser.addoption("--server-ssl",
                     action="store_true",
                     help="If set, will enable SSL communication between server and Sync Gateway")

    parser.addoption("--sg-platform",
                     action="store",
                     help="Sync Gateway Platform binary to install (ex. centos or windows)",
                     default="centos")

    parser.addoption("--sa-platform",
                     action="store",
                     help="Sync Gateway Accelerator Platform binary to install (ex. centos or windows)",
                     default="centos")

    parser.addoption("--sg-lb",
                     action="store_true",
                     help="If set, will enable load balancer for Sync Gateway")

    parser.addoption("--sg-ce",
                     action="store_true",
                     help="If set, will install CE version of Sync Gateway")

    parser.addoption("--sequoia",
                     action="store_true",
                     help="If set, the tests will use a cluster provisioned by sequoia")

    parser.addoption("--no-conflicts",
                     action="store_true",
                     help="If set, allow_conflicts is set to false in sync-gateway config")

<<<<<<< HEAD
    parser.addoption("--sg-ssl",
                     action="store_true",
                     help="If set, will enable SSL communication between Sync Gateway and CBL")
=======
    parser.addoption("--use-views",
                     action="store_true",
                     help="If set, uses views instead of GSI - SG 2.1 and above only")

    parser.addoption("--number-replicas",
                     action="store",
                     help="Number of replicas for the indexer node - SG 2.1 and above only",
                     default=0)
>>>>>>> 65d0c55e


# This will be called once for the at the beggining of the execution in the 'tests/' directory
# and will be torn down, (code after the yeild) when all the test session has completed.
# IMPORTANT: Tests in 'tests/' should be executed in their own test run and should not be
# run in the same test run with 'topology_specific_tests/'. Doing so will make have unintended
# side effects due to the session scope
@pytest.fixture(scope="session")
def params_from_base_suite_setup(request):
    log_info("Setting up 'params_from_base_suite_setup' ...")

    # pytest command line parameters
    server_version = request.config.getoption("--server-version")
    sync_gateway_version = request.config.getoption("--sync-gateway-version")
    mode = request.config.getoption("--mode")
    skip_provisioning = request.config.getoption("--skip-provisioning")
    ci = request.config.getoption("--ci")
    race_enabled = request.config.getoption("--race")
    cbs_ssl = request.config.getoption("--server-ssl")
    xattrs_enabled = request.config.getoption("--xattrs")
    sg_platform = request.config.getoption("--sg-platform")
    sa_platform = request.config.getoption("--sa-platform")
    sg_lb = request.config.getoption("--sg-lb")
    sg_ce = request.config.getoption("--sg-ce")
    use_sequoia = request.config.getoption("--sequoia")
    no_conflicts_enabled = request.config.getoption("--no-conflicts")
<<<<<<< HEAD
    sg_ssl = request.config.getoption("--sg-ssl")
=======
    use_views = request.config.getoption("--use-views")
    number_replicas = request.config.getoption("--number-replicas")
>>>>>>> 65d0c55e

    if xattrs_enabled and version_is_binary(sync_gateway_version):
        check_xattr_support(server_version, sync_gateway_version)

    if no_conflicts_enabled and sync_gateway_version < "2.0":
        raise FeatureSupportedError('No conflicts feature not available for sync-gateway version below 2.0, so skipping the test')

    log_info("server_version: {}".format(server_version))
    log_info("sync_gateway_version: {}".format(sync_gateway_version))
    log_info("mode: {}".format(mode))
    log_info("skip_provisioning: {}".format(skip_provisioning))
    log_info("race_enabled: {}".format(race_enabled))
    log_info("xattrs_enabled: {}".format(xattrs_enabled))
    log_info("sg_platform: {}".format(sg_platform))
    log_info("sa_platform: {}".format(sa_platform))
    log_info("sg_lb: {}".format(sg_lb))
    log_info("sg_ce: {}".format(sg_ce))
<<<<<<< HEAD
    log_info("sg_ssl: {}".format(sg_ssl))
    log_info("no conflicts enabled {}".format(no_conflicts_enabled))
=======
    log_info("no_conflicts_enabled: {}".format(no_conflicts_enabled))
    log_info("use_views: {}".format(use_views))
    log_info("number_replicas: {}".format(number_replicas))
>>>>>>> 65d0c55e

    # sg-ce is invalid for di mode
    if mode == "di" and sg_ce:
        raise FeatureSupportedError("SGAccel is only available as an enterprise edition")

    # Make sure mode for sync_gateway is supported ('cc' or 'di')
    validate_sync_gateway_mode(mode)

    # use base_(lb_)cc cluster config if mode is "cc" or base_(lb_)di cluster config if mode is "di"
    if ci:
        cluster_config = "{}/ci_{}".format(CLUSTER_CONFIGS_DIR, mode)
        if sg_lb:
            cluster_config = "{}/ci_lb_{}".format(CLUSTER_CONFIGS_DIR, mode)
    else:
        cluster_config = "{}/base_{}".format(CLUSTER_CONFIGS_DIR, mode)
        if sg_lb:
            cluster_config = "{}/base_lb_{}".format(CLUSTER_CONFIGS_DIR, mode)

    log_info("Using '{}' config!".format(cluster_config))
    cluster_utils = ClusterKeywords()
    cluster_utils.set_cluster_config(cluster_config.split("/")[-1])

    if sg_ssl:
        log_info("Enabling SSL on sync gateway")
        persist_cluster_config_environment_prop(cluster_config, 'sync_gateway_ssl', True)
    else:
        persist_cluster_config_environment_prop(cluster_config, 'sync_gateway_ssl', False)

    # Add load balancer prop and check if load balancer IP is available
    if sg_lb:
        persist_cluster_config_environment_prop(cluster_config, 'sg_lb_enabled', True)
        log_info("Running tests with load balancer enabled: {}".format(get_load_balancer_ip(cluster_config)))
    else:
        log_info("Running tests with load balancer disabled")
        persist_cluster_config_environment_prop(cluster_config, 'sg_lb_enabled', False)

    if cbs_ssl:
        log_info("Running tests with cbs <-> sg ssl enabled")
        # Enable ssl in cluster configs
        persist_cluster_config_environment_prop(cluster_config, 'cbs_ssl_enabled', True)
    else:
        log_info("Running tests with cbs <-> sg ssl disabled")
        # Disable ssl in cluster configs
        persist_cluster_config_environment_prop(cluster_config, 'cbs_ssl_enabled', False)

    if use_views:
        log_info("Running SG tests using views")
        # Enable sg views in cluster configs
        persist_cluster_config_environment_prop(cluster_config, 'sg_use_views', True)
    else:
        log_info("Running tests with cbs <-> sg ssl disabled")
        # Disable sg views in cluster configs
        persist_cluster_config_environment_prop(cluster_config, 'sg_use_views', False)

    # Write the number of replicas to cluster config
    persist_cluster_config_environment_prop(cluster_config, 'number_replicas', number_replicas)

    if xattrs_enabled:
        log_info("Running test with xattrs for sync meta storage")
        persist_cluster_config_environment_prop(cluster_config, 'xattrs_enabled', True)
    else:
        log_info("Using document storage for sync meta data")
        persist_cluster_config_environment_prop(cluster_config, 'xattrs_enabled', False)

    try:
        server_version
    except NameError:
        log_info("Server version is not provided")
        persist_cluster_config_environment_prop(cluster_config, 'server_version', "")
    else:
        log_info("Running test with server version {}".format(server_version))
        persist_cluster_config_environment_prop(cluster_config, 'server_version', server_version)

    try:
        sync_gateway_version
    except NameError:
        log_info("Sync gateway version is not provided")
        persist_cluster_config_environment_prop(cluster_config, 'sync_gateway_version', "")
    else:
        log_info("Running test with sync_gateway version {}".format(sync_gateway_version))
        persist_cluster_config_environment_prop(cluster_config, 'sync_gateway_version', sync_gateway_version)

    if no_conflicts_enabled:
        log_info("Running with no conflicts")
        persist_cluster_config_environment_prop(cluster_config, 'no_conflicts_enabled', True)
    else:
        log_info("Running with allow conflicts")
        persist_cluster_config_environment_prop(cluster_config, 'no_conflicts_enabled', False)

    sg_config = sync_gateway_config_path_for_mode("sync_gateway_default_functional_tests", mode)

    # Skip provisioning if user specifies '--skip-provisoning' or '--sequoia'
    should_provision = True
    if skip_provisioning or use_sequoia:
        should_provision = False

    cluster_utils = ClusterKeywords()
    if should_provision:
        try:
            cluster_utils.provision_cluster(
                cluster_config=cluster_config,
                server_version=server_version,
                sync_gateway_version=sync_gateway_version,
                sync_gateway_config=sg_config,
                race_enabled=race_enabled,
                sg_platform=sg_platform,
                sa_platform=sa_platform,
                sg_ce=sg_ce
            )
        except ProvisioningError:
            logging_helper = Logging()
            logging_helper.fetch_and_analyze_logs(cluster_config=cluster_config, test_name=request.node.name)
            raise

    # Hit this intalled running services to verify the correct versions are installed
    cluster_utils.verify_cluster_versions(
        cluster_config,
        expected_server_version=server_version,
        expected_sync_gateway_version=sync_gateway_version
    )

    # Load topology as a dictionary
    cluster_utils = ClusterKeywords()
    cluster_topology = cluster_utils.get_cluster_topology(cluster_config)

    yield {
        "sync_gateway_version": sync_gateway_version,
        "cluster_config": cluster_config,
        "cluster_topology": cluster_topology,
        "mode": mode,
        "xattrs_enabled": xattrs_enabled,
        "sg_lb": sg_lb,
        "no_conflicts_enabled": no_conflicts_enabled
    }

    log_info("Tearing down 'params_from_base_suite_setup' ...")

    # Stop all sync_gateway and sg_accels as test finished
    c = cluster.Cluster(cluster_config)
    c.stop_sg_and_accel()


# This is called before each test and will yield the dictionary to each test that references the method
# as a parameter to the test method
@pytest.fixture(scope="function")
def params_from_base_test_setup(request, params_from_base_suite_setup):
    # Code before the yeild will execute before each test starts

    # pytest command line parameters
    collect_logs = request.config.getoption("--collect-logs")

    cluster_config = params_from_base_suite_setup["cluster_config"]
    cluster_topology = params_from_base_suite_setup["cluster_topology"]
    mode = params_from_base_suite_setup["mode"]
    xattrs_enabled = params_from_base_suite_setup["xattrs_enabled"]
    sg_lb = params_from_base_suite_setup["sg_lb"]
    no_conflicts_enabled = params_from_base_suite_setup["no_conflicts_enabled"]
    sync_gateway_version = params_from_base_suite_setup["sync_gateway_version"]

    test_name = request.node.name

    if sg_lb:
        # These tests target one SG node
        skip_tests = ['resync', 'log_rotation', 'openidconnect']
        for test in skip_tests:
            if test in test_name:
                pytest.skip("Skipping online/offline tests with load balancer")

    # Certain test are diabled for certain modes
    # Given the run conditions, check if the test needs to be skipped
    skip_if_unsupported(
        sync_gateway_version=params_from_base_suite_setup["sync_gateway_version"],
        mode=mode,
        test_name=test_name,
        no_conflicts_enabled=no_conflicts_enabled
    )

    log_info("Running test '{}'".format(test_name))
    log_info("cluster_config: {}".format(cluster_config))
    log_info("cluster_topology: {}".format(cluster_topology))
    log_info("mode: {}".format(mode))
    log_info("xattrs_enabled: {}".format(xattrs_enabled))

    # This dictionary is passed to each test
    yield {
        "cluster_config": cluster_config,
        "cluster_topology": cluster_topology,
        "mode": mode,
        "xattrs_enabled": xattrs_enabled,
        "no_conflicts_enabled": no_conflicts_enabled,
        "sync_gateway_version": sync_gateway_version
    }

    # Code after the yield will execute when each test finishes
    log_info("Tearing down test '{}'".format(test_name))

    network_utils = NetworkUtils()
    network_utils.list_connections()

    # Verify all sync_gateways and sg_accels are reachable
    c = cluster.Cluster(cluster_config)
    errors = c.verify_alive(mode)

    # if the test failed or a node is down, pull logs
    if collect_logs or request.node.rep_call.failed or len(errors) != 0:
        logging_helper = Logging()
        logging_helper.fetch_and_analyze_logs(cluster_config=cluster_config, test_name=test_name)

    assert len(errors) == 0<|MERGE_RESOLUTION|>--- conflicted
+++ resolved
@@ -111,11 +111,10 @@
                      action="store_true",
                      help="If set, allow_conflicts is set to false in sync-gateway config")
 
-<<<<<<< HEAD
     parser.addoption("--sg-ssl",
                      action="store_true",
                      help="If set, will enable SSL communication between Sync Gateway and CBL")
-=======
+
     parser.addoption("--use-views",
                      action="store_true",
                      help="If set, uses views instead of GSI - SG 2.1 and above only")
@@ -124,7 +123,6 @@
                      action="store",
                      help="Number of replicas for the indexer node - SG 2.1 and above only",
                      default=0)
->>>>>>> 65d0c55e
 
 
 # This will be called once for the at the beggining of the execution in the 'tests/' directory
@@ -151,12 +149,9 @@
     sg_ce = request.config.getoption("--sg-ce")
     use_sequoia = request.config.getoption("--sequoia")
     no_conflicts_enabled = request.config.getoption("--no-conflicts")
-<<<<<<< HEAD
     sg_ssl = request.config.getoption("--sg-ssl")
-=======
     use_views = request.config.getoption("--use-views")
     number_replicas = request.config.getoption("--number-replicas")
->>>>>>> 65d0c55e
 
     if xattrs_enabled and version_is_binary(sync_gateway_version):
         check_xattr_support(server_version, sync_gateway_version)
@@ -174,14 +169,11 @@
     log_info("sa_platform: {}".format(sa_platform))
     log_info("sg_lb: {}".format(sg_lb))
     log_info("sg_ce: {}".format(sg_ce))
-<<<<<<< HEAD
     log_info("sg_ssl: {}".format(sg_ssl))
     log_info("no conflicts enabled {}".format(no_conflicts_enabled))
-=======
     log_info("no_conflicts_enabled: {}".format(no_conflicts_enabled))
     log_info("use_views: {}".format(use_views))
     log_info("number_replicas: {}".format(number_replicas))
->>>>>>> 65d0c55e
 
     # sg-ce is invalid for di mode
     if mode == "di" and sg_ce:
