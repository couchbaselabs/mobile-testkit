--- conflicted
+++ resolved
@@ -324,7 +324,6 @@
         log_info("Running test with sg platform {}".format(sg_platform))
         persist_cluster_config_environment_prop(cluster_config, 'sg_platform', sg_platform, False)
 
-<<<<<<< HEAD
     try:
         cbs_ce
     except NameError:
@@ -332,14 +331,12 @@
     else:
         log_info("Running test with CBS edition {}".format(cbs_ce))
         persist_cluster_config_environment_prop(cluster_config, 'cbs_ce', cbs_ce, False)
-=======
     if magma_storage_enabled:
         log_info("Running with magma storage")
         persist_cluster_config_environment_prop(cluster_config, 'magma_storage_enabled', True, False)
     else:
         log_info("Running without magma storage")
         persist_cluster_config_environment_prop(cluster_config, 'magma_storage_enabled', False, False)
->>>>>>> 55ac8864
 
     sg_config = sync_gateway_config_path_for_mode("sync_gateway_default_functional_tests", mode)
 
