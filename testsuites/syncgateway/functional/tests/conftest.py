--- conflicted
+++ resolved
@@ -204,14 +204,13 @@
 
     test_name = request.node.name
 
-<<<<<<< HEAD
     if sg_lb:
         # These tests target one SG node
         skip_tests = ['log_rotation', 'openidconnect']
         for test in skip_tests:
             if test in test_name:
                 pytest.skip("Skipping online/offline tests with load balancer")
-=======
+
     # Certain test are diabled for certain modes
     # Given the run conditions, check if the test needs to be skipped
     skip_if_unsupported(
@@ -219,7 +218,7 @@
         mode=mode,
         test_name=test_name
     )
->>>>>>> fb95a325
+
 
     log_info("Running test '{}'".format(test_name))
     log_info("cluster_config: {}".format(cluster_config))
