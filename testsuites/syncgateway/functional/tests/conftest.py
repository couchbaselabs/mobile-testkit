--- conflicted
+++ resolved
@@ -45,13 +45,10 @@
                      action="store_true",
                      help="Collect logs for every test. If this flag is not set, collection will only happen for test failures.")
 
-<<<<<<< HEAD
     parser.addoption("--server-ssl",
                      action="store_true",
                      help="If set, will enable SSL communication between server and Sync Gateway")
 
-=======
->>>>>>> 6b542368
 
 # This will be called once for the at the beggining of the execution in the 'tests/' directory
 # and will be torn down, (code after the yeild) when all the test session has completed.
@@ -69,10 +66,7 @@
     skip_provisioning = request.config.getoption("--skip-provisioning")
     ci = request.config.getoption("--ci")
     race_enabled = request.config.getoption("--race")
-<<<<<<< HEAD
     ssl = request.config.getoption("--server-ssl")
-=======
->>>>>>> 6b542368
 
     log_info("server_version: {}".format(server_version))
     log_info("sync_gateway_version: {}".format(sync_gateway_version))
