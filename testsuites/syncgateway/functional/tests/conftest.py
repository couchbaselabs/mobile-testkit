""" Setup for Sync Gateway functional tests """

import pytest

from keywords.ClusterKeywords import ClusterKeywords
from keywords.constants import CLUSTER_CONFIGS_DIR
from keywords.exceptions import ProvisioningError, FeatureSupportedError
from keywords.SyncGateway import (sync_gateway_config_path_for_mode,
                                  validate_sync_gateway_mode)
from keywords.tklogging import Logging
from keywords.utils import check_xattr_support, log_info, version_is_binary, compare_versions, clear_resources_pngs
from libraries.NetworkUtils import NetworkUtils
from libraries.testkit import cluster
from utilities.cluster_config_utils import persist_cluster_config_environment_prop
from utilities.cluster_config_utils import get_load_balancer_ip

UNSUPPORTED_1_5_0_CC = {
    "test_db_offline_tap_loss_sanity[bucket_online_offline/bucket_online_offline_default_dcp-100]": {
        "reason": "Loss of DCP not longer puts the bucket in the offline state"
    },
    "test_db_offline_tap_loss_sanity[bucket_online_offline/bucket_online_offline_default-100]": {
        "reason": "Loss of DCP not longer puts the bucket in the offline state"
    },
    "test_multiple_dbs_unique_buckets_lose_tap[bucket_online_offline/bucket_online_offline_multiple_dbs_unique_buckets-100]": {
        "reason": "Loss of DCP not longer puts the bucket in the offline state"
    },
    "test_db_online_offline_webhooks_offline_two[webhooks/webhook_offline-5-1-1-2]": {
        "reason": "Loss of DCP not longer puts the bucket in the offline state"
    }
}


def skip_if_unsupported(sync_gateway_version, mode, test_name, no_conflicts_enabled):

    # sync_gateway_version >= 1.5.0 and channel cache
    if compare_versions(sync_gateway_version, "1.5.0") >= 0 and mode == 'cc':
        if test_name in UNSUPPORTED_1_5_0_CC:
            pytest.skip(UNSUPPORTED_1_5_0_CC[test_name]["reason"])

    if compare_versions(sync_gateway_version, "1.4.0") <= 0:
        if "log_rotation" in test_name or "test_backfill" in test_name or "test_awaken_backfill" in test_name:
            pytest.skip("{} test was added for sync gateway 1.4".format(test_name))

    if sync_gateway_version < "2.0.0" and no_conflicts_enabled:
        pytest.skip("{} test cannot run with no-conflicts with sg version < 2.0.0".format(test_name))


# Add custom arguments for executing tests in this directory
def pytest_addoption(parser):

    parser.addoption("--mode",
                     action="store",
                     help="Sync Gateway mode to run the test in, 'cc' for channel cache or 'di' for distributed index")

    parser.addoption("--skip-provisioning",
                     action="store_true",
                     help="Skip cluster provisioning at setup",
                     default=False)

    parser.addoption("--server-version",
                     action="store",
                     help="server-version: Couchbase Server version to install (ex. 4.5.0 or 4.5.0-2601)")

    parser.addoption("--sync-gateway-version",
                     action="store",
                     help="sync-gateway-version: Sync Gateway version to install (ex. 1.3.1-16 or 590c1c31c7e83503eff304d8c0789bdd268d6291)")

    parser.addoption("--ci",
                     action="store_true",
                     help="If set, will target larger cluster (3 backing servers instead of 1, 2 accels if in di mode)")

    parser.addoption("--race",
                     action="store_true",
                     help="Enable -races for Sync Gateway build. IMPORTANT - This will only work with source builds at the moment")

    parser.addoption("--xattrs",
                     action="store_true",
                     help="Use xattrs for sync meta storage. Only works with Sync Gateway 1.5.0+ and Couchbase Server 5.0+")

    parser.addoption("--collect-logs",
                     action="store_true",
                     help="Collect logs for every test. If this flag is not set, collection will only happen for test failures.")

    parser.addoption("--server-ssl",
                     action="store_true",
                     help="If set, will enable SSL communication between server and Sync Gateway")

    parser.addoption("--sg-platform",
                     action="store",
                     help="Sync Gateway Platform binary to install (ex. centos or windows)",
                     default="centos")

    parser.addoption("--sg-installer-type",
                     action="store",
                     help="Sync Gateway Installer type (ex. exe or msi)",
                     default="msi")

    parser.addoption("--sa-platform",
                     action="store",
                     help="Sync Gateway Accelerator Platform binary to install (ex. centos or windows)",
                     default="centos")

    parser.addoption("--sa-installer-type",
                     action="store",
                     help="Sync Gateway Accelerator Installer type (ex. exe or msi)",
                     default="msi")

    parser.addoption("--sg-lb",
                     action="store_true",
                     help="If set, will enable load balancer for Sync Gateway")

    parser.addoption("--sg-ce",
                     action="store_true",
                     help="If set, will install CE version of Sync Gateway")

    parser.addoption("--sequoia",
                     action="store_true",
                     help="If set, the tests will use a cluster provisioned by sequoia")

    parser.addoption("--no-conflicts",
                     action="store_true",
                     help="If set, allow_conflicts is set to false in sync-gateway config")

    parser.addoption("--sg-ssl",
                     action="store_true",
                     help="If set, will enable SSL communication between Sync Gateway and CBL")

    parser.addoption("--use-views",
                     action="store_true",
                     help="If set, uses views instead of GSI - SG 2.1 and above only")

    parser.addoption("--number-replicas",
                     action="store",
                     help="Number of replicas for the indexer node - SG 2.1 and above only",
                     default=0)


# This will be called once for the at the beggining of the execution in the 'tests/' directory
# and will be torn down, (code after the yeild) when all the test session has completed.
# IMPORTANT: Tests in 'tests/' should be executed in their own test run and should not be
# run in the same test run with 'topology_specific_tests/'. Doing so will make have unintended
# side effects due to the session scope
@pytest.fixture(scope="session")
def params_from_base_suite_setup(request):
    log_info("Setting up 'params_from_base_suite_setup' ...")

    # pytest command line parameters
    server_version = request.config.getoption("--server-version")
    sync_gateway_version = request.config.getoption("--sync-gateway-version")
    mode = request.config.getoption("--mode")
    skip_provisioning = request.config.getoption("--skip-provisioning")
    ci = request.config.getoption("--ci")
    race_enabled = request.config.getoption("--race")
    cbs_ssl = request.config.getoption("--server-ssl")
    xattrs_enabled = request.config.getoption("--xattrs")
    sg_platform = request.config.getoption("--sg-platform")
    sg_installer_type = request.config.getoption("--sg-installer-type")
    sa_platform = request.config.getoption("--sa-platform")
    sa_installer_type = request.config.getoption("--sa-installer-type")
    sg_lb = request.config.getoption("--sg-lb")
    sg_ce = request.config.getoption("--sg-ce")
    use_sequoia = request.config.getoption("--sequoia")
    no_conflicts_enabled = request.config.getoption("--no-conflicts")
    sg_ssl = request.config.getoption("--sg-ssl")
    use_views = request.config.getoption("--use-views")
    number_replicas = request.config.getoption("--number-replicas")

    if xattrs_enabled and version_is_binary(sync_gateway_version):
        check_xattr_support(server_version, sync_gateway_version)

    if no_conflicts_enabled and sync_gateway_version < "2.0":
        raise FeatureSupportedError('No conflicts feature not available for sync-gateway version below 2.0, so skipping the test')

    log_info("server_version: {}".format(server_version))
    log_info("sync_gateway_version: {}".format(sync_gateway_version))
    log_info("mode: {}".format(mode))
    log_info("skip_provisioning: {}".format(skip_provisioning))
    log_info("race_enabled: {}".format(race_enabled))
    log_info("xattrs_enabled: {}".format(xattrs_enabled))
    log_info("sg_platform: {}".format(sg_platform))
    log_info("sg_installer_type: {}".format(sg_installer_type))
    log_info("sa_installer_type: {}".format(sa_installer_type))
    log_info("sa_platform: {}".format(sa_platform))
    log_info("sg_lb: {}".format(sg_lb))
    log_info("sg_ce: {}".format(sg_ce))
    log_info("sg_ssl: {}".format(sg_ssl))
<<<<<<< HEAD
    log_info("no conflicts enabled {}".format(no_conflicts_enabled))
=======
>>>>>>> f58c7578
    log_info("no_conflicts_enabled: {}".format(no_conflicts_enabled))
    log_info("use_views: {}".format(use_views))
    log_info("number_replicas: {}".format(number_replicas))

    # sg-ce is invalid for di mode
    if mode == "di" and sg_ce:
        raise FeatureSupportedError("SGAccel is only available as an enterprise edition")

    # Make sure mode for sync_gateway is supported ('cc' or 'di')
    validate_sync_gateway_mode(mode)

    # use base_(lb_)cc cluster config if mode is "cc" or base_(lb_)di cluster config if mode is "di"
    if ci:
        cluster_config = "{}/ci_{}".format(CLUSTER_CONFIGS_DIR, mode)
        if sg_lb:
            cluster_config = "{}/ci_lb_{}".format(CLUSTER_CONFIGS_DIR, mode)
    else:
        cluster_config = "{}/base_{}".format(CLUSTER_CONFIGS_DIR, mode)
        if sg_lb:
            cluster_config = "{}/base_lb_{}".format(CLUSTER_CONFIGS_DIR, mode)

    log_info("Using '{}' config!".format(cluster_config))
<<<<<<< HEAD
    cluster_utils = ClusterKeywords()
    cluster_utils.set_cluster_config(cluster_config.split("/")[-1])
=======
    cluster_utils = ClusterKeywords(cluster_config)
>>>>>>> f58c7578

    if sg_ssl:
        log_info("Enabling SSL on sync gateway")
        persist_cluster_config_environment_prop(cluster_config, 'sync_gateway_ssl', True)
    else:
        persist_cluster_config_environment_prop(cluster_config, 'sync_gateway_ssl', False)

    # Add load balancer prop and check if load balancer IP is available
    if sg_lb:
        persist_cluster_config_environment_prop(cluster_config, 'sg_lb_enabled', True)
        log_info("Running tests with load balancer enabled: {}".format(get_load_balancer_ip(cluster_config)))
    else:
        log_info("Running tests with load balancer disabled")
        persist_cluster_config_environment_prop(cluster_config, 'sg_lb_enabled', False)

    if cbs_ssl:
        log_info("Running tests with cbs <-> sg ssl enabled")
        # Enable ssl in cluster configs
        persist_cluster_config_environment_prop(cluster_config, 'cbs_ssl_enabled', True)
    else:
        log_info("Running tests with cbs <-> sg ssl disabled")
        # Disable ssl in cluster configs
        persist_cluster_config_environment_prop(cluster_config, 'cbs_ssl_enabled', False)

    if use_views:
        log_info("Running SG tests using views")
        # Enable sg views in cluster configs
        persist_cluster_config_environment_prop(cluster_config, 'sg_use_views', True)
    else:
        log_info("Running tests with cbs <-> sg ssl disabled")
        # Disable sg views in cluster configs
        persist_cluster_config_environment_prop(cluster_config, 'sg_use_views', False)

    # Write the number of replicas to cluster config
    persist_cluster_config_environment_prop(cluster_config, 'number_replicas', number_replicas)

    if xattrs_enabled:
        log_info("Running test with xattrs for sync meta storage")
        persist_cluster_config_environment_prop(cluster_config, 'xattrs_enabled', True)
    else:
        log_info("Using document storage for sync meta data")
        persist_cluster_config_environment_prop(cluster_config, 'xattrs_enabled', False)

    try:
        server_version
    except NameError:
        log_info("Server version is not provided")
        persist_cluster_config_environment_prop(cluster_config, 'server_version', "")
    else:
        log_info("Running test with server version {}".format(server_version))
        persist_cluster_config_environment_prop(cluster_config, 'server_version', server_version)

    try:
        sync_gateway_version
    except NameError:
        log_info("Sync gateway version is not provided")
        persist_cluster_config_environment_prop(cluster_config, 'sync_gateway_version', "")
    else:
        log_info("Running test with sync_gateway version {}".format(sync_gateway_version))
        persist_cluster_config_environment_prop(cluster_config, 'sync_gateway_version', sync_gateway_version)

    if no_conflicts_enabled:
        log_info("Running with no conflicts")
        persist_cluster_config_environment_prop(cluster_config, 'no_conflicts_enabled', True)
    else:
        log_info("Running with allow conflicts")
        persist_cluster_config_environment_prop(cluster_config, 'no_conflicts_enabled', False)

    sg_config = sync_gateway_config_path_for_mode("sync_gateway_default_functional_tests", mode)

    # Skip provisioning if user specifies '--skip-provisoning' or '--sequoia'
    should_provision = True
    if skip_provisioning or use_sequoia:
        should_provision = False

    cluster_utils = ClusterKeywords(cluster_config)
    if should_provision:
        try:
            cluster_utils.provision_cluster(
                cluster_config=cluster_config,
                server_version=server_version,
                sync_gateway_version=sync_gateway_version,
                sync_gateway_config=sg_config,
                race_enabled=race_enabled,
                sg_platform=sg_platform,
                sg_installer_type=sg_installer_type,
                sa_platform=sa_platform,
                sa_installer_type=sa_installer_type,
                sg_ce=sg_ce
            )
        except ProvisioningError:
            logging_helper = Logging()
            logging_helper.fetch_and_analyze_logs(cluster_config=cluster_config, test_name=request.node.name)
            raise

    # Hit this intalled running services to verify the correct versions are installed
    cluster_utils.verify_cluster_versions(
        cluster_config,
        expected_server_version=server_version,
        expected_sync_gateway_version=sync_gateway_version
    )

    # Load topology as a dictionary
    cluster_utils = ClusterKeywords(cluster_config)
    cluster_topology = cluster_utils.get_cluster_topology(cluster_config)

    yield {
        "sync_gateway_version": sync_gateway_version,
        "cluster_config": cluster_config,
        "cluster_topology": cluster_topology,
        "mode": mode,
        "xattrs_enabled": xattrs_enabled,
        "sg_lb": sg_lb,
        "no_conflicts_enabled": no_conflicts_enabled
    }

    log_info("Tearing down 'params_from_base_suite_setup' ...")

    # Stop all sync_gateway and sg_accels as test finished
    c = cluster.Cluster(cluster_config)
    c.stop_sg_and_accel()

    # Delete png files under resources/data
    clear_resources_pngs()


# This is called before each test and will yield the dictionary to each test that references the method
# as a parameter to the test method
@pytest.fixture(scope="function")
def params_from_base_test_setup(request, params_from_base_suite_setup):
    # Code before the yeild will execute before each test starts

    # pytest command line parameters
    collect_logs = request.config.getoption("--collect-logs")

    cluster_config = params_from_base_suite_setup["cluster_config"]
    cluster_topology = params_from_base_suite_setup["cluster_topology"]
    mode = params_from_base_suite_setup["mode"]
    xattrs_enabled = params_from_base_suite_setup["xattrs_enabled"]
    sg_lb = params_from_base_suite_setup["sg_lb"]
    no_conflicts_enabled = params_from_base_suite_setup["no_conflicts_enabled"]
    sync_gateway_version = params_from_base_suite_setup["sync_gateway_version"]

    test_name = request.node.name

    if sg_lb:
        # These tests target one SG node
        skip_tests = ['resync', 'log_rotation', 'openidconnect']
        for test in skip_tests:
            if test in test_name:
                pytest.skip("Skipping online/offline tests with load balancer")

    # Certain test are diabled for certain modes
    # Given the run conditions, check if the test needs to be skipped
    skip_if_unsupported(
        sync_gateway_version=params_from_base_suite_setup["sync_gateway_version"],
        mode=mode,
        test_name=test_name,
        no_conflicts_enabled=no_conflicts_enabled
    )

    log_info("Running test '{}'".format(test_name))
    log_info("cluster_config: {}".format(cluster_config))
    log_info("cluster_topology: {}".format(cluster_topology))
    log_info("mode: {}".format(mode))
    log_info("xattrs_enabled: {}".format(xattrs_enabled))

    # This dictionary is passed to each test
    yield {
        "cluster_config": cluster_config,
        "cluster_topology": cluster_topology,
        "mode": mode,
        "xattrs_enabled": xattrs_enabled,
        "no_conflicts_enabled": no_conflicts_enabled,
        "sync_gateway_version": sync_gateway_version
    }

    # Code after the yield will execute when each test finishes
    log_info("Tearing down test '{}'".format(test_name))

    network_utils = NetworkUtils()
    network_utils.list_connections()

    # Verify all sync_gateways and sg_accels are reachable
    c = cluster.Cluster(cluster_config)
    errors = c.verify_alive(mode)

    # if the test failed or a node is down, pull logs
    if collect_logs or request.node.rep_call.failed or len(errors) != 0:
        logging_helper = Logging()
        logging_helper.fetch_and_analyze_logs(cluster_config=cluster_config, test_name=test_name)

    assert len(errors) == 0<|MERGE_RESOLUTION|>--- conflicted
+++ resolved
@@ -184,10 +184,7 @@
     log_info("sg_lb: {}".format(sg_lb))
     log_info("sg_ce: {}".format(sg_ce))
     log_info("sg_ssl: {}".format(sg_ssl))
-<<<<<<< HEAD
     log_info("no conflicts enabled {}".format(no_conflicts_enabled))
-=======
->>>>>>> f58c7578
     log_info("no_conflicts_enabled: {}".format(no_conflicts_enabled))
     log_info("use_views: {}".format(use_views))
     log_info("number_replicas: {}".format(number_replicas))
@@ -210,12 +207,8 @@
             cluster_config = "{}/base_lb_{}".format(CLUSTER_CONFIGS_DIR, mode)
 
     log_info("Using '{}' config!".format(cluster_config))
-<<<<<<< HEAD
     cluster_utils = ClusterKeywords()
     cluster_utils.set_cluster_config(cluster_config.split("/")[-1])
-=======
-    cluster_utils = ClusterKeywords(cluster_config)
->>>>>>> f58c7578
 
     if sg_ssl:
         log_info("Enabling SSL on sync gateway")
