--- conflicted
+++ resolved
@@ -5,12 +5,7 @@
 if [[ $py3version == 3.6.* ]]; then
     printf "Using Python3 version: %s\n" $py3version
     PYTHON=python3
-<<<<<<< HEAD
     PIP=pip3
-
-=======
-    PIP=pip3.6
->>>>>>> ba38a5ba
 elif [[ $py2version == 2.7.* ]]; then
     printf "Using Python2 version: %s\n" $py2version
     PYTHON=python
@@ -21,10 +16,6 @@
 fi
 
 $PYTHON -m virtualenv --version
-<<<<<<< HEAD
-
-=======
->>>>>>> ba38a5ba
 if [ $? -ne 0 ]; then
     # Install virtual env
     echo "Virtualenv not detected, running $PIP install virtualenv.  If you don't have $PIP, run easy_install $PIP"
