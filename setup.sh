#!/usr/bin/env bash
# This scripts attempts to setup an environment for running mobile testkit tests.
# 1. Check that you have Python 2.7 and virtualenv installed
# 2. Installs venv/ in this directory containing a python 2.7 interpreter
# 3. Installs all pip packages required by this repo
# 4. Adds custom library paths to your PYTHONPATH

<<<<<<< HEAD
py3version=$(python3 -c 'import sys; print("{}.{}.{}".format(sys.version_info.major, sys.version_info.minor, sys.version_info.micro))')
py2version=$(python -c 'import sys; print("{}.{}.{}".format(sys.version_info.major, sys.version_info.minor, sys.version_info.micro))')

if [[ $py3version == 3.6.* ]]; then
    printf "Using Python3 version: %s\n" $py3version
    PYTHON=python3
    PIP=pip3.6
elif [[ $py2version == 2.7.* ]]; then
    printf "Using Python2 version: %s\n" $py2version
    PYTHON=python
    PIP=pip
=======
if [[ $_ == $0 ]]; then
    echo "Source this script!  Do not run it!"
    exit 1
fi

version=$(python -c 'import sys; print "{}.{}.{}".format(sys.version_info.major, sys.version_info.minor, sys.version_info.micro)')

if [[ $version == 2.7.* ]]; then
    printf "Using Python version: %s\n" $version
>>>>>>> 1b883683
else
    echo "Exiting. Make sure Python version is 3.7 or 2.7."
    return 1
fi

$PYTHON -m virtualenv --version
if [ $? -ne 0 ]; then
    # Install virtual env
    echo "Virtualenv not detected, running $PIP install virtualenv.  If you don't have $PIP, run easy_install $PIP"
    pip3 install virtualenv
    #return 1
fi

currentdir=`pwd`
export PATH=$PATH:/usr/local/bin

# Setup virtual env
virtualenv -p $PYTHON venv
source venv/bin/activate

# Install $PYTHON dependencies
$PIP install -r requirements.txt

# set $PYTHON env
export PYTHONPATH=$PYTHONPATH:$currentdir/

export ANSIBLE_CONFIG=$currentdir/ansible.cfg<|MERGE_RESOLUTION|>--- conflicted
+++ resolved
@@ -5,7 +5,6 @@
 # 3. Installs all pip packages required by this repo
 # 4. Adds custom library paths to your PYTHONPATH
 
-<<<<<<< HEAD
 py3version=$(python3 -c 'import sys; print("{}.{}.{}".format(sys.version_info.major, sys.version_info.minor, sys.version_info.micro))')
 py2version=$(python -c 'import sys; print("{}.{}.{}".format(sys.version_info.major, sys.version_info.minor, sys.version_info.micro))')
 
@@ -17,17 +16,6 @@
     printf "Using Python2 version: %s\n" $py2version
     PYTHON=python
     PIP=pip
-=======
-if [[ $_ == $0 ]]; then
-    echo "Source this script!  Do not run it!"
-    exit 1
-fi
-
-version=$(python -c 'import sys; print "{}.{}.{}".format(sys.version_info.major, sys.version_info.minor, sys.version_info.micro)')
-
-if [[ $version == 2.7.* ]]; then
-    printf "Using Python version: %s\n" $version
->>>>>>> 1b883683
 else
     echo "Exiting. Make sure Python version is 3.7 or 2.7."
     return 1
