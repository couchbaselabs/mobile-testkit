
FROM williamyeh/ansible:centos7

# Update Yum and install epel
RUN yum update -y && \
    yum install -y epel-release && \
    yum groupinstall -y development

# Install dependencies
RUN yum install -y \
  git \
  libev \
  libevent \
  python-devel \
  python-pip \
  unzip \
  wget

# Install couchbase C SDK
RUN cd /tmp/ && \
    wget http://packages.couchbase.com/clients/c/libcouchbase-2.5.6_centos7_x86_64.tar && \
    tar xvf libcouchbase-2.5.6_centos7_x86_64.tar && \
    cd libcouchbase-2.5.6_centos7_x86_64 && \
    rpm -ivh libcouchbase-devel-2.5.6-1.el7.centos.x86_64.rpm \
             libcouchbase2-core-2.5.6-1.el7.centos.x86_64.rpm \
	     libcouchbase2-bin-2.5.6-1.el7.centos.x86_64.rpm \
	     libcouchbase2-libevent-2.5.6-1.el7.centos.x86_64.rpm && \
    rm -f *.rpm	     
    
# Install pip packages
RUN pip install troposphere && \
    pip install awscli && \
    pip install boto && \
    pip install pytest && \
    pip install futures && \
<<<<<<< HEAD
    pip install robotframework && \
    pip install robotframework-appiumlibrary && \
    pip install robotframework-debuglibrary && \
    pip install requests
=======
    pip install requests && \
    pip install couchbase
>>>>>>> 3bd776ab


<|MERGE_RESOLUTION|>--- conflicted
+++ resolved
@@ -31,16 +31,11 @@
 RUN pip install troposphere && \
     pip install awscli && \
     pip install boto && \
-    pip install pytest && \
     pip install futures && \
-<<<<<<< HEAD
+    pip install requests && \
     pip install robotframework && \
     pip install robotframework-appiumlibrary && \
     pip install robotframework-debuglibrary && \
-    pip install requests
-=======
-    pip install requests && \
     pip install couchbase
->>>>>>> 3bd776ab
 
 
