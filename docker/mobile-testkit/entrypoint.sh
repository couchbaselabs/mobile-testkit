--- conflicted
+++ resolved
@@ -4,20 +4,12 @@
 # $3 = mode 'cc' or 'di'
 # $4 = xattrs flag (--xattrs)
 # $5 = Couchbase Server version
-<<<<<<< HEAD
-# $6 = Sync Gateway version
-# $7 = test filter -k "test_pattern"
-# $8 = Suite to run (ex. testsuites/syncgateway/functional/tests)
-# $9 = sg lb flag
-
-=======
 # $6 = sg lb flag (--sg-lb)
 # $7 = Sync Gateway version
 # $8 = test filter -k "test_pattern"
 # $9 = Suite to run (ex. testsuites/syncgateway/functional/tests)
 
 
->>>>>>> 4b83c808
 if [ $# -ne 9 ]
   then
     echo "Did not find all expected args. Please look in the script to see what is required."
@@ -43,8 +35,4 @@
 python libraries/utilities/generate_clusters_from_pool.py
 
 # Run tests (--ci)
-<<<<<<< HEAD
-pytest --ci $2 --mode=$3 $4 --server-version=$5 --sync-gateway-version=$6 $7 $8 $9
-=======
-pytest --ci $2 --mode=$3 $4 --server-version=$5 $6 --sync-gateway-version=$7 $8 $9
->>>>>>> 4b83c808
+pytest --ci $2 --mode=$3 $4 --server-version=$5 $6 --sync-gateway-version=$7 $8 $9