import pytest
import time
import concurrent.futures

from lib.admin import Admin
from lib.user import User
from lib.verify import verify_changes

import lib.settings

from requests.exceptions import HTTPError
from requests.exceptions import RetryError

from fixtures import cluster

import logging
log = logging.getLogger(lib.settings.LOGGER)
<<<<<<< HEAD

NUM_ENDPOINTS = 11
=======
>>>>>>> 085d1ba5

NUM_ENDPOINTS = 10

def rest_scan(sync_gateway, db, online, num_docs, user_name, channels):

    # Missing ADMIN
    # TODO: GET /{db}/_session/{session-id}
    # TODO: POST /{db}/_session
    # TODO: DELETE /{db}/_session/{session-id}
    # TODO: DELETE /{db}/_user/{name}/_session/{session-id}
    # TODO: DELETE /{db}/_user/{name}/_session

    # TODO: DELETE /{db}/_user/{name}

    # TODO: POST /{db}/_role/
    # TODO: DELETE /{db}/_role/{name}

    # Missing REST
    # TODO: POST /{db}/_all_docs
    # TODO: POST /{db}/_bulk_get

    # TODO: DELETE /{db}/{doc}
    # TODO: PUT /{db}/{doc}/{attachment}
    # TODO: GET /{db}/{doc}/{attachment}

    # Missing Local Document
    # TODO: PUT /{db}/{local-doc-id}
    # TODO: GET /{db}/{local-doc-id}
    # TODO: DELETE /{db}/{local-doc-id}

    # Missing Authentication
    # TODO: POST /{db}/_facebook_token
    # TODO: POST /{db}/_persona_assertion


    # Implement these
    # TODO: POST /{db}

    admin = Admin(sync_gateway=sync_gateway)

    error_responses = list()

    # PUT /{db}/_role/{name}
    try:
        admin.create_role(db=db, name="radio_stations", channels=["HWOD", "KDWB"])
    except HTTPError as e:
        log.error((e.response.url, e.response.status_code))
        error_responses.append((e.response.url, e.response.status_code))

    # GET /{db}/_role
    try:
        roles = admin.get_roles(db=db)
        print(roles)
    except HTTPError as e:
        log.error((e.response.url, e.response.status_code))
        error_responses.append((e.response.url, e.response.status_code))

    # GET /{db}/_role/{name}
    try:
        role = admin.get_role(db=db, name="radio_stations")
        print(role)
    except HTTPError as e:
        log.error((e.response.url, e.response.status_code))
        error_responses.append((e.response.url, e.response.status_code))

    # PUT /{db}/_user/{name}
    try:
        user = admin.register_user(target=sync_gateway, db=db, name=user_name, password="password", channels=channels)
    except HTTPError as e:
        log.error((e.response.url, e.response.status_code))
        error_responses.append((e.response.url, e.response.status_code))

    # GET /{db}/_user
    try:
        users_info = admin.get_users_info(db=db)
        print(users_info)
    except HTTPError as e:
        log.error((e.response.url, e.response.status_code))
        error_responses.append((e.response.url, e.response.status_code))

    # GET /{db}/_user/{name}
    try:
        user_info = admin.get_user_info(db=db, name=user_name)
        print(user_info)
    except HTTPError as e:
        log.error((e.response.url, e.response.status_code))
        error_responses.append((e.response.url, e.response.status_code))

    # GET /{db}
    try:
        db_info = admin.get_db_info(db=db)
        if not online:
            assert (db_info["state"] == "Offline")
        else:
            assert (db_info["state"] == "Online")
        print(db_info)
    except HTTPError as e:
        log.error((e.response.url, e.response.status_code))
        error_responses.append((e.response.url, e.response.status_code))

    # Create dummy user to hit endpoint if offline, user creation above will fail
    if not online:
        user = User(target=sync_gateway, db=db, name=user_name, password="password", channels=channels)

    # PUT /{db}/{name}
    add_docs_errors = user.add_docs(num_docs=num_docs)
    error_responses.extend(add_docs_errors)

    # POST /{db}/_bulk_docs
    bulk_doc_errors = user.add_docs(num_docs=num_docs, bulk=True)
    error_responses.extend(bulk_doc_errors)

    # GET /{db}/{name}
    # PUT /{db}/{name}
    if online:
        update_docs_errors = user.update_docs(num_revs_per_doc=1)
        error_responses.extend(update_docs_errors)
    else:
        try:
            # Try to hit the GET enpoint for "test-id"
            user.update_doc("test-id")
        except HTTPError as e:
            log.error((e.response.url, e.response.status_code))
            error_responses.append((e.response.url, e.response.status_code))

    # GET /{db}/_all_docs
    try:
        all_docs_result = user.get_all_docs()
        assert len(all_docs_result["rows"]) == num_docs * 2
    except HTTPError as e:
        log.error((e.response.url, e.response.status_code))
        error_responses.append((e.response.url, e.response.status_code))

    # wait for changes
    time.sleep(2)

    # GET /{db}/_changes
    try:
        changes = user.get_changes()
        # If successful, verify the _changes feed
        verify_changes(user, expected_num_docs=num_docs * 2, expected_num_revisions=1, expected_docs=user.cache)
    except HTTPError as e:
        log.error((e.response.url, e.response.status_code))
        error_responses.append((e.response.url, e.response.status_code))

    return error_responses


# Scenario 1
@pytest.mark.sanity
@pytest.mark.dbonlineoffline
@pytest.mark.parametrize(
    "conf,num_docs",
    [
        ("bucket_online_offline/bucket_online_offline_default.json", 100)
    ],
    ids=["CC-1"]
)
def test_online_default_rest(cluster, conf, num_docs):

    log.info("Using conf: {}".format(conf))
    log.info("Using num_docs: {}".format(num_docs))

    cluster.reset(conf)

    # all db endpoints should function as expected
    errors = rest_scan(cluster.sync_gateways[0], db="db", online=True, num_docs=num_docs, user_name="seth", channels=["ABC"])
    assert(len(errors) == 0)

    # Scenario 4
    # Check the db has an Online state at each running sync_gateway
    for sg in cluster.sync_gateways:
        admin = Admin(sg)
        db_info = admin.get_db_info("db")
        assert (db_info["state"] == "Online")


# Scenario 2
@pytest.mark.sanity
@pytest.mark.dbonlineoffline
@pytest.mark.parametrize(
    "conf,num_docs",
    [
        ("bucket_online_offline/bucket_online_offline_offline_false.json", 100)
    ],
    ids=["CC-1"]
)
def test_offline_false_config_rest(cluster, conf, num_docs):

    log.info("Using conf: {}".format(conf))
    log.info("Using num_docs: {}".format(num_docs))

    cluster.reset(conf)

    # all db endpoints should function as expected
    errors = rest_scan(cluster.sync_gateways[0], db="db", online=True, num_docs=num_docs, user_name="seth", channels=["ABC"])

    assert(len(errors) == 0)

    # Scenario 4
    # Check the db has an Online state at each running sync_gateway
    for sg in cluster.sync_gateways:
        admin = Admin(sg)
        db_info = admin.get_db_info("db")
        assert (db_info["state"] == "Online")


# Scenario 3
@pytest.mark.sanity
@pytest.mark.dbonlineoffline
@pytest.mark.parametrize(
    "conf,num_docs",
    [
        ("bucket_online_offline/bucket_online_offline_default.json", 100)
    ],
    ids=["CC-1"]
)
def test_online_to_offline_check_503(cluster, conf, num_docs):

    log.info("Using conf: {}".format(conf))
    log.info("Using num_docs: {}".format(num_docs))

    cluster.reset(conf)
    admin = Admin(cluster.sync_gateways[0])

    # all db endpoints should function as expected
    errors = rest_scan(cluster.sync_gateways[0], db="db", online=True, num_docs=num_docs, user_name="seth", channels=["ABC"])
    assert(len(errors) == 0)

    # Take bucket offline
    status = admin.take_db_offline(db="db")
    assert(status == 200)

    # all db endpoints should return 503
    errors = rest_scan(cluster.sync_gateways[0], db="db", online=False, num_docs=num_docs, user_name="seth", channels=["ABC"])

    # We hit NUM_ENDPOINT unique REST endpoints + num of doc PUT failures
    assert(len(errors) == NUM_ENDPOINTS + num_docs)
    for error_tuple in errors:
        print("({},{})".format(error_tuple[0], error_tuple[1]))
        assert(error_tuple[1] == 503)


# Scenario 5 - continuous
@pytest.mark.sanity
@pytest.mark.dbonlineoffline
@pytest.mark.parametrize(
    "conf,num_docs",
    [
        ("bucket_online_offline/bucket_online_offline_default.json", 5000)
    ],
    ids=["CC-1"]
)
def test_online_to_offline_changes_feed_controlled_close_continuous(cluster, conf, num_docs):

    log.info("Using conf: {}".format(conf))
    log.info("Using num_docs: {}".format(num_docs))

    cluster.reset(conf)
    admin = Admin(cluster.sync_gateways[0])
    seth = admin.register_user(target=cluster.sync_gateways[0], db="db", name="seth", password="password", channels=["ABC"])
    doc_pusher = admin.register_user(target=cluster.sync_gateways[0], db="db", name="doc_pusher", password="password", channels=["ABC"])

    docs_in_changes = dict()
    doc_add_errors = list()

    with concurrent.futures.ThreadPoolExecutor(max_workers=lib.settings.MAX_REQUEST_WORKERS) as executor:
        futures = dict()
        futures[executor.submit(seth.start_continuous_changes_tracking, termination_doc_id=None)] = "continuous"
        futures[executor.submit(doc_pusher.add_docs, num_docs)] = "docs_push"
        time.sleep(5)
        futures[executor.submit(admin.take_db_offline, "db")] = "db_offline_task"

        for future in concurrent.futures.as_completed(futures):
            try:
                task_name = futures[future]

                if task_name == "db_offline_task":
                    log.info("DB OFFLINE")
                    # make sure db_offline returns 200
                    assert(future.result() == 200)
                elif task_name == "docs_push":
                    log.info("DONE PUSHING DOCS")
                    doc_add_errors = future.result()
                elif task_name == "continuous":
                    docs_in_changes = future.result()
                    log.info("DOCS FROM CHANGES")
                    for k, v in docs_in_changes.items():
                        log.info("DFC -> {}:{}".format(k, v))

            except Exception as e:
                print("Futures: error: {}".format(e))

    log.info("Number of docs from _changes ({})".format(len(docs_in_changes)))
    log.info("Number of docs add errors ({})".format(len(doc_add_errors)))

    # Some docs should have made it to _changes
    assert(len(docs_in_changes) > 0)

    # Bring db back online
    status = admin.bring_db_online("db")
    assert(status == 200)

    # Get all docs that have been pushed
    # Verify that changes returns all of them
    all_docs = doc_pusher.get_all_docs()
    num_docs_pushed = len(all_docs["rows"])
    verify_changes(doc_pusher, expected_num_docs=num_docs_pushed, expected_num_revisions=0, expected_docs=doc_pusher.cache)

    # Check that the number of errors return when trying to push while db is offline + num of docs in db
    # should equal the number of docs
    assert(num_docs_pushed + len(doc_add_errors) == num_docs)


# Scenario 6 - longpoll
@pytest.mark.sanity
@pytest.mark.dbonlineoffline
@pytest.mark.parametrize(
    "conf,num_docs",
    [
        ("bucket_online_offline/bucket_online_offline_default.json", 5000)
    ],
    ids=["CC-1"]
)
def test_online_to_offline_changes_feed_controlled_close_longpoll_sanity(cluster, conf, num_docs):

    log.info("Using conf: {}".format(conf))
    log.info("Using num_docs: {}".format(num_docs))

    cluster.reset(conf)

    admin = Admin(cluster.sync_gateways[0])
    seth = admin.register_user(target=cluster.sync_gateways[0], db="db", name="seth", password="password", channels=["ABC"])

    docs_in_changes = dict()

    with concurrent.futures.ThreadPoolExecutor(max_workers=lib.settings.MAX_REQUEST_WORKERS) as executor:
        futures = dict()
        # start longpoll tracking with no timeout, will block until longpoll is closed by db going offline
        futures[executor.submit(seth.start_longpoll_changes_tracking, termination_doc_id=None, timeout=0, loop=False)] = "polling"
        time.sleep(5)
        futures[executor.submit(admin.take_db_offline, "db")] = "db_offline_task"

        for future in concurrent.futures.as_completed(futures):
            try:
                task_name = futures[future]

                if task_name == "db_offline_task":
                    log.info("DB OFFLINE")
                    # make sure db_offline returns 200
                    assert(future.result() == 200)
                if task_name == "polling":
                    # Long poll will exit with 503, return docs in the exception
                    log.info("POLLING DONE")
                    try:
                        docs_in_changes, last_seq_num = future.result()
                    except Exception as e:
                        log.error("Longpoll feed close error: {}".format(e))
                        # long poll should be closed so this exception should never happen
                        assert(0)

            except Exception as e:
                print("Futures: error: {}".format(e))

    # Account for _user doc
    assert(1 == int(last_seq_num))
    assert(len(docs_in_changes) == 0)


# Scenario 6 - longpoll
@pytest.mark.sanity
@pytest.mark.dbonlineoffline
@pytest.mark.parametrize(
    "conf,num_docs",
    [
        ("bucket_online_offline/bucket_online_offline_default.json", 5000)
    ],
    ids=["CC-1"]
)
def test_online_to_offline_changes_feed_controlled_close_longpoll(cluster, conf, num_docs):

    log.info("Using conf: {}".format(conf))
    log.info("Using num_docs: {}".format(num_docs))

    cluster.reset(conf)

    admin = Admin(cluster.sync_gateways[0])
    seth = admin.register_user(target=cluster.sync_gateways[0], db="db", name="seth", password="password", channels=["ABC"])
    doc_pusher = admin.register_user(target=cluster.sync_gateways[0], db="db", name="doc_pusher", password="password", channels=["ABC"])

    docs_in_changes = dict()
    doc_add_errors = list()

    with concurrent.futures.ThreadPoolExecutor(max_workers=lib.settings.MAX_REQUEST_WORKERS) as executor:
        futures = dict()
        futures[executor.submit(seth.start_longpoll_changes_tracking, termination_doc_id=None)] = "polling"
        futures[executor.submit(doc_pusher.add_docs, num_docs)] = "docs_push"
        time.sleep(5)
        futures[executor.submit(admin.take_db_offline, "db")] = "db_offline_task"

        for future in concurrent.futures.as_completed(futures):
            try:
                task_name = futures[future]

                if task_name == "db_offline_task":
                    log.info("DB OFFLINE")
                    # make sure db_offline returns 200
                    assert(future.result() == 200)
                if task_name == "docs_push":
                    log.info("DONE PUSHING DOCS")
                    doc_add_errors = future.result()
                if task_name == "polling":
                    # Long poll will exit with 503, return docs in the exception
                    log.info("POLLING DONE")
                    try:
                        docs_in_changes = future.result()
                    except Exception as e:
                        log.info(e)
                        log.info("POLLING DONE EXCEPTION")
                        log.info("AARGS: {}".format(e.args))
                        docs_in_changes = e.args[0]["docs"]
                        last_seq_num = e.args[0]["last_seq_num"]
                        log.info("DOCS FROM longpoll")
                        for k, v in docs_in_changes.items():
                            log.info("DFC -> {}:{}".format(k, v))
                        log.info("LAST_SEQ_NUM FROM longpoll {}".format(last_seq_num))

            except Exception as e:
                print("Futures: error: {}".format(e))

    log.info("Number of docs from _changes ({})".format(len(docs_in_changes)))
    log.info("last_seq_num _changes ({})".format(last_seq_num))
    log.info("Number of docs add errors ({})".format(len(doc_add_errors)))

    # Some docs should have made it to _changes
    assert(len(docs_in_changes) > 0)

    # assert the last_seq_number == number _changes + 2 (_user doc starts and one and docs start at _user doc seq + 2)
    assert(len(docs_in_changes) + 2 == int(last_seq_num))

    # Bring db back online
    status = admin.bring_db_online("db")
    assert(status == 200)
    #
    # Get all docs that have been pushed
    # Verify that changes returns all of them
    all_docs = doc_pusher.get_all_docs()
    num_docs_pushed = len(all_docs["rows"])
    verify_changes(doc_pusher, expected_num_docs=num_docs_pushed, expected_num_revisions=0, expected_docs=doc_pusher.cache)

    # Check that the number of errors return when trying to push while db is offline + num of docs in db
    # should equal the number of docs
    assert(num_docs_pushed + len(doc_add_errors) == num_docs)


# Scenario 6
@pytest.mark.sanity
@pytest.mark.dbonlineoffline
@pytest.mark.parametrize(
    "conf,num_docs",
    [
        ("bucket_online_offline/bucket_online_offline_offline_true.json", 100)
    ],
    ids=["CC-1"]
)
def test_offline_true_config_bring_online(cluster, conf, num_docs):

    log.info("Using conf: {}".format(conf))
    log.info("Using num_docs: {}".format(num_docs))

    cluster.reset(conf)

    admin = Admin(cluster.sync_gateways[0])

    # all db endpoints should fail with 503
    errors = rest_scan(cluster.sync_gateways[0], db="db", online=False, num_docs=num_docs, user_name="seth", channels=["ABC"])

    assert(len(errors) == NUM_ENDPOINTS + num_docs)
    for error_tuple in errors:
        print("({},{})".format(error_tuple[0], error_tuple[1]))
        assert(error_tuple[1] == 503)

    # Scenario 9
    # POST /db/_online
    status = admin.bring_db_online(db="db")
    assert status == 200

    # all db endpoints should succeed
    errors = rest_scan(cluster.sync_gateways[0], db="db", online=True, num_docs=num_docs, user_name="seth", channels=["ABC"])
    assert(len(errors) == 0)


# Scenario 14
@pytest.mark.sanity
@pytest.mark.dbonlineoffline
@pytest.mark.parametrize(
    "conf,num_docs",
    [
        ("bucket_online_offline/bucket_online_offline_default.json", 100)
    ],
    ids=["CC-1"]
)
def test_db_offline_tap_loss_sanity(cluster, conf, num_docs):

    log.info("Using conf: {}".format(conf))
    log.info("Using num_docs: {}".format(num_docs))

    cluster.reset(conf)

    admin = Admin(cluster.sync_gateways[0])

    # all db rest enpoints should succeed
    errors = rest_scan(cluster.sync_gateways[0], db="db", online=True, num_docs=num_docs, user_name="seth", channels=["ABC"])
    assert(len(errors) == 0)

    # Delete bucket to sever TAP feed
    cluster.servers[0].delete_bucket("data-bucket")

    # Check that bucket is in offline state
    # Will return 401 for public enpoint because the auth doc has been deleted
    errors = rest_scan(cluster.sync_gateways[0], db="db", online=False, num_docs=num_docs, user_name="seth", channels=["ABC"])
    assert(len(errors) == NUM_ENDPOINTS + num_docs)
    for error_tuple in errors:
        print("({},{})".format(error_tuple[0], error_tuple[1]))
        assert(error_tuple[1] == 503 or error_tuple[1] == 401)


@pytest.mark.sanity
@pytest.mark.dbonlineoffline
@pytest.mark.parametrize(
    "conf,num_docs",
    [
        ("bucket_online_offline/bucket_online_offline_multiple_dbs_unique_buckets.json", 100)
    ],
    ids=["CC-1"]
)
def test_multiple_dbs_unique_buckets_lose_tap(cluster, conf, num_docs):

    log.info("Using conf: {}".format(conf))
    log.info("Using num_docs: {}".format(num_docs))

    cluster.reset(conf)

    dbs = ["db1", "db2", "db3", "db4"]

    # all db rest endpoints should succeed
    for db in dbs:
        errors = rest_scan(cluster.sync_gateways[0], db=db, online=True, num_docs=num_docs, user_name="seth", channels=["ABC"])
        assert(len(errors) == 0)

    cluster.servers[0].delete_bucket("data-bucket-1")
    cluster.servers[0].delete_bucket("data-bucket-3")

    # Check that db2 and db4 are still Online
    for db in ["db2", "db4"]:
        errors = rest_scan(cluster.sync_gateways[0], db=db, online=True, num_docs=num_docs, user_name="adam", channels=["CBS"])
        assert(len(errors) == 0)

    # Check that db1 and db3 go offline
    for db in ["db1", "db3"]:
        errors = rest_scan(cluster.sync_gateways[0], db=db, online=False, num_docs=num_docs, user_name="seth", channels=["ABC"])
        assert(len(errors) == NUM_ENDPOINTS + num_docs)
        for error_tuple in errors:
            print("({},{})".format(error_tuple[0], error_tuple[1]))
            assert(error_tuple[1] == 503 or error_tuple[1] == 401)


# Reenable for 1.3
# Scenario 16
# @pytest.mark.sanity
# @pytest.mark.dbonlineoffline
# @pytest.mark.parametrize(
#     "num_docs",
#     [100]
# )
# def test_config_change_invalid_1(cluster, num_docs):
#
#     cluster.reset("bucket_online_offline/bucket_online_offline_offline_false.json")
#     admin = Admin(cluster.sync_gateways[0])
#
#     # all db endpoints should succeed
#     errors = rest_scan(cluster.sync_gateways[0], db="db", online=True, num_docs=num_docs, user_name="seth", channels=["ABC"])
#     assert(len(errors) == 0)
#
#     config = admin.get_db_config(db="db")
#     print(config)
#
#     # Invalid config
#     new_config = {
#         "db": {
#             "server": "http://{}:8091".format(cluster.servers[0].ip),
#             "bucket": "data-bucket",
#             "users": {
#                 "seth": {"password": "password", "admin_channels": ["*", "ABC"]},
#                 "Ashvinder": {"password": "password", "admin_channels": ["*", "CBS"]},
#                 "Andy": {"password": "password", "admin_channels": ["*", "NBC"]}
#             }
#         }
#     }
#
#     # VERIFY
#     # Should status should be an error state?
#     status = admin.put_db_config(db="db", config=new_config)
#     assert(status == 201)
#
#     # Take "db" offline
#     status = admin.take_db_offline(db="db")
#     assert(status == 200)
#
#     # all db endpoints should 503
#     errors = rest_scan(cluster.sync_gateways[0], db="db", online=False, num_docs=num_docs, user_name="seth", channels=["ABC"])
#     assert(len(errors) == NUM_ENDPOINTS + num_docs)
#     for error_tuple in errors:
#         assert(error_tuple[1] == 503)
#
#     # Bring "db" online
#     # VERIFY - Correct status code
#     status = admin.bring_db_online(db="db")
#     assert(status == 500)

<<<<<<< HEAD
    # Bring "db" online
    # VERIFY - Correct status code
    status = admin.bring_db_online(db="db")
    assert(status == 500)

# Scenario 17
@pytest.mark.dbonlineoffline
def test_db_online_offline_with_invalid_legal_config(cluster, disable_http_retry):
    cluster.reset("bucket_online_offline/bucket_online_offline_offline_false.json")
    admin = Admin(cluster.sync_gateways[0])

    # all db endpoints should succeed
    errors = rest_scan(cluster.sync_gateways[0], db="db", online=True)
    assert(len(errors) == 0)

    #restart_status = cluster.sync_gateways[0].restart("bucket_online_offline/db_online_offline_invalid_db.json")
    #assert restart_status == 0

    config = admin.get_db_config(db="db")
    print(config)

    # Invalid config
    new_config = {
        "db": {
            "server": "http://{}:8091".format(cluster.servers[0].ip),
            "bucket": "data-bucket",
            "users": {
                "seth": {"password": "password", "admin_channels": ["*", "ABC"]},
                "Ashvinder": {"password": "password", "admin_channels": ["*", "CBS"]},
                "Andy": {"password": "password", "admin_channels": ["*", "NBC"]}
            }
        }
    }

    status = admin.put_db_config(db="db", config=new_config)
    assert(status == 201)

    # Take "db" offline
    status = admin.bring_db_online(db="db")
    log.info("status: {}".format(status))
    assert(status == 200)
=======
>>>>>>> 085d1ba5
<|MERGE_RESOLUTION|>--- conflicted
+++ resolved
@@ -15,11 +15,6 @@
 
 import logging
 log = logging.getLogger(lib.settings.LOGGER)
-<<<<<<< HEAD
-
-NUM_ENDPOINTS = 11
-=======
->>>>>>> 085d1ba5
 
 NUM_ENDPOINTS = 10
 
@@ -640,47 +635,43 @@
 #     status = admin.bring_db_online(db="db")
 #     assert(status == 500)
 
-<<<<<<< HEAD
-    # Bring "db" online
-    # VERIFY - Correct status code
-    status = admin.bring_db_online(db="db")
-    assert(status == 500)
-
-# Scenario 17
-@pytest.mark.dbonlineoffline
-def test_db_online_offline_with_invalid_legal_config(cluster, disable_http_retry):
-    cluster.reset("bucket_online_offline/bucket_online_offline_offline_false.json")
-    admin = Admin(cluster.sync_gateways[0])
-
-    # all db endpoints should succeed
-    errors = rest_scan(cluster.sync_gateways[0], db="db", online=True)
-    assert(len(errors) == 0)
-
-    #restart_status = cluster.sync_gateways[0].restart("bucket_online_offline/db_online_offline_invalid_db.json")
-    #assert restart_status == 0
-
-    config = admin.get_db_config(db="db")
-    print(config)
-
-    # Invalid config
-    new_config = {
-        "db": {
-            "server": "http://{}:8091".format(cluster.servers[0].ip),
-            "bucket": "data-bucket",
-            "users": {
-                "seth": {"password": "password", "admin_channels": ["*", "ABC"]},
-                "Ashvinder": {"password": "password", "admin_channels": ["*", "CBS"]},
-                "Andy": {"password": "password", "admin_channels": ["*", "NBC"]}
-            }
-        }
-    }
-
-    status = admin.put_db_config(db="db", config=new_config)
-    assert(status == 201)
-
-    # Take "db" offline
-    status = admin.bring_db_online(db="db")
-    log.info("status: {}".format(status))
-    assert(status == 200)
-=======
->>>>>>> 085d1ba5
+
+## Scenario 17
+#@pytest.mark.dbonlineoffline
+#def test_db_online_offline_with_invalid_legal_config(cluster, disable_http_retry):
+#    cluster.reset("bucket_online_offline/bucket_online_offline_offline_false.json")
+#    admin = Admin(cluster.sync_gateways[0])
+#
+#    # all db endpoints should succeed
+#    errors = rest_scan(cluster.sync_gateways[0], db="db", online=True)
+#    assert(len(errors) == 0)
+#
+#    #restart_status = cluster.sync_gateways[0].restart("bucket_online_offline/db_online_offline_invalid_db.json")
+#    #assert restart_status == 0
+#
+#    config = admin.get_db_config(db="db")
+#    print(config)
+#
+#    # Invalid config
+#    new_config = {
+#        "db": {
+#            "server": "http://{}:8091".format(cluster.servers[0].ip),
+#            "bucket": "data-bucket",
+#            "users": {
+#                "seth": {"password": "password", "admin_channels": ["*", "ABC"]},
+#                "Ashvinder": {"password": "password", "admin_channels": ["*", "CBS"]},
+#                "Andy": {"password": "password", "admin_channels": ["*", "NBC"]}
+#            }
+#        }
+#    }
+#
+#    status = admin.put_db_config(db="db", config=new_config)
+#    assert(status == 201)
+#
+#    # Take "db" offline
+#    status = admin.bring_db_online(db="db")
+#    log.info("status: {}".format(status))
+#    assert(status == 200)
+#
+#
+#